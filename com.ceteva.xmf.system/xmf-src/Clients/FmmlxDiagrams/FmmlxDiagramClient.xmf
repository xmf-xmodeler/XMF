parserImport XOCL;

import Clients;
import FmmlxDiagrams;

context FmmlxDiagrams

@Class FmmlxDiagramClient extends Client

    @Attribute communicator : Element end
    @Attribute log : Seq(Element) = [] end
    @Attribute diagrams : Table = Table(10) end
    
    @Constructor(name)
      ("invoking FmmlxDiagramClient: " +  name).println();
//      self.setCommandInterpreter(DiagramCommandInterpreter());
//      self.setEventHandler(DiagramEventHandler())
        null
    end
    
    /* This operation returns an instance of 
      the java class "FmmlxDiagramCommunicator",
    For the only instance of FmmlxDiagramClient,
      there is only one instance of the communicator, 
      which is created once, if not yet present.
    */
    @Operation getCommunicator()
      if self.communicator = null then
        let
          FmmlxDiagramCommunicator = xmf.javaClass("tool.clients.fmmlxdiagrams.FmmlxDiagramCommunicator");
          handle = xmf.getHandle(self)
        in
          self.communicator := FmmlxDiagramCommunicator();
          self.communicator.setHandle(handle)
        end
      end;
      self.communicator
    end

    /* this (3) operation(s) is invoked when "show in diagram" 
       in the menu of the package is invoked.
       
       It allows the user to pick an existing one or to create a new one. */
       
    @Operation showDiagram(package,name)
      let 
        key = self.findDiagram(package,name)
      in
        self.showDiagramInView(key)
      end
    end
    
    @Operation showDiagramInView(key)
      if 
        key <> null
      then
        self.getCommunicator().newDiagram( // <-- from the java's point of view a NEW diagram is created
          key, 
          self.diagrams.get(key).diagramName.toString(), 
          self.diagrams.get(key).package.path())
      end
    end    
    
    @Operation findDiagram(package,name)    
      let
        selectedNames = xmf.selects("Select Diagram",
          "select existing diagram - or none for new", 
          diagrams.values().diagramName,
          {},
          null)
      in
        if selectedNames = -1 then selectedNames := [] end;
        if
          selectedNames.size() = 0
        then
          self.createNewDiagram(package,name) // <-- create a new diagram
        elseif
          selectedNames.size() = 1
        then // if one name supplied: find it!
          let
            selectedName = selectedNames.at(0);
            keys = self.diagrams.keys();
            key = null;
            keyCount = 0
          in
            @While key = null and keyCount < keys.size() do
              if diagrams.get(keys.at(keyCount)).diagramName.toString() = selectedName.toString() then key := keys.at(keyCount) end;
              keyCount := keyCount + 1
            end;
            if key <> null then // <-- found an old diagram with that name
              //self.communicator.reopenDiagram(key, selectedName.toString(), diagrams.get(key).package.path())
              key
              //self.communicator.newDiagram(key, diagrams.get(key).diagramName.toString(), diagrams.get(key).package.path()) // <-- from the java's point of view a NEW diagram is created
            else
              null
              //"diagram not found".println()
            end
          end
        end
      end
    end

    @Operation createDiagramFromJava(packagePath, diagramName) 
      let
  	    m = FmmlxDiagrams::FmmlxManipulator()
      then
        package = m.evalString(packagePath, Root).at(0)
      then
        newID = self.createNewDiagram(package,diagramName)
      in
        self.communicator.setNewDiagramId(newID)
      end      
    end

    /* This Operation creates a new diagram, 
       and returns its key!!! ... */
    @Operation createNewDiagram(package,name)
      //null.foo;
      //self.package := package;
       ///////////FIND ALTERNATIVE TO THIS///////////////////
      if
        package.of() <> FMML::FMMLxPackage
      then
        package.setOf(FMML::FMMLxPackage);
        Kernel_addAtt(package,"fmmlxAssociationInstances",{})
      end;
        self.addDefaultEnums(package);
      //////////////////////////////////////////////////////
        
      let 
        handle = xmf.getHandle(self);
        diagram = FmmlxDiagram();
        newID = 0
      in
        @While diagrams.hasKey(newID) do newID := newID + 1 end;
          diagram.diagramName := ("Diagram " + package.name + " (id " + newID + ")");
        diagram.package := package;
        self.diagrams.put(newID, diagram);
        
        //diagram
        newID
      end
    end
    
    @Operation closeDiagram(requestID, diagramHandler : Integer) 
      ("yet unimplemented method for closing diagram " + diagramHandler).println()
    end

    @Operation getMapping(requestID : Seq(Integer))
      self.diagrams.get(self.vector2Seq(requestID).at(0)).mapping
    end
    
    @Operation getPackage(requestID : Seq(Integer))
      self.diagrams.get(self.vector2Seq(requestID).at(0)).package
    end

    //////////////////////// Queries ///////////////////////////////

    @Operation getAllObjects(requestID : Seq(Integer))
        let
          result = []
        in
    	  @For c in self.getPackage(requestID).classes do
    	    if c <> null andthen c.isKindOf(FMML::MetaClass) // TODO: find out how a null can possibly end up there
    	    then
    	      let
    	        mappingInfo = self.getMapping(requestID).addOrGetObjectMapping(c)	        
    	      in
    	        result := result.append([[
    	        mappingInfo.id, // 0: id*
    	        c.name.toString(), // 1: name
    	        c.level, // level  // 2: level
    	        if c.of().isKindOf(FMML::MetaClass) then self.getMapping(requestID).addOrGetObjectMapping(c.of()).id else -1 end,// 3: of-ID
    	        self.getParentIdList(requestID, c),//[],// 4: parents-ID
    	        c.isAbstract, // 5
    	        mappingInfo.lastKnownDiagramX, // 6
    	        mappingInfo.lastKnownDiagramY, // 7
				mappingInfo.hidden, // 8: visibility in this diagram
				0, // 9: reserved for delegation
				c.path(), // 10: ownPath
				c.of().path(), // 11: ofPath
				self.getParentsPathsList(requestID, c)// 12: parentsPaths
    	        ]])
    	      end
    	    end
    	  end;
    	  // clean up mapping ?
    	  self.getCommunicator().sendMessageToJava([self.vector2Seq(requestID), result])
        end
    end

    @Operation getAllDelegationEdges(requestID : Seq(Integer))
      let
        result = []
      in
        @For object in self.getPackage(requestID).classes do
          if object <> null then if object.delegatesTo <> null then
            if object.delegatesTo.isKindOf(FMML::MetaClass) then
              let
                childPath = self.getMapping(requestID).addOrGetObjectMapping(object).object.path();
                parentPath = self.getMapping(requestID).addOrGetObjectMapping(object.delegatesTo).object.path()
              then
<<<<<<< HEAD
                mappingInfo = self.getMapping(requestID).addOrGetObjectMapping(("DelegatesToMapping:"+childID+"/"+parentID).asSymbol())
=======
                mappingInfo = self.getMapping(requestID).addOrGetObjectMapping(("DelegatesToMapping"+childPath+"/"+parentPath).asSymbol())
>>>>>>> bfbedd13
              in
                result := result.append([[
  	            mappingInfo.id, // 0 ID
  	            childPath, // 1 start Path
  	            parentPath, // 2 end Path
  	            mappingInfo.points // 3 points
  	          ]])
              end
            end end
          end
        end;
        self.getCommunicator().sendMessageToJava([self.vector2Seq(requestID), result])
      end
    end

    @Operation getAllRoleFillerEdges(requestID : Seq(Integer))
      let
        result = []
      in
        @For object in self.getPackage(requestID).classes do
          if object <> null then if object.roleFiller <> null then
            if object.roleFiller.isKindOf(FMML::MetaClass) then
              let
                childPath = self.getMapping(requestID).addOrGetObjectMapping(object).object.path();
                parentPath = self.getMapping(requestID).addOrGetObjectMapping(object.roleFiller).object.path()
              then
<<<<<<< HEAD
                mappingInfo = self.getMapping(requestID).addOrGetObjectMapping(("RoleFillerMapping:"+childID+"/"+parentID).asSymbol())
=======
                mappingInfo = self.getMapping(requestID).addOrGetObjectMapping(("RoleFillerMapping"+childPath+"/"+parentPath).asSymbol())
>>>>>>> bfbedd13
              in
                result := result.append([[
  	            mappingInfo.id, // 0 ID
  	            childPath, // 1 start ID
  	            parentPath, // 2 end ID
  	            mappingInfo.points // 3 points
  	          ]])
              end
            end end
          end
        end;
        self.getCommunicator().sendMessageToJava([self.vector2Seq(requestID), result])
      end
    end

    @Operation getAllInheritanceEdges(requestID : Seq(Integer))
      let
        result = []
      in
        @For object in self.getPackage(requestID).classes do
          if object <> null then @For parent in object.parents do
            if parent.isKindOf(FMML::MetaClass) then
              let
                childPath = self.getMapping(requestID).addOrGetObjectMapping(object).object.path();
                parentPath = self.getMapping(requestID).addOrGetObjectMapping(parent).object.path()
              then
<<<<<<< HEAD
                mappingInfo = self.getMapping(requestID).addOrGetObjectMapping(("InheritanceMapping:"+childID+"/"+parentID).asSymbol())
=======
                mappingInfo = self.getMapping(requestID).addOrGetObjectMapping(("InheritanceMapping"+childPath+"/"+parentPath).asSymbol())
>>>>>>> bfbedd13
              in
                result := result.append([[
  	            mappingInfo.id, // 0 ID
  	            childPath, // 1 start ID
  	            parentPath, // 2 end ID
  	            mappingInfo.points // 3 points
  	          ]])
              end
            end end
          end
        end;
        self.getCommunicator().sendMessageToJava([self.vector2Seq(requestID), result])
      end
    end

    @Operation getAllAssociations(requestID : Seq(Integer))
        let
          result = []
        in
    	  @For a in self.getPackage(requestID).associations do
    	    if a.isKindOf(Associations::Association)
    	    then
    	      let
    	        mappingInfo = self.getMapping(requestID).addOrGetObjectMapping(a)
    	      in
    	        result := result.append([[
    	          mappingInfo.id, // 0 ID
<<<<<<< HEAD
    	          a.end1.type.path(), // 1 source ID
    	          a.end2.type.path(), // 2 target ID
    	          //self.getMapping(requestID).addOrGetObjectMapping(a.end1.type).id, 
    	          //self.getMapping(requestID).addOrGetObjectMapping(a.end2.type).id, 
=======
    	          self.getMapping(requestID).addOrGetObjectMapping(a.end1.type).object.path(), // 1 source ID
    	          self.getMapping(requestID).addOrGetObjectMapping(a.end2.type).object.path(), // 2 target ID
>>>>>>> bfbedd13
    	          -1, // 3 parent ID
    	          mappingInfo.points, // 4 points
    	          a.name.toString(), // 5 name 1
    	          null, // 6 name 2
    	          a.end2.name.toString(), // 7 name start->end slot name
    	          a.end1.name.toString(), // 8 name end->start slot name
    	          a.end2.instLevel, // 9 level of source
    	          a.end1.instLevel, // 10 level of target
    	          FmmlxManipulator::multiplicity2ValueList(a.end2.mult()), // 11 mul s->t
    	          FmmlxManipulator::multiplicity2ValueList(a.end1.mult()),  // 12 mul t->s
    	          self.getMapping(requestID).getAllLabels(mappingInfo.id), // 13 labels
    	          a.end1.visible, // 14 visibility t->s
    	          a.end2.visible, // 15 visibility s->t
    	          a.symmetric, // 16
    	          a.transitive // 17
    	        ]])
    	      end // let
    	    else ("a is of " + a.of()).println()
    	    end // if
    	  end;
    	  // clean up mapping ?
    	  self.getCommunicator().sendMessageToJava([self.vector2Seq(requestID), result])
        end
    end

    @Operation getAllAssociationInstances(requestID : Seq(Integer))
        let
          result = []
        in
    	  @For i in (if self.getPackage(requestID).fmmlxAssociationInstances = null then {} else self.getPackage(requestID).fmmlxAssociationInstances end) do

    	      let
    	        mappingInfo = self.getMapping(requestID).addOrGetObjectMapping(i)
    	      in
    	        result := result.append([[
    	          mappingInfo.id, // 0 ID
<<<<<<< HEAD
    	          i.at(0).path(), // 1 start ID
    	          i.at(1).path(), // 2 end ID
    	          i.at(2).path(), // 3 assoc ID
=======
    	          self.getMapping(requestID).addOrGetObjectMapping(i.at(0)).object.path(), // 1 start ID
    	          self.getMapping(requestID).addOrGetObjectMapping(i.at(1)).object.path(), // 2 end ID
    	          self.getMapping(requestID).addOrGetObjectMapping(i.at(2)).id, // 3 assoc ID
>>>>>>> bfbedd13
    	          mappingInfo.points, // 4 points
    	          self.getMapping(requestID).getAllLabels(mappingInfo.id) // 5 labels
    	        ]])
    	      end // let
    	  end;
    	  // clean up mapping ?
    	  self.getCommunicator().sendMessageToJava([self.vector2Seq(requestID), result])
        end
    end

    @Operation getOwnAttributes(requestID : Seq(Integer), className)
        let
          result = []
        in
          @For c in self.getPackage(requestID).classes do
            if c <> null andthen c.isKindOf(FMML::MetaClass) and c.name.toString()  = className
            then
              @For a in c.attributes do
                result := result.append([[a.name.toString(), a.type.name.toString(), a.instLevel, a.mult()]])
              end
            end
          end;
    	  self.getCommunicator().sendMessageToJava([self.vector2Seq(requestID), result])
        end
    end

    @Operation getAllAttributes(requestID : Seq(Integer), className)
        let
          resultOwn   = [];
          resultOther = [];
          result = []
        in
          @For c in self.getPackage(requestID).classes do
            if c <> null andthen c.isKindOf(FMML::MetaClass) and c.name.toString() = className
            then
              @For a in c.attributes do
                resultOwn   :=   resultOwn.append([[
                    a.name.toString(),
                    a.type.name.toString(),
                    a.instLevel,
                    FmmlxManipulator::multiplicity2ValueList(a.mult()),
                    c.path()
                    ]])
              end;
              @For a in (c.allAttributes() - c.attributes) do
                if a.isIntrinsic then
                  resultOther := resultOther.append([[
                    a.name.toString(),
                    a.type.name.toString(),
                    a.instLevel,
                    FmmlxManipulator::multiplicity2ValueList(a.mult()),
                    a.owner.path()
                    ]])
                end
              end
            end
          end;
          result := [resultOwn, resultOther];
    	  self.getCommunicator().sendMessageToJava([self.vector2Seq(requestID), result])
        end
    end

    @Operation getSlots(requestID : Seq(Integer), objectName, slotList)
      let
        result = []
      in
        @For o in self.getPackage(requestID).classes do
          if o <> null andthen o.isKindOf(FMML::MetaClass) andthen o.name.toString() = objectName
          then
            @For name in slotList do
              if o.hasSlot(name)
              then
                let
                  value = o.get(name)
                then
                  text = if value.of().isKindOf(Enum) then value.name().toString() else value.toString() end
                in
                  result := result.append([[name, text]])
                end
              end
            end
          end
        end;
    	self.getCommunicator().sendMessageToJava([self.vector2Seq(requestID), result])
      end
    end

    @Operation getOperationValues(requestID : Seq(Integer), objectName, opNames)
      let
        result = []
      in
        @For obj in self.getPackage(requestID).classes do
          if obj <> null andthen obj.isKindOf(FMML::MetaClass) andthen obj.name.toString() = objectName andthen opNames.size() > 0
          then
            @For o in obj.of().allOperations2() do if (not o.owner = null) and o.owner.isKindOf(FMML::MetaClass) then
              if o.instLevel = obj.level then
                @For name in opNames do
                  if name = o.name.toString() then
                    let
                      opResult = try [o.invoke(obj,{}),null] catch (e) [null, e] end
                    then
                      value = opResult.at(0);
                      error = opResult.at(1);
                      monMin = o.hasProperty("monitorMin");
                      monMax = o.hasProperty("monitorMax")
                    then
                      minVal = if monMin then FmmlxDiagramClient::getOpProp(o, "monitorMin") else null end;
                      maxVal = if monMax then FmmlxDiagramClient::getOpProp(o, "monitorMax") else null end
                    then
                      hasRange = monMin or monMax or error <> null;
                      isInRange = (error = null) andthen
                                  if monMin then minVal <= value else true end andthen
                                  if monMax then maxVal >= value else true end
                    in
                      result := result.append([[
                        o.name.toString(),
                        if error = null then value else error.message.toString() end,
                        hasRange,
                        isInRange]])
                    end
                end end // if contains // for
              end // if level
            end end // if // for
          end
        end;
    	self.getCommunicator().sendMessageToJava([self.vector2Seq(requestID), result])
      end
    end

    @Operation getPathAsString(type:Class)
      try type.path() catch(e) Element.path() end
    end

    @Operation getReturnPathAsString(o) //:Operation
      try o.type().path() catch(e) Element.path() end
    end

    @Operation getOwnOperations(requestID : Seq(Integer), className)
        let
          result = []
        in
          @For c in self.getPackage(requestID).classes do
            if c <> null andthen c.isKindOf(FMML::MetaClass) andthen c.name.toString() = className
            then
              @For o in c.allOperations2() do if (not o.owner = null) and o.owner.isKindOf(FMML::MetaClass) then
                let
                  paramNames = o.paramNames();
                  paramTypesRaw = o.paramTypes();
                  paramTypes = []
                in
                  @For type in paramTypesRaw do
                    paramTypes := paramTypes.append([self.getPathAsString(type)])
                  end;
                  result := result.append([[
                  o.name.toString(),
                  paramNames,
                  paramTypes,
                  o.instLevel,
                  self.getReturnPathAsString(o),
                  o.source(),
                  o.owner.path(),
                  //if o.owner.isKindOf(FMML::MetaClass) then self.getMapping(requestID).getMappingId(o.owner) else -1 end,
                  [0,1,false,true], // to-do: multiplicity
                  self.isOperationMonitored(o)
                  ]])
                end
              end end
            end
          end;
    	  self.getCommunicator().sendMessageToJava([self.vector2Seq(requestID), result])
        end
    end

    @Operation getAllEnums(requestID : Seq(Integer))
        let
          result = []
        in
    	  @For e in self.getPackage(requestID).classes do
    	    if e  <> null andthen e.isKindOf(Enum)
    	    then
    	      let
    	        enumItems = e.getChildren();
    	        itemList = []
    	      in
    	        @For item in enumItems do
    	          itemList := itemList + [item.name.toString()]
    	        end;
    	        result := result.append([[
    	        e.name.toString(),
    	        itemList]])
    	      end
    	    end
    	  end;
    	  // clean up mapping ?
    	  self.getCommunicator().sendMessageToJava([self.vector2Seq(requestID), result])
        end
    end

    @Operation getAllAuxTypes(requestID : Seq(Integer))
      let
        result = []
      in
        if Root.hasElement("Auxiliary") then
    	  @For ac in Root::Auxiliary.getChildren() do
    	    if
    	      ac.isKindOf(Class)
    	    then
    	      result := result.append([[ac.name.toString()]])
    	    end
    	  end
    	end;
    	self.getCommunicator().sendMessageToJava([self.vector2Seq(requestID), result])
      end
    end

    @Operation getAllIssues(requestID : Seq(Integer))
      let
        result = []
      in
		@For obj in self.getPackage(requestID).classes do if obj <> null then
		  @For slot in obj.slots() do
		    if self.getPackage(requestID).classes.contains(slot.type.owner) then
		      if slot.type.mult().lowerBound > 0 andthen slot.value = null then
		        result := result + [[
		        "SLOT_NULL",
		        "The slot " + slot.name + " must not be empty.",
		        [self.getMapping(requestID).addOrGetObjectMapping(obj).id],
		        ["setSlotValue", self.getMapping(requestID).addOrGetObjectMapping(obj).id, slot.name.toString()]]]
		      end // if null and mandatory
		    end // if slot fmmlx
		  end; // for slots
		  if obj.of().isKindOf(FMML::MetaClass) andthen obj.of().delegatesTo <> null and obj.roleFiller = null
		  then result := result + [[
		    "NO_ROLE_FILLER",
		    "A role filler is required",
		    [self.getMapping(requestID).addOrGetObjectMapping(obj).id],
		    ["addRoleFiller",
		      self.getMapping(requestID).addOrGetObjectMapping(obj).id,
		      self.getMapping(requestID).addOrGetObjectMapping(obj.of().delegatesTo).id]]]
		  end;
		  @For assoc in self.getPackage(requestID).associations do
		    if FmmlxManipulator::isInstanceOf(obj, assoc.end1.type, assoc.end1.instLevel) // if obj fits sourceDef
		    then
		      let
		        count = FmmlxManipulator::countOccurences(obj, self.getPackage(requestID), assoc, true, false) // how many links go out of obj as source
		      in
		        if
		          count < assoc.end2.mult().lowerBound()
		        then
		          result := result + [[
		            "ASSOC_MULT_LOW",
		            "The association " + assoc.name + " requires more links.",
		            [self.getMapping(requestID).addOrGetObjectMapping(obj).id],
		            ["addMissingLink", self.getMapping(requestID).addOrGetObjectMapping(obj).id, self.getMapping(requestID).addOrGetObjectMapping(assoc).id]]]
		        end;
		        if
		          assoc.end2.mult().hasUpperBound() andthen count > assoc.end2.mult().upperBound()
		        then
		          result := result + [[
		            "ASSOC_MULT_HIGH",
		            "The association " + assoc.name + " requires fewer links.",
		            [self.getMapping(requestID).addOrGetObjectMapping(obj).id],
		            ["removeTooManyLinks", self.getMapping(requestID).addOrGetObjectMapping(obj).id, self.getMapping(requestID).addOrGetObjectMapping(assoc).id]]]
		        end
		      end // let
		    end; // if instance of
		    if FmmlxManipulator::isInstanceOf(obj, assoc.end2.type, assoc.end2.instLevel) // if obj fits targetDef
		    then
		      let
		        count = FmmlxManipulator::countOccurences(obj, self.getPackage(requestID), assoc, false, true)
		      in
		        if
		          count < assoc.end1.mult().lowerBound()
		        then
		          result := result + [[
		            "ASSOC_MULT_LOW",
		            "The association " + assoc.name + " requires more links.",
		            [self.getMapping(requestID).addOrGetObjectMapping(obj).id],
		            ["addMissingLink", self.getMapping(requestID).addOrGetObjectMapping(obj).id, self.getMapping(requestID).addOrGetObjectMapping(assoc).id]]]
		        end;
		        if
		          assoc.end1.mult().hasUpperBound() andthen count > assoc.end1.mult().upperBound()
		        then
		          result := result + [[
		            "ASSOC_MULT_HIGH",
		            "The association " + assoc.name + " requires fewer links.",
		            [self.getMapping(requestID).addOrGetObjectMapping(obj).id],
		            ["removeTooManyLinks", self.getMapping(requestID).addOrGetObjectMapping(obj).id, self.getMapping(requestID).addOrGetObjectMapping(assoc).id]]]
		        end
		      end // let
		    end // if instance of
		  end // for assoc
		end end; // for/if obj
    	self.getCommunicator().sendMessageToJava([self.vector2Seq(requestID), result])
      end
    end

    ///////////////////// Updates to the View ////////////////////

    @Operation sendNewPosition(requestID : Seq(Integer), objectName, x, y)
        self.getMapping(requestID).setNewPosition(self.getPackage(requestID).getElement(objectName).id, x, y);
        self.getCommunicator().sendMessageToJava([self.vector2Seq(requestID), []])
    end

    @Operation sendNewPositions(requestID : Seq(Integer), edgeID, listOfpoints)
        self.getMapping(requestID).setNewPositions(edgeID, listOfpoints);
        self.getCommunicator().sendMessageToJava([self.vector2Seq(requestID), []])
    end

    @Operation storeLabelInfo(requestID : Seq(Integer), edgeID, localID, x, y)
        self.getMapping(requestID).storeLabelInfo(edgeID, localID, x, y);
        self.getCommunicator().sendMessageToJava([self.vector2Seq(requestID), []])
    end

    ////////////////// Class Manipulations ///////////////////

    @Operation addMetaClass(requestID : Seq(Integer), name, level, parents, abstract, x, y)
//        self.log := self.log + "\nE      addMetaClass: " + name + " | " + level + " | " + parents + " | " + abstract;
        let
          m = FmmlxDiagrams::FmmlxManipulator()
        then
          parentsList = self.getParentsList(requestID, parents)
        then
          newClass = m.addMetaClass(self.getPackage(requestID), name, level, parentsList, abstract)
        then
          mappingInfo = self.getMapping(requestID).addOrGetObjectMapping(newClass)
        in
          mappingInfo.lastKnownDiagramX := x;
          mappingInfo.lastKnownDiagramY := y;
	        self.log := self.log + [["addMetaClass", ["name",name] , ["level",level+""] , ["parents",self.getParentsPaths(requestID, parentsList)] , ["abstract",abstract+""]]]
        end;
         
        self.getCommunicator().sendMessageToJava([self.vector2Seq(requestID), []]) // temporary empty result
    end

    @Operation addInstance(
            requestID : Seq(Integer),
            ofName,
            name,
            parents,
            abstract,
            x, y,
            slotValueList: Seq(Seq(String)) )
//      self.log := self.log + "\nE      addInstance: " + ofId + " | " + name + " | " + parents + " | " + abstract;
        try
          let
            m = FmmlxDiagrams::FmmlxManipulator()
          then
            ofClass = if self.getPackage(requestID).hasElement(ofName) then self.getPackage(requestID).getElement(ofName) else null end
            //ofClass = self.getMapping(requestID).getMapping(ofId).object
          then
            parentsList = self.getParentsList(requestID, parents)
          then
            newInstance = m.addInstance(self.getPackage(requestID), ofClass, name, parentsList, abstract, slotValueList)
          then
            mappingInfo = self.getMapping(requestID).addOrGetObjectMapping(newInstance)
          in
            mappingInfo.lastKnownDiagramX := x;
            mappingInfo.lastKnownDiagramY := y;
            self.log := self.log + [["addInstance", ["of", ofClass.path()] , ["name",name] , ["parents",self.getParentsPaths(requestID, parentsList)] , ["abstract",abstract+""]]]
          end;
          self.getCommunicator().sendMessageToJava([self.vector2Seq(requestID), []])
        catch (exception)
          self.getCommunicator().sendMessageToJava([self.vector2Seq(requestID), [exception.message]])
        end
    end

    @Operation removeClass(requestID : Seq(Integer), className, strategy)
      let
        m = FmmlxDiagrams::FmmlxManipulator();
        class = if self.getPackage(requestID).hasElement(className) then self.getPackage(requestID).getElement(className) else null end
      then
        classPath4Log = class.path()
      in
        m.removeClass(class, strategy);
        self.log := self.log + 	[["removeClass", ["class", classPath4Log]]]
      end;
      self.getCommunicator().sendMessageToJava([self.vector2Seq(requestID), null]) // temporary empty result 
    end

    @Operation changeClassName(requestID : Seq(Integer), className, newName)
      let
        m = FmmlxDiagrams::FmmlxManipulator();
        class = if self.getPackage(requestID).hasElement(className) then self.getPackage(requestID).getElement(className) else null end
        //class = self.getMapping(requestID).getMapping(classId).object
      in
        m.changeClassName(class, newName);
        self.log := self.log + [["changeClassName", ["class", className] , ["newName",newName]]]
      end;
      self.getCommunicator().sendMessageToJava([self.vector2Seq(requestID), []])
    end

    @Operation setClassAbstract(requestID : Seq(Integer), className, isAbstract)
      let
        m = FmmlxDiagrams::FmmlxManipulator();
        class = if self.getPackage(requestID).hasElement(className) then self.getPackage(requestID).getElement(className) else null end
      in
        self.log := self.log + [["setClassAbstract", ["class", class.path()] , ["abstract",isAbstract+""]]];
        self.getCommunicator().sendMessageToJava([self.vector2Seq(requestID), m.changeClassAbstract(class, isAbstract)])
      end
    end

    @Operation levelRaiseAll(requestID : Seq(Integer), amount)
      let
        m = FmmlxDiagrams::FmmlxManipulator()
      in
        self.log := self.log + [["levelRaiseAll", ["amount", amount+""]]];
        self.getCommunicator().sendMessageToJava([self.vector2Seq(requestID), m.levelRaiseAll(self.getPackage(requestID), amount)])
      end
    end

    @Operation changeParent(requestID : Seq(Integer), className, oldList, newList)
      let
        m = FmmlxDiagrams::FmmlxManipulator();
        oldSet = self.vector2Seq(oldList).asSet();
        newSet = self.vector2Seq(newList).asSet();
        problems = [];
        class = if self.getPackage(requestID).hasElement(className) then self.getPackage(requestID).getElement(className) else null end
      then
        oldParentList = class.parents;// for Log
        addSet = newSet - oldSet;
        removeSet = oldSet - newSet
      in
//        if
//          removeSet = {}
//        then
          @For parentName in addSet do
            let
              parentToBeAdded = if self.getPackage(requestID).hasElement(parentName) then self.getPackage(requestID).getElement(parentName) else null end
            in
              problems := problems + if parentToBeAdded = null then ["Cannot find new parent " + parentName] else m.addParent(class, parentToBeAdded) end
            end
          end
;//        elseif
//          addSet = {}
//        then
          @For parentName in removeSet do
            let
              parentToBeRemoved = if self.getPackage(requestID).hasElement(parentName) then self.getPackage(requestID).getElement(parentName) else null end
            in
              problems := problems + if parentToBeRemoved = null then ["Cannot find old parent " + parentName] else m.removeParent(class, parentToBeRemoved) end
            end
          end
;//        elseif
//          removeSet.size() = 1 and addSet.size() = 1 // move exactly one parent
//        then
//          let
//            parentToBeAdded = self.getMapping(requestID).getMapping(addSet.asSeq().at(0)).object;
//            parentToBeRemoved = self.getMapping(requestID).getMapping(removeSet.asSeq().at(0)).object
//          in
//            problems := problems + m.moveParent(class, parentToBeRemoved, parentToBeAdded)
//          end
//        else
//          problems := problems + ["Only one parent may be moved at a time."]
//        end;
        if problems.isEmpty() then
          self.log := self.log + [[
          "changeParent" , 
          ["class", class.path()], 
          ["old", self.getParentsPaths(requestID, oldParentList)], 
          ["new", self.getParentsPaths(requestID, class.parents)]]]
        end;
        self.getCommunicator().sendMessageToJava([self.vector2Seq(requestID), problems])
      end
    end

    //////////////////////// Attribute Manipulations /////////////////////

    @Operation addAttribute(requestID : Seq(Integer), className, name, level, typeName, multiplicityV)
      let
        m = FmmlxDiagrams::FmmlxManipulator()
      then
        class = if self.getPackage(requestID).hasElement(className) then self.getPackage(requestID).getElement(className) else null end;
//        class = self.getMapping(requestID).getMapping(classId).object;
        type = m.getTypeForName(typeName, self.getPackage(requestID));
        multiplicity = m.valueList2Multiplicity(self.vector2Seq(multiplicityV))
      then
        problems = if class <> null then m.checkAddAttribute(class, name, level, typeName) else ["Class not found"] end
      in
        if
          problems.isEmpty()
        then
          problems := try
            m.addAttribute(class, name, level, type, multiplicity); []
          catch(e)
            [("addAttribute failed during transaction: " + e.message)]
          end // try
        end; // if
        if problems.isEmpty() then
            self.log := self.log + [["addAttribute",
                                            ["class", class.path()],
                                            ["name", name],
                                            ["level", level+""],
                                            ["type", type.path()],
                                            ["multiplicity",  FmmlxManipulator::multiplicity2ValueList(multiplicity)+""]]]
        end;
        self.getCommunicator().sendMessageToJava([self.vector2Seq(requestID), problems]) // return null or problems
      end // in
    end

    @Operation changeAttributeName(requestID : Seq(Integer), className, oldName, newName)
      let
        m = FmmlxDiagrams::FmmlxManipulator()
          then
		class = if self.getPackage(requestID).hasElement(className) then self.getPackage(requestID).getElement(className) else null end
      then
        problems = if class <> null then m.checkChangeAttributeName(class, oldName, newName) else ["Class not found"] end
      in
        if problems.isEmpty() then
          m.changeAttributeName(class, oldName, newName);
          self.log := self.log + [["changeAttributeName", ["class", class.path()] , ["oldName", oldName] , ["newName", newName]]]
          end;
        self.getCommunicator().sendMessageToJava([self.vector2Seq(requestID), problems]) // return null or problems
      end
    end

    @Operation changeAttributeLevel(requestID : Seq(Integer), className, attName, oldLevel, newLevel)
      let
        m = FmmlxDiagrams::FmmlxManipulator()
      then
        class = if self.getPackage(requestID).hasElement(className) then self.getPackage(requestID).getElement(className) else null end
      then
        problems = if class <> null then m.checkChangeAttributeLevel(class, attName, oldLevel, newLevel) else ["Class not found"] end
        //problems = m.checkChangeAttributeLevel(class, attName, oldLevel, newLevel)
      in
        if problems.isEmpty() then
          m.changeAttributeLevel(class, attName, oldLevel, newLevel);
          self.log := self.log + [["changeAttributeLevel", ["class", class.path()] , ["name", attName] , ["oldLevel", oldLevel+""] , ["newLevel", newLevel+""]]]
          end;
        self.getCommunicator().sendMessageToJava([self.vector2Seq(requestID), problems]) // return null or problems
      end
    end

    @Operation changeAttributeType(requestID : Seq(Integer), className, attName, oldTypeName, newTypeName)
      let
        m = FmmlxDiagrams::FmmlxManipulator();
          class = if self.getPackage(requestID).hasElement(className) then self.getPackage(requestID).getElement(className) else null end
        //class = self.getMapping(requestID).getMapping(classId).object
      then
        problems = if class <> null then m.checkChangeAttributeType(class, attName, oldTypeName, newTypeName, self.getPackage(requestID)) else ["Class not found"] end
      in
        if problems.isEmpty() then
          m.changeAttributeType(class, attName, oldTypeName, newTypeName, self.getPackage(requestID));
          self.log := self.log + [["changeAttributeType", ["class", class.path()] , ["name", attName] , ["oldType", oldTypeName] , ["newType", newTypeName]]]
          end;
        self.getCommunicator().sendMessageToJava([self.vector2Seq(requestID), problems]) // return null or problems
      end
    end

    @Operation changeAttributeMultiplicity(requestID : Seq(Integer), className, attName, oldMul, newMul)
      let
        m = FmmlxDiagrams::FmmlxManipulator()
      then
        class = if self.getPackage(requestID).hasElement(className) then self.getPackage(requestID).getElement(className) else null end
        //class = self.getMapping(requestID).getMapping(classId).object
      then
        oldMult = m.valueList2Multiplicity(self.vector2Seq(oldMul));
        newMult = m.valueList2Multiplicity(self.vector2Seq(newMul))
      then    // TODO !!!
//          problems = m.checkChangeAttributeLevel(class, attName, oldLevel, newLevel)
         problems = []
         
      in
        if problems.isEmpty() then
          m.changeAttributeMultiplicity(class, attName, null, newMult);
          self.log := self.log + [["changeAttributeMultiplicity", ["class", class.path()] , ["name", attName] , ["oldMul", FmmlxManipulator::multiplicity2ValueList(oldMult)+""] , ["newMul", FmmlxManipulator::multiplicity2ValueList(newMult)+""]]]
          end;
        self.getCommunicator().sendMessageToJava([self.vector2Seq(requestID), problems]) // return null or problems
      end
    end

    @Operation removeAttribute(requestID : Seq(Integer), className, attName, strategy)
     // for now: ignore strategy and simply delete
      let
        m = FmmlxDiagrams::FmmlxManipulator();
        class = if self.getPackage(requestID).hasElement(className) then self.getPackage(requestID).getElement(className) else null end
      in
        m.removeAttribute(class, attName, strategy);
        self.log := self.log + [["removeAttribute", ["class", class.path()], ["name", attName]]]
      end;
      self.getCommunicator().sendMessageToJava([self.vector2Seq(requestID), null]) // temporary empty result
    end

    //////////////////////// Slot Manipulations /////////////////////

    @Operation changeSlotValue(requestID : Seq(Integer), className, slotName, valueToBeParsed)
      let
        m = FmmlxDiagrams::FmmlxManipulator();
        obj = if self.getPackage(requestID).hasElement(className) then self.getPackage(requestID).getElement(className) else null end;
        error = null
//      then
//        class = obj.of()
      then
//        atts = class.allAttributesForLevel(obj.level);
        foundAtt = m.findAttributeForSlot(obj, slotName)
      in
//        @For att in atts do
//          if att.name.toString() = slotName.toString() then
//            foundAtt := att
//          end
//        end;
        if
          foundAtt <> null
        then
          let
            parseResult = m.evalString(valueToBeParsed, self.getPackage(requestID))
          in
            if parseResult.at(1) = null then
              error := m.changeSlotValue(obj, slotName, parseResult.at(0), foundAtt.type, self.getPackage(requestID))
            else
              error := parseResult.at(1) // error as message or as return value? maybe try exceptions...
            end
          end

        else
          error := "no Slot Found"
        end;
		self.log := self.log + [["changeSlotValue",
                                            ["class", obj.path()],
                                            ["slotName", slotName],
                                            ["valueToBeParsed", valueToBeParsed]]];
        self.getCommunicator().sendMessageToJava([self.vector2Seq(requestID), if error = null then null else [error] end]) // temporary empty result
      end
    end

    //////////////// Local Operations ///////////////////

    @Operation vector2Seq(vec) // for local use
      let list = [] in
        @For id in vec do
          list := list.append([id])
        end; // for
        list
      end// let
    end

    @Operation getParentsList(requestID, parentNames) // for local use
      let
        list = [];
        m = FmmlxDiagrams::FmmlxManipulator()
      in
        @For name in parentNames do
        let
            parent = try m.getTypeForName(name, self.getPackage(requestID)) catch(e) null end
        in
            if not parent = null then list := list.append([parent]) end
        end
        end; // for
        list
      end// let
    end

    @Operation getParentsPaths(requestID, parents) // for local use
      let list = "" in
        @For parent in parents do
          if not parent = null then list := list + parent.path() + "," end
        end; // for
        list.subString(0, list.size()-1)
      end// let
    end

    @Operation getParentIdList(requestID, c : FMML::MetaClass) // for local use
      let list = [] in
        @For p in c.parents do
          if p.isKindOf(FMML::MetaClass) then list := list.append([self.getMapping(requestID).addOrGetObjectMapping(p).id]) end
        end; // for
        list
      end// let
    end
    
    @Operation getParentsPathsList(requestID, c : FMML::MetaClass) // for local use
      let list = [] in
        @For p in c.parents do
          if p.isKindOf(FMML::MetaClass) then list := list.append([p.path()]) end
        end; // for
        list
      end// let
    end

    @Operation isOperationMonitored(o)
      if o.hasProperty("monitor") then FmmlxDiagramClient::getOpProp(o, "monitor") else false end
    end

    ////////////////// Operations for editing associations ///////////////////

  @Operation addAssociation(requestID : Seq(Integer),
      classSourceName : String,
      classTargetName : String,
      accessSourceFromTargetName : String,
      accessTargetFromSourceName : String,
      fwName : String,
      reverseName : String,
      multTargetToSourceS : String,
      multSourceToTargetS : String,
      instLevelSource : Integer,
      instLevelTarget : Integer,
      sourceVisibleFromTarget : Boolean,
      targetVisibleFromSource : Boolean,
	  isSymmetric : Boolean,
	  isTransitive : Boolean):XCore::Element


  	  let
  	    m = FmmlxDiagrams::FmmlxManipulator()
      then
        classSource = m.evalString(classSourceName, self.getPackage(requestID)).at(0);//if package.hasElement(classSourceName) then package.getElement(classSourceName) else null end;
        classTarget = m.evalString(classTargetName, self.getPackage(requestID)).at(0)//if package.hasElement(classTargetName) then package.getElement(classTargetName) else null end
      then
        multTargetToSource = m.valueList2Multiplicity(self.vector2Seq(multTargetToSourceS));
        multSourceToTarget = m.valueList2Multiplicity(self.vector2Seq(multSourceToTargetS))
      then
        problems = [] /*m.checkAddAssociation(self.getPackage(requestID),
  	      classSource, classTarget,
  	      accessSourceFromTargetName, accessTargetFromSourceName,
  	      fwName, reverseName,
  	      multTargetToSource, multSourceToTarget,
  	      instLevelSource, instLevelTarget) */
      in
        if problems.isEmpty() then
  	      problems := m.addAssociation(self.getPackage(requestID),
  	        classSource, classTarget,
  	        accessSourceFromTargetName, accessTargetFromSourceName,
  	        fwName, reverseName,
  	        multTargetToSource, multSourceToTarget,
  	        instLevelSource, instLevelTarget,
  	        sourceVisibleFromTarget, targetVisibleFromSource,
  	        isSymmetric, isTransitive);
          self.log := self.log + [["addAssociation",
            ["classSource", classSource.path()] ,["classTarget", classTarget.path()] ,
            ["accessSourceFromTargetName", accessSourceFromTargetName] , ["accessTargetFromSourceName", accessTargetFromSourceName] ,
            ["fwName", fwName+""],
            ["reverseName", reverseName+""],
            ["multTargetToSource", FmmlxManipulator::multiplicity2ValueList(multTargetToSource)+""] , ["multSourceToTarget", FmmlxManipulator::multiplicity2ValueList(multSourceToTarget)+""] ,
            ["instLevelSource", instLevelSource+""] , ["instLevelTarget", instLevelTarget+""] ,
            ["sourceVisibleFromTarget", sourceVisibleFromTarget+""] , ["targetVisibleFromSource", targetVisibleFromSource+""] ,
            ["isSymmetric", isSymmetric+""] , ["isTransitive", isTransitive+""]]]
   	    end;
        self.getCommunicator().sendMessageToJava([self.vector2Seq(requestID), problems]) // return null or problems
      end
  	end

    @Operation removeAssociation(
      requestID  : Seq(Integer),
      assocName    : String)

      let
        m = FmmlxDiagrams::FmmlxManipulator();
        assoc = if self.getPackage(requestID).hasAssociation(assocName) then self.getPackage(requestID).getAssociation(assocName) else null end
      then
        problems = m.removeAssociation(assoc)
      in
        self.log := self.log + [["removeAssociation", ["name", assoc.name]]];
        self.getCommunicator().sendMessageToJava([self.vector2Seq(requestID), problems]) // return null or problems
      end
    end

    @Operation setAssociationEndVisibility(
      requestID      : Seq(Integer),
      assocName        : String,
      concernsTarget : Boolean,
      newVisibility  : Boolean)
      let
        m = FmmlxDiagrams::FmmlxManipulator();
        assoc = if self.getPackage(requestID).hasAssociation(assocName) then self.getPackage(requestID).getAssociation(assocName) else null end
      then
        problems = m.setAssociationEndVisibility(assoc, concernsTarget, newVisibility)
      in
        self.getCommunicator().sendMessageToJava([self.vector2Seq(requestID), problems]) // return null or problems
      end
    end

    @Operation changeAssociationForwardName(
      requestID  : Seq(Integer),
      assocName    : String,
      newName    : String)

      let
        m = FmmlxDiagrams::FmmlxManipulator();
        assoc = if self.getPackage(requestID).hasAssociation(assocName) then self.getPackage(requestID).getAssociation(assocName) else null end
      then
        oldName = assoc.name
      then
        problems = m.changeAssociationForwardName(assoc, newName)
      in
        self.log := self.log + [["changeAssociationForwardName", ["newFwName", newName], ["oldFwName", oldName]]];
        self.getCommunicator().sendMessageToJava([self.vector2Seq(requestID), problems]) // return null or problems
      end
    end

   @Operation changeAssociationEnd2StartMultiplicity(requestID : Seq(Integer), assocName, multV)

      let
        m = FmmlxDiagrams::FmmlxManipulator();
        a = if self.getPackage(requestID).hasAssociation(assocName) then self.getPackage(requestID).getAssociation(assocName) else null end
      then
        newMult = m.valueList2Multiplicity(self.vector2Seq(multV))
      in 
        self.log := self.log + [["changeAssociationEnd2StartMultiplicity", ["name", a.name], ["multiplicity", FmmlxManipulator::multiplicity2ValueList(newMult)+""]]];
        self.getCommunicator().sendMessageToJava([self.vector2Seq(requestID), m.changeAssociationMultiplicity(a, newMult, null)])
      end
    end

    @Operation changeAssociationStart2EndMultiplicity(requestID : Seq(Integer), assocName, multV)
      let
        m = FmmlxDiagrams::FmmlxManipulator();
        a = if self.getPackage(requestID).hasAssociation(assocName) then self.getPackage(requestID).getAssociation(assocName) else null end
      then
        newMult = m.valueList2Multiplicity(self.vector2Seq(multV))
      in 
        self.log := self.log + [["changeAssociationStart2EndMultiplicity", ["name", a.name], ["multiplicity", FmmlxManipulator::multiplicity2ValueList(newMult)+""]]];
        self.getCommunicator().sendMessageToJava([self.vector2Seq(requestID), m.changeAssociationMultiplicity(a, null, newMult)])
      end
    end

    //////////////////////////////////////////////////////////

  	@Operation addAssociationInstance(requestID : Seq(Integer),
      obj1Name  : String,
      obj2Name  : String,
      assocName : String)

  	  let
  	    m = FmmlxDiagrams::FmmlxManipulator();
  	    obj1 = if self.getPackage(requestID).hasElement(obj1Name) then self.getPackage(requestID).getElement(obj1Name) else null end;
  	    obj2 = if self.getPackage(requestID).hasElement(obj2Name) then self.getPackage(requestID).getElement(obj2Name) else null end;
  	    association = if self.getPackage(requestID).hasAssociation(assocName) then self.getPackage(requestID).getAssociation(assocName) else null end
  	  then
            problems = m.addAssociationInstance(self.getPackage(requestID), obj1, obj2, association)
  	  in
  	    if problems.isEmpty() then
  	        self.log := self.log + [["addLink", ["name", association.name.toString()], ["classSource", obj1.path()], ["classTarget", obj2.path()]]]
  	    end;
  	    self.getCommunicator().sendMessageToJava([self.vector2Seq(requestID), problems]) // return null or problems
  	  end
    end

    @Operation removeAssociationInstance(
      requestID   : Seq(Integer),
      linkId    : Integer)

      let
        m = FmmlxDiagrams::FmmlxManipulator();
        assocInstSeq = self.getMapping(requestID).getMapping(linkId).object
      then
        problems = m.removeAssociationInstance(assocInstSeq)
      in
        if problems.isEmpty() then
  	        self.log := self.log + [["removeLink", ["TODO", "Still using ID, no another possibility"]]]
  	    end;
        self.getCommunicator().sendMessageToJava([self.vector2Seq(requestID), problems]) // return null or problems
      end
    end

    ////////////////// Operations for delegation ///////////////////////////


    @Operation addDelegation(
      requestID   : Seq(Integer),
      delegateFromName  : String,
      delegateToName    : String)
      let
        m = FmmlxDiagrams::FmmlxManipulator();
        delegateFrom = if self.getPackage(requestID).hasElement(delegateFromName) then self.getPackage(requestID).getElement(delegateFromName) else null end;
        delegateTo = if self.getPackage(requestID).hasElement(delegateToName) then self.getPackage(requestID).getElement(delegateToName) else null end
      then
        problems = m.addDelegation(delegateFrom, delegateTo)
      in
        if problems.isEmpty() then
            self.log := self.log + [["addDelegation", ["delegateFrom",  delegateFrom.path()],  ["delegateTo",  delegateTo.path()]]]
        end;
        self.getCommunicator().sendMessageToJava([self.vector2Seq(requestID), problems]) // return null or problems
      end
    end

    @Operation setRoleFiller(
      requestID   : Seq(Integer),
      roleName  : String,
      roleFillerName    : String)
      let
        m = FmmlxDiagrams::FmmlxManipulator();
        role = if self.getPackage(requestID).hasElement(roleName) then self.getPackage(requestID).getElement(roleName) else null end;
        roleFiller = if self.getPackage(requestID).hasElement(roleFillerName) then self.getPackage(requestID).getElement(roleFillerName) else null end
      then
        problems = m.setRoleFiller(role, roleFiller)
      in
        if problems.isEmpty() then
            self.log := self.log + [["setRoleFiller", ["role", role.path()], ["roleFiller", roleFiller.path()]]]
        end;
        self.getCommunicator().sendMessageToJava([self.vector2Seq(requestID), problems]) // return null or problems
      end
    end

    ////////////////// Operations for editing operations ///////////////////

    @Operation changeOperationName(requestID : Seq(Integer), className, oldName, newName)

      let
        m = FmmlxDiagrams::FmmlxManipulator();
        class = if self.getPackage(requestID).hasElement(className) then self.getPackage(requestID).getElement(className) else null end
        //class = self.getMapping(requestID).getMapping(classId).object
      then
        problems = if class <> null then m.checkChangeOperationName(class, oldName, newName) else ["Class not found"] end
        //problems = m.checkChangeOperationName(class, oldName, newName)
      in
        if problems.isEmpty() then
          m.changeOperationName(class, oldName, newName);
          self.log := self.log + [["changeOperationName", ["oldName", oldName] , ["newName", newName] , ["class", class.path()]]]
          end;
        self.getCommunicator().sendMessageToJava([self.vector2Seq(requestID), problems]) // return null or problems
      end
    end

    @Operation changeOperationLevel(requestID : Seq(Integer), className, name, oldLevel, newLevel)

      let
        m = FmmlxDiagrams::FmmlxManipulator();
        class = if self.getPackage(requestID).hasElement(className) then self.getPackage(requestID).getElement(className) else null end
        //class = self.getMapping(requestID).getMapping(classId).object
      then
        o = m.findOperation(class,name)
      then
        problems = if class <> null then m.changeOperationLevel(class, o, newLevel, self.isOperationMonitored(o)) else ["Class not found"] end
        //problems = m.changeOperationLevel(class, o, newLevel, self.isOperationMonitored(o))
      in
        if problems.isEmpty() then
          self.log := self.log + [["changeOperationLevel", ["oldLevel", oldLevel+""], ["newLevel", newLevel+""] , ["name", name] , ["class", class.path()]]]
        end;
        self.getCommunicator().sendMessageToJava([self.vector2Seq(requestID), problems]) // return null or problems
      end
    end
    
    @Operation addOperation(
      requestID  : Seq(Integer), 
      classId    : Integer,
      opName     : String, 
      level      : Integer, 
      returnType : String,
      body       : String)
      
      let
        m = FmmlxDiagrams::FmmlxManipulator();
        class = self.getMapping(requestID).getMapping(classId).object
      then 
        type = m.getTypeForName(returnType, self.getPackage(requestID));
        problems = m.addOperation(class, opName, level, type, body)
      in
        if problems.isEmpty() then
            self.log := self.log + [["addOperation",
                ["class", class.path()],
                ["opName", opName],
                ["level", level+""],
                ["returnType", returnType.path()],
                ["body", body]]]
            end;
        self.getCommunicator().sendMessageToJava([self.vector2Seq(requestID), problems]) // return null or problems
      end
    end
    
    @Operation addOperation2(
      requestID  : Seq(Integer), 
      className  : String,
      level      : Integer, 
      body       : String)
      
      let
        m = FmmlxDiagrams::FmmlxManipulator();
        class = if self.getPackage(requestID).hasElement(className) then self.getPackage(requestID).getElement(className) else null end
      then 
        problems = if class <> null then m.addOperation2(class, level, body) else ["Class not found"] end
      in
        if problems.isEmpty() then
            self.log := self.log + [["addOperation2",
            ["class", class.path()],
            ["level", level+""],
            ["body", body]]]
        end;
        self.getCommunicator().sendMessageToJava([self.vector2Seq(requestID), problems]) // return null or problems
      end
    end
    
    @Operation removeOperation(
      requestID  : Seq(Integer), 
      className    : String,
      opName     : String)
      
      let
        m = FmmlxDiagrams::FmmlxManipulator();
        //class = self.getMapping(requestID).getMapping(classId).object
        class = if self.getPackage(requestID).hasElement(className) then self.getPackage(requestID).getElement(className) else null end
      then 
        //problems = m.removeOperation(class, opName)
        problems = if class<>null then m.removeOperation(class, opName) else ["Class not found"] end
      in
        if problems.isEmpty() then
            self.log := self.log + [["removeOperation", ["class", class.path()], ["name", opName]]]
        end;
        self.getCommunicator().sendMessageToJava([self.vector2Seq(requestID), problems]) // return null or problems
      end
    end
    
    @Operation getOpProp(operation, name) // for local use
      let
        properties = operation.properties();
        tagFound = null
      in 
        @For property in properties do  
          if property->head() = name
            then tagFound := property->tail()
          end
        end;
        tagFound
      end      
    end
    
    @Operation changeOperationOwner(requestID : Seq(Integer), className_old, name, className_new)
      
      let 
        m = FmmlxDiagrams::FmmlxManipulator();
        oldOwner = if self.getPackage(requestID).hasElement(className_old) then self.getPackage(requestID).getElement(className_old) else null end;
        newOwner = if self.getPackage(requestID).hasElement(className_new) then self.getPackage(requestID).getElement(className_new) else null end
      then
        operation = oldOwner.getOperation(name)
      then
        problems = m.changeOperationOwner(oldOwner, operation, newOwner)
      in
        if problems.isEmpty() then
          self.log := self.log + [["changeOperationOwner", ["class_old", oldOwner.path()], ["class_new",newOwner.path()] , ["name",name]]]
        end;
        self.getCommunicator().sendMessageToJava([self.vector2Seq(requestID), problems])
      end      
    end
          
    @Operation checkOperationNameLegal(op, name):Boolean // todo: check for duplicates, consider arity
      let nameSymbol = Symbol(name) in
        if nameSymbol = op.name()
        then
          true
        else
          op.legalNameChangeCheck(nameSymbol,op.name())
        end
      end
    end
        
    @Operation changeOperationBody(requestID : Seq(Integer), className:String, operationName:String, body:String)
      
      let 
        m = FmmlxDiagrams::FmmlxManipulator();
        class = if self.getPackage(requestID).hasElement(className) then self.getPackage(requestID).getElement(className) else null end;
        problems = []
      then
        op = class.getOperation(operationName)
      then
        newName = body.splitBy("()[]",0,0)->head.subst("","@Operation ",false)
      in
        if operationName.toString() <> newName.toString() then
          problems := ["name change not allowed here"]
        elseif
          op = null then 
          problems := ["operation not found"]
        else // let the manipulator try
          problems := m.changeOperationBody(class, op, newName, body)
        end;
        if problems.isEmpty() then
          self.log := self.log + [["changeOperationBody", ["class",className] , ["name",operationName], ["body", body]]]
        end;
        self.getCommunicator().sendMessageToJava([self.vector2Seq(requestID), problems])
      end
    end
    
    // Not yet implemented
    
    @Operation respondNotYetImplemented(name: String, requestID : Seq(Integer))
      self.getCommunicator().sendMessageToJava([self.vector2Seq(requestID), ["The feature \"" + name + "\" is temporarily unavailable. Please try again later."]])
    end
      
    @Operation changeAssociationStart2EndAccessName(requestID : Seq(Integer), associationID, name) 
      self.respondNotYetImplemented("changeAssociationStart2EndAccessName", self.vector2Seq(requestID))
    end
      
    @Operation changeAssociationEnd2StartAccessName(requestID : Seq(Integer), associationID, name) 
      self.respondNotYetImplemented("changeAssociationEnd2StartAccessName", self.vector2Seq(requestID))
    end
      
    @Operation changeAssociationStart2EndLevel(requestID : Seq(Integer), associationID, level) 
      self.respondNotYetImplemented("changeAssociationStart2EndLevel", self.vector2Seq(requestID))
    end
      
    @Operation changeAssociationEnd2StartLevel(requestID : Seq(Integer), associationID,level) 
      self.respondNotYetImplemented("changeAssociationEnd2StartLevel", self.vector2Seq(requestID))
    end
      
    @Operation updateAssociationInstance(requestID : Seq(Integer), startObjectPath : String, endObjectPath : String)
      self.respondNotYetImplemented("updateAssociationInstance", self.vector2Seq(requestID))
    end

    @Operation changeAssociationTarget(inA : Seq(Integer), nameT_o, nameT_n)
      self.respondNotYetImplemented("changeAssociationTarget", self.vector2Seq(requestID))
    end
      
    @Operation changeAssociationSource(inA : Seq(Integer), idS_o, idS_n) 
      self.respondNotYetImplemented("changeAssociationSource", self.vector2Seq(requestID))
    end
      
    @Operation checkOperationBody(requestID : Seq(Integer), operationBodyToBeChecked) 
      self.respondNotYetImplemented("checkOperationBody", self.vector2Seq(requestID))
    end
      
    @Operation changeOperationType(requestID : Seq(Integer), className, opName, newType)
      self.respondNotYetImplemented("changeOperationType", self.vector2Seq(requestID))
    end
      
    @Operation changeAttributeOwner(requestID : Seq(Integer), path_old, name, path_new)
      self.respondNotYetImplemented("changeAttributeOwner", self.vector2Seq(requestID))
    end
      
    @Operation changeOf(requestID : Seq(Integer), idO, idC_old, idC_new) 
      self.respondNotYetImplemented("changeOf", self.vector2Seq(requestID))
    end
      
    @Operation changeClassLevel(requestID : Seq(Integer), idO, newLevel) 
      self.respondNotYetImplemented("changeClassLevel", self.vector2Seq(requestID))
    end   
       
    @Operation addEnumeration(requestID : Seq(Integer), newEnumName:String)
      let 
        m = FmmlxDiagrams::FmmlxManipulator()
      then
        problems = m.addEnumeration(self.getPackage(requestID), newEnumName)
      in
        if problems.isEmpty() then
            self.log := self.log + [["addEnumeration", ["name",newEnumName]]]
        end;
        self.getCommunicator().sendMessageToJava([self.vector2Seq(requestID), problems])
      end
    end

    @Operation changeEnumerationName(requestID : Seq(Integer), oldEnumName:String, newEnumName:String) 
      let 
        m = FmmlxDiagrams::FmmlxManipulator()
      then
        problems = m.changeEnumerationName(self.getPackage(requestID), oldEnumName, newEnumName)
      in
        self.getCommunicator().sendMessageToJava([self.vector2Seq(requestID), problems])
      end
    end

    @Operation removeEnumeration(requestID : Seq(Integer), enumName:String) 
      let 
        m = FmmlxDiagrams::FmmlxManipulator()
      then
        problems = m.removeEnumeration(self.getPackage(requestID), enumName)
      in
        self.getCommunicator().sendMessageToJava([self.vector2Seq(requestID), problems])
      end
    end
    
    @Operation addEnumerationValue(requestID : Seq(Integer), enumName:String, newEnumValueName:String) 
      let 
        m = FmmlxDiagrams::FmmlxManipulator()
      then
        problems = m.addEnumerationValue(self.getPackage(requestID), enumName, newEnumValueName)
      in
        if problems.isEmpty() then
            self.log := self.log + [["addEnumerationValue", ["enum_name",enumName], ["enum_value_name", newEnumValueName]]]
        end;
        self.getCommunicator().sendMessageToJava([self.vector2Seq(requestID), problems])
      end
    end
    
    @Operation changeEnumerationValueName(requestID : Seq(Integer), enumName:String, oldEnumValueName:String, newEnumValueName:String) 
      let 
        m = FmmlxDiagrams::FmmlxManipulator()
      then
        problems = m.changeEnumerationValueName(self.getPackage(requestID), enumName, oldEnumValueName, newEnumValueName)
      in
        self.getCommunicator().sendMessageToJava([self.vector2Seq(requestID), problems])
      end
    end
    
    @Operation removeEnumerationValue(requestID : Seq(Integer), enumName:String, enumValueName:String) 
      let 
        m = FmmlxDiagrams::FmmlxManipulator()
      then
        problems = m.removeEnumerationValue(self.getPackage(requestID), enumName, enumValueName)
      in
        ("removeEnumerationValue problems: " + problems).println();
        self.getCommunicator().sendMessageToJava([self.vector2Seq(requestID), problems])
      end
    end
    
    @Operation printProtocol(requestID : Seq(Integer)) // to be removed
      self.log.println()
    end
    
    @Operation printLog(requestID : Seq(Integer))
      self.log.println()
    end
    
    @Operation assignToGlobal(requestID : Seq(Integer), objPath:String, varName:String)
      let 
        class = self.getMapping(requestID).getMapping(objID).object
      in
        if 
          class <> null
        then
          class.assignToGlobal(varName)
        end;
        []
      end
    end
        
    @Operation showBody(requestID : Seq(Integer), objID:Integer, opName:String, arity:Integer)
      let 
        class = self.getMapping(requestID).getMapping(objID).object
      in
        if 
          class <> null andthen class.getOperation(opName) <> null
        then
          class.getOperation(opName).edit()
        end;
        []
      end
    end
    
    @Operation updateAll(obj:Element)
      let 
        clients = Clients::FmmlxDiagrams::FmmlxDiagramClient.allInstances()->select(a | a.package = obj.owner)
      in
        @For client in clients do 
          client.communicator.triggerUpdate()
        end
      end
    end
    
    @Operation evalList(requestID : Seq(Integer), text)
      ("eval List start: " + text).println();
      let
        m = FmmlxDiagrams::FmmlxManipulator()
      then
        result = [];
        error = [];
        parseResult = m.evalString(text, self.getPackage(requestID))
      in
        if 
          parseResult.at(1) = null 
        then
          parseResult.at(0).println();
          if
            parseResult.at(0).isKindOf(Seq(Element))
          then
            @For element in parseResult.at(0) do
              result := result + [element.toString()]
            end
          else
            result:=["The expression " + text + " does not evaluate to a list."]
          end
        else
          parseResult.at(1).println();
          result:=[parseResult.at(1)]
        end;
        "eval List done".println();
        self.getCommunicator().sendMessageToJava([self.vector2Seq(requestID), result])
      end
    end
        
    @Operation addDefaultEnums(p:Package)
      let
        m = FmmlxDiagrams::FmmlxManipulator()
      in
        if not p.hasElement("Level") then
          m.addEnumeration(p, "Level");
          m.addEnumerationValue(p, "Level", "High");
          m.addEnumerationValue(p, "Level", "Medium");
          m.addEnumerationValue(p, "Level", "Low") end;
        if not p.hasElement("Gender") then
          m.addEnumeration(p, "Gender");
          m.addEnumerationValue(p, "Gender", "Male");
          m.addEnumerationValue(p, "Gender", "Female");
          m.addEnumerationValue(p, "Gender", "Unspecified") end;
        if not p.hasElement("LegalForm") then
          m.addEnumeration(p, "LegalForm");
          m.addEnumerationValue(p, "LegalForm", "Private_Limited_Partnership");
          m.addEnumerationValue(p, "LegalForm", "Limited_Liability");
          m.addEnumerationValue(p, "LegalForm", "Corporation");
          m.addEnumerationValue(p, "LegalForm", "Non_Profit") end;
        if not p.hasElement("Unit") then
          m.addEnumeration(p, "Unit");
          m.addEnumerationValue(p, "Unit", "piece");
          m.addEnumerationValue(p, "Unit", "kg");
          m.addEnumerationValue(p, "Unit", "litre");
          m.addEnumerationValue(p, "Unit", "gr");
          m.addEnumerationValue(p, "Unit", "meter");
          m.addEnumerationValue(p, "Unit", "km");
          m.addEnumerationValue(p, "Unit", "qm");
          m.addEnumerationValue(p, "Unit", "crate") end
      end
    end

    @Operation getDiagramData(requestID : Seq(Integer))
        //let 
        //  result = [log] 
        //in
    	  self.getCommunicator().sendMessageToJava([self.vector2Seq(requestID), if log.size() = 0 then ["log"] else ["log"] + log end])
        //end
    end
    
    @Operation findOperationImplementation(requestID: Seq(Integer), opNames: Seq(String), model:String, arity:String, returnType:String)
      let
        result = [];
        allClasses = Class.allInstances();
        opName = self.vector2Seq(opNames).at(0)
      in
        @For class in allClasses do
          @For op in class.operations do
            if op.name.toString() = opName.toString() then
              let paramTypes = [] in 
                @For pt in op.paramTypes() do paramTypes := paramTypes + [pt.path()] end;
                result := result + [[
                  class.path(),
                  class.name.toString(),
                  op.arity,
                  op.paramNames(),
                  paramTypes,
                  op.type.path(),
                  op.codeBox.source()]]
              end
            end
          end
        end;
        self.getCommunicator().sendMessageToJava([self.vector2Seq(requestID), result])
      end
    end
    
    
    @Operation findAllOperations(requestID: Seq(Integer))
      let
        result = [];
        allClasses = Class.allInstances()
      in
        @For class in allClasses do
          @For op in class.operations do
              let paramTypes = [] in 
                @For pt in op.paramTypes() do paramTypes := paramTypes + [pt.path()] end;
                result := result + [[
                  class.path(),
                  class.name.toString(),
                  op.arity,
                  op.paramNames(),
                  paramTypes,
                  op.type.path(),
                  op.codeBox.source()]]
              end
          end
        end;
        self.getCommunicator().sendMessageToJava([self.vector2Seq(requestID), result])
      end
    end
    
    @Operation findOperationUsage(requestID: Seq(Integer), opName: String, usage:String)
    
      let
        result = [];
        StringCheck = xmf.javaClass("tool.helper.StringCheck")
      then
        stringCheck = StringCheck()
      in
        @For class in Classifier.allInstances() do
          @For op in class.operations do
            if stringCheck.contains(op.codeBox.source(), opName) then 
              result := result + [[
                class.path(),
                class.name.toString(),
                op.name.toString(),
                op.arity,
                op.paramNames(),
                null,
                op.type.path(),
                op.codeBox.source()]]
            end
          end
        end;     
      
        self.getCommunicator().sendMessageToJava([self.vector2Seq(requestID), result])
      end // let    
    end // @Op
  
    @Operation hideElements(requestID: Seq(Integer), elementPaths: String, hide:Boolean) 
      let
        m = FmmlxDiagrams::FmmlxManipulator()
      in
        @For path in elementPaths do
          let 
            element = m.evalString(path, self.getPackage(requestID)).at(0)
          in
            if 
              element <> null
            then
              let
                mappingInfo = self.getMapping(requestID).addOrGetObjectMapping(element)
              in 
                mappingInfo.hidden := hide
              end // let
            end // if
          end // let
        end // for
      end // let
    end // @Op

    @Operation loadProjectFromXml(requestID : Seq(Integer), packageName : String, diagramNames : Seq(String), file : String)
      let
        package : XCore::Element = XCore::Package(packageName)
      in
        let
          project : XCore::Element = Projects::Project(package,"",null)
        in
          Root.add(package);
          xmf.projectManager("MyProjects").add(project);
          if Root.hasElement("FMML")
          then
            package.addParent(FMML);

            @For diagramName in diagramNames do
                self.getCommunicator().createDiagram(package.path(), diagramName)
            end;
            self.getCommunicator().populateDiagram(file, self.vector2Seq(diagramNames).at(0))
          end
        end
      end;
      []
    end

end<|MERGE_RESOLUTION|>--- conflicted
+++ resolved
@@ -197,19 +197,11 @@
           if object <> null then if object.delegatesTo <> null then
             if object.delegatesTo.isKindOf(FMML::MetaClass) then
               let
-                childPath = self.getMapping(requestID).addOrGetObjectMapping(object).object.path();
-                parentPath = self.getMapping(requestID).addOrGetObjectMapping(object.delegatesTo).object.path()
               then
-<<<<<<< HEAD
-                mappingInfo = self.getMapping(requestID).addOrGetObjectMapping(("DelegatesToMapping:"+childID+"/"+parentID).asSymbol())
-=======
-                mappingInfo = self.getMapping(requestID).addOrGetObjectMapping(("DelegatesToMapping"+childPath+"/"+parentPath).asSymbol())
->>>>>>> bfbedd13
+                mappingInfo = self.getMapping(requestID).addOrGetObjectMapping(("DelegatesToMapping:"+childPath+"/"+parentPath).asSymbol())
               in
                 result := result.append([[
   	            mappingInfo.id, // 0 ID
-  	            childPath, // 1 start Path
-  	            parentPath, // 2 end Path
   	            mappingInfo.points // 3 points
   	          ]])
               end
@@ -231,11 +223,7 @@
                 childPath = self.getMapping(requestID).addOrGetObjectMapping(object).object.path();
                 parentPath = self.getMapping(requestID).addOrGetObjectMapping(object.roleFiller).object.path()
               then
-<<<<<<< HEAD
-                mappingInfo = self.getMapping(requestID).addOrGetObjectMapping(("RoleFillerMapping:"+childID+"/"+parentID).asSymbol())
-=======
-                mappingInfo = self.getMapping(requestID).addOrGetObjectMapping(("RoleFillerMapping"+childPath+"/"+parentPath).asSymbol())
->>>>>>> bfbedd13
+                mappingInfo = self.getMapping(requestID).addOrGetObjectMapping(("RoleFillerMapping:"+childPath+"/"+parentPath).asSymbol())
               in
                 result := result.append([[
   	            mappingInfo.id, // 0 ID
@@ -262,11 +250,7 @@
                 childPath = self.getMapping(requestID).addOrGetObjectMapping(object).object.path();
                 parentPath = self.getMapping(requestID).addOrGetObjectMapping(parent).object.path()
               then
-<<<<<<< HEAD
-                mappingInfo = self.getMapping(requestID).addOrGetObjectMapping(("InheritanceMapping:"+childID+"/"+parentID).asSymbol())
-=======
-                mappingInfo = self.getMapping(requestID).addOrGetObjectMapping(("InheritanceMapping"+childPath+"/"+parentPath).asSymbol())
->>>>>>> bfbedd13
+                mappingInfo = self.getMapping(requestID).addOrGetObjectMapping(("InheritanceMapping:"+childPath+"/"+parentPath).asSymbol())
               in
                 result := result.append([[
   	            mappingInfo.id, // 0 ID
@@ -294,15 +278,8 @@
     	      in
     	        result := result.append([[
     	          mappingInfo.id, // 0 ID
-<<<<<<< HEAD
     	          a.end1.type.path(), // 1 source ID
     	          a.end2.type.path(), // 2 target ID
-    	          //self.getMapping(requestID).addOrGetObjectMapping(a.end1.type).id, 
-    	          //self.getMapping(requestID).addOrGetObjectMapping(a.end2.type).id, 
-=======
-    	          self.getMapping(requestID).addOrGetObjectMapping(a.end1.type).object.path(), // 1 source ID
-    	          self.getMapping(requestID).addOrGetObjectMapping(a.end2.type).object.path(), // 2 target ID
->>>>>>> bfbedd13
     	          -1, // 3 parent ID
     	          mappingInfo.points, // 4 points
     	          a.name.toString(), // 5 name 1
@@ -339,15 +316,9 @@
     	      in
     	        result := result.append([[
     	          mappingInfo.id, // 0 ID
-<<<<<<< HEAD
     	          i.at(0).path(), // 1 start ID
     	          i.at(1).path(), // 2 end ID
     	          i.at(2).path(), // 3 assoc ID
-=======
-    	          self.getMapping(requestID).addOrGetObjectMapping(i.at(0)).object.path(), // 1 start ID
-    	          self.getMapping(requestID).addOrGetObjectMapping(i.at(1)).object.path(), // 2 end ID
-    	          self.getMapping(requestID).addOrGetObjectMapping(i.at(2)).id, // 3 assoc ID
->>>>>>> bfbedd13
     	          mappingInfo.points, // 4 points
     	          self.getMapping(requestID).getAllLabels(mappingInfo.id) // 5 labels
     	        ]])
