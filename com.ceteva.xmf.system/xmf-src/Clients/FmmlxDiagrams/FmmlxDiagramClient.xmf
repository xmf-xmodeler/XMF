--- conflicted
+++ resolved
@@ -3687,7 +3687,6 @@
         // even though it seems that XCore containing null is legit.
       end
     end
-<<<<<<< HEAD
 	
 	//send a Vector<String> with all ProjectNames contained in the current Session to Java
 	@Operation getAllProjectNames(requestID) 
@@ -3697,9 +3696,6 @@
 			self.getCommunicator().sendMessageToJava([self.vector2Seq(requestID), projectNames])
 		end
 	end
-	
-end //eof
-=======
   
 	/**
 	 *Adds note to diagram
@@ -3792,5 +3788,4 @@
 		end
 	end
 	
-end
->>>>>>> 9c0dc71b
+end