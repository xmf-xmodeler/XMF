--- conflicted
+++ resolved
@@ -1,1698 +1,1694 @@
-parserImport XOCL;
-
-import Clients;
-import FmmlxDiagrams;
-
-context FmmlxDiagrams
-
-@Class FmmlxDiagramClient extends Client//, DiagramListener
-
-    @Attribute package : Package end
-    @Attribute communicator : Element end
-    @Attribute log : Seq(Element) = [] end
-    @Attribute name : String = "no name set yet" end
-    @Attribute diagrams : Table = Table(10) end
-//    /* TEMP */ @Attribute diagram : FmmlxDiagram end
-    
-    @Constructor(name)
-//      self.setCommandInterpreter(DiagramCommandInterpreter());
-//      self.setEventHandler(DiagramEventHandler())
-        null
-    end
-    
-    @Operation getCommunicator()
-      if self.communicator = null then
-        let
-          FmmlxDiagramCommunicator = xmf.javaClass("tool.clients.fmmlxdiagrams.FmmlxDiagramCommunicator");
-          handle = xmf.getHandle(self)
-        in
-          self.communicator := FmmlxDiagramCommunicator();
-          self.communicator.setHandle(handle)
-        end
-      end;
-      self.communicator
-    end
-
-    @Operation createDiagram(package,name)
-      let
-        selectedNames = xmf.selects("Select Diagram","select existing diagram - or none for new", diagrams.values().diagramName,{},null)
-      in
-        if selectedNames = -1 then selectedNames := [] end;
-        if
-          selectedNames.size() = 0
-        then
-          self.createDiagram2(package,name)
-        elseif
-          selectedNames.size() = 1
-        then
-          ("diagrams: " + diagrams).println();
-          let
-            selectedName = selectedNames.at(0);
-            keys = self.diagrams.keys();
-            key = null;
-            keyCount = 0
-          in
-            @While key = null and keyCount < keys.size() do
-              if diagrams.get(keys.at(keyCount)).diagramName.toString() = selectedName.toString() then key := keys.at(keyCount) end;
-              keyCount := keyCount + 1
-            end;
-            if key <> null then
-//              self.communicator.reopenDiagram(key, selectedName.toString(), diagrams.get(key).package.path())
-              self.communicator.newDiagram(key, diagrams.get(key).diagramName.toString(), diagrams.get(key).package.path())
-            else
-              "diagram not found".println()
-            end
-          end
-        end
-      end
-    end
-
-    @Operation createDiagram2(package,name)
-        self.package := package;
-
-        ///////////FIND ALTERNATIVE TO THIS///////////////////
-        if
-          package.of() <> FMML::FMMLxPackage
-        then
-          package.setOf(FMML::FMMLxPackage);
-          Kernel_addAtt(package,"fmmlxAssociationInstances",{})
-        end;
-
-        self.addDefaultEnums(package);
-        //////////////////////////////////////////////////////
-        
-        let 
-          //FmmlxDiagramCommunicator = xmf.javaClass("tool.clients.fmmlxdiagrams.FmmlxDiagramCommunicator");
-          handle = xmf.getHandle(self);
-          diagram = FmmlxDiagram();
-          newID = 0
-        in
-          //if diagram = null then self.diagram := FmmlxDiagram() end;
-          //* FUTURE:
-          @While diagrams.hasKey(newID) do newID := newID + 1 end;
-
-          diagram.diagramName := ("Diagram " + package.name + " " + newID);
-          diagram.package := package;
-          self.diagrams.put(newID, diagram);
-          
-          //if self.communicator = null then 
-          //  self.communicator := FmmlxDiagramCommunicator();
-          //  self.communicator.setHandle(handle)
-          //end;//*/
-          self.getCommunicator();
-
-          
-          // TEMP
-          //self.diagrams.put(newID, self.diagram);
-          //self.communicator := FmmlxDiagramCommunicator();
-          //self.communicator.setHandle(handle);
-          self.communicator.newDiagram(newID, diagram.diagramName.toString(), self.package.path());
-
-          diagram // vestigial return value for diagram manager
-        end
-
-    end
-
-    @Operation getMapping(requestID : Seq(Integer))
-      self.diagrams.get(self.vector2Seq(requestID).at(0)).mapping
-    end
-
-    //////////////////////// Queries ///////////////////////////////
-
-    @Operation getAllObjects(requestID : Seq(Integer))
-        let
-          result = []
-        in
-    	  @For c in self.package.classes do
-    	    if c <> null andthen c.isKindOf(FMML::MetaClass) // TODO: find out how a null can possibly end up there
-    	    then
-    	      let
-    	        mappingInfo = self.getMapping(requestID).addOrGetObjectMapping(c)	        
-    	      in
-    	        result := result.append([[
-    	        mappingInfo.id, // 0: id*
-    	        c.name.toString(), // 1: name
-    	        c.level, // level  // 2: level
-    	        if c.of().isKindOf(FMML::MetaClass) then self.getMapping(requestID).addOrGetObjectMapping(c.of()).id else -1 end,// 3: of-ID
-    	        self.getParentIdList(requestID, c),//[],// 4: parents-ID
-    	        c.isAbstract, // 5
-    	        mappingInfo.lastKnownDiagramX, // 6
-    	        mappingInfo.lastKnownDiagramY, // 7
-				0,0, // 8+9: reserved for delegation
-				c.path(), // 10: ownPath
-				c.of().path(), // 11: ofPath
-				self.getParentsPathsList(requestID, c)// 12: parentsPaths
-    	        ]])
-    	      end
-    	    end
-    	  end;
-    	  // clean up mapping ?
-    	  self.communicator.sendMessageToJava([self.vector2Seq(requestID), result])
-        end
-    end
-
-    @Operation getAllDelegationEdges(requestID : Seq(Integer))
-      let
-        result = []
-      in
-        @For object in self.package.classes do
-          if object <> null then if object.delegatesTo <> null then
-            if object.delegatesTo.isKindOf(FMML::MetaClass) then
-              let
-                childID = self.getMapping(requestID).addOrGetObjectMapping(object).id;
-                parentID = self.getMapping(requestID).addOrGetObjectMapping(object.delegatesTo).id
-              then
-                mappingInfo = self.getMapping(requestID).addOrGetObjectMapping(("DelegatesToMapping"+childID+"/"+parentID).asSymbol())
-              in
-                result := result.append([[
-  	            mappingInfo.id, // 0 ID
-  	            childID, // 1 start ID
-  	            parentID, // 2 end ID
-  	            mappingInfo.points // 3 points
-  	          ]])
-              end
-            end end
-          end
-        end;
-        self.communicator.sendMessageToJava([self.vector2Seq(requestID), result])
-      end
-    end
-
-    @Operation getAllRoleFillerEdges(requestID : Seq(Integer))
-      let
-        result = []
-      in
-        @For object in self.package.classes do
-          if object <> null then if object.roleFiller <> null then
-            if object.roleFiller.isKindOf(FMML::MetaClass) then
-              let
-                childID = self.getMapping(requestID).addOrGetObjectMapping(object).id;
-                parentID = self.getMapping(requestID).addOrGetObjectMapping(object.roleFiller).id
-              then
-                mappingInfo = self.getMapping(requestID).addOrGetObjectMapping(("RoleFillerMapping"+childID+"/"+parentID).asSymbol())
-              in
-                result := result.append([[
-  	            mappingInfo.id, // 0 ID
-  	            childID, // 1 start ID
-  	            parentID, // 2 end ID
-  	            mappingInfo.points // 3 points
-  	          ]])
-              end
-            end end
-          end
-        end;
-        self.communicator.sendMessageToJava([self.vector2Seq(requestID), result])
-      end
-    end
-
-    @Operation getAllInheritanceEdges(requestID : Seq(Integer))
-      let
-        result = []
-      in
-        @For object in self.package.classes do
-          if object <> null then @For parent in object.parents do
-            if parent.isKindOf(FMML::MetaClass) then
-              let
-                childID = self.getMapping(requestID).addOrGetObjectMapping(object).id;
-                parentID = self.getMapping(requestID).addOrGetObjectMapping(parent).id
-              then
-                mappingInfo = self.getMapping(requestID).addOrGetObjectMapping(("InheritanceMapping"+childID+"/"+parentID).asSymbol())
-              in
-                result := result.append([[
-  	            mappingInfo.id, // 0 ID
-  	            childID, // 1 start ID
-  	            parentID, // 2 end ID
-  	            mappingInfo.points // 3 points
-  	          ]])
-              end
-            end end
-          end
-        end;
-        self.communicator.sendMessageToJava([self.vector2Seq(requestID), result])
-      end
-    end
-
-    @Operation getAllAssociations(requestID : Seq(Integer))
-        let
-          result = []
-        in
-    	  @For a in self.package.associations do
-    	    if a.isKindOf(Associations::Association)
-    	    then
-    	      let
-    	        mappingInfo = self.getMapping(requestID).addOrGetObjectMapping(a)
-    	      in
-    	        result := result.append([[
-    	          mappingInfo.id, // 0 ID
-    	          self.getMapping(requestID).addOrGetObjectMapping(a.end1.type).id, // 1 source ID
-    	          self.getMapping(requestID).addOrGetObjectMapping(a.end2.type).id, // 2 target ID
-    	          -1, // 3 parent ID
-    	          mappingInfo.points, // 4 points
-    	          a.name.toString(), // 5 name 1
-    	          null, // 6 name 2
-    	          a.end2.name.toString(), // 7 name start->end slot name
-    	          a.end1.name.toString(), // 8 name end->start slot name
-    	          a.end2.instLevel, // 9 level s->t
-    	          a.end1.instLevel, // 10 level t->s
-    	          FmmlxManipulator::multiplicity2ValueList(a.end2.mult()), // 11 mul s->t
-    	          FmmlxManipulator::multiplicity2ValueList(a.end1.mult()),  // 12 mul t->s
-    	          self.getMapping(requestID).getAllLabels(mappingInfo.id), // 13 labels
-    	          a.end1.visible, // 14 visibility t->s
-    	          a.end2.visible, // 15 visibility s->t
-    	          a.symmetric, // 16
-    	          a.transitive // 17
-    	        ]])
-    	      end // let
-    	    else ("a is of " + a.of()).println()
-    	    end // if
-    	  end;
-    	  // clean up mapping ?
-    	  self.communicator.sendMessageToJava([self.vector2Seq(requestID), result])
-        end
-    end
-
-    @Operation getAllAssociationInstances(requestID : Seq(Integer))
-        let
-          result = []
-        in
-    	  @For i in (if self.package.fmmlxAssociationInstances = null then {} else self.package.fmmlxAssociationInstances end) do
-
-    	      let
-    	        mappingInfo = self.getMapping(requestID).addOrGetObjectMapping(i)
-    	      in
-    	        result := result.append([[
-    	          mappingInfo.id, // 0 ID
-    	          self.getMapping(requestID).addOrGetObjectMapping(i.at(0)).id, // 1 start ID
-    	          self.getMapping(requestID).addOrGetObjectMapping(i.at(1)).id, // 2 end ID
-    	          self.getMapping(requestID).addOrGetObjectMapping(i.at(2)).id, // 3 assoc ID
-    	          mappingInfo.points, // 4 points
-    	          self.getMapping(requestID).getAllLabels(mappingInfo.id) // 5 labels
-    	        ]])
-    	      end // let
-    	  end;
-    	  // clean up mapping ?
-    	  self.communicator.sendMessageToJava([self.vector2Seq(requestID), result])
-        end
-    end
-
-    @Operation getOwnAttributes(requestID : Seq(Integer), className)
-        let
-          result = []
-        in
-          @For c in self.package.classes do
-            if c <> null andthen c.isKindOf(FMML::MetaClass) and c.name.toString()  = className
-            then
-              @For a in c.attributes do
-                result := result.append([[a.name.toString(), a.type.name.toString(), a.instLevel, a.mult()]])
-              end
-            end
-          end;
-    	  self.communicator.sendMessageToJava([self.vector2Seq(requestID), result])
-        end
-    end
-
-    @Operation getAllAttributes(requestID : Seq(Integer), className)
-        let
-          resultOwn   = [];
-          resultOther = [];
-          result = []
-        in
-          @For c in self.package.classes do
-            if c <> null andthen c.isKindOf(FMML::MetaClass) and c.name.toString() = className
-            then
-              @For a in c.attributes do
-                resultOwn   :=   resultOwn.append([[
-                    a.name.toString(),
-                    a.type.name.toString(),
-                    a.instLevel,
-                    FmmlxManipulator::multiplicity2ValueList(a.mult()),
-                    self.getMapping(requestID).getMappingId(c)
-                    ]])
-              end;
-              @For a in (c.allAttributes() - c.attributes) do
-                if a.isIntrinsic then
-                  resultOther := resultOther.append([[
-                    a.name.toString(),
-                    a.type.name.toString(),
-                    a.instLevel,
-                    FmmlxManipulator::multiplicity2ValueList(a.mult()),
-                    self.getMapping(requestID).getMappingId(a.owner)
-                    ]])
-                end
-              end
-            end
-          end;
-          result := [resultOwn, resultOther];
-    	  self.communicator.sendMessageToJava([self.vector2Seq(requestID), result])
-        end
-    end
-
-    @Operation getSlots(requestID : Seq(Integer), objectName, slotList)
-      let
-        result = []
-      in
-        @For o in self.package.classes do
-          if o <> null andthen o.isKindOf(FMML::MetaClass) andthen o.name.toString() = objectName
-          then
-            @For name in slotList do
-              if o.hasSlot(name)
-              then
-                let
-                  value = o.get(name)
-                then
-                  text = if value.of().isKindOf(Enum) then value.name().toString() else value.toString() end
-                in
-                  result := result.append([[name, text]])
-                end
-              end
-            end
-          end
-        end;
-    	self.communicator.sendMessageToJava([self.vector2Seq(requestID), result])
-      end
-    end
-
-    @Operation getOperationValues(requestID : Seq(Integer), objectName, opNames)
-      let
-        result = []
-      in
-        @For obj in self.package.classes do
-          if obj <> null andthen obj.isKindOf(FMML::MetaClass) andthen obj.name.toString() = objectName andthen opNames.size() > 0
-          then
-            @For o in obj.of().allOperations2() do if (not o.owner = null) and o.owner.isKindOf(FMML::MetaClass) then
-              if o.instLevel = obj.level then
-                @For name in opNames do
-                  if name = o.name.toString() then
-                    let
-                      opResult = try [o.invoke(obj,{}),null] catch (e) [null, e] end
-                    then
-                      value = opResult.at(0);
-                      error = opResult.at(1);
-                      monMin = o.hasProperty("monitorMin");
-                      monMax = o.hasProperty("monitorMax")
-                    then
-                      minVal = if monMin then FmmlxDiagramClient::getOpProp(o, "monitorMin") else null end;
-                      maxVal = if monMax then FmmlxDiagramClient::getOpProp(o, "monitorMax") else null end
-                    then
-                      hasRange = monMin or monMax or error <> null;
-                      isInRange = (error = null) andthen
-                                  if monMin then minVal <= value else true end andthen
-                                  if monMax then maxVal >= value else true end
-                    in
-                      result := result.append([[
-                        o.name.toString(),
-                        if error = null then value else error.message.toString() end,
-                        hasRange,
-                        isInRange]])
-                    end
-                end end // if contains // for
-              end // if level
-            end end // if // for
-          end
-        end;
-    	self.communicator.sendMessageToJava([self.vector2Seq(requestID), result])
-      end
-    end
-
-    @Operation getPathAsString(type:Class)
-      try type.path() catch(e) Element.path() end
-    end
-
-    @Operation getReturnPathAsString(o) //:Operation
-      try o.type().path() catch(e) Element.path() end
-    end
-
-    @Operation getOwnOperations(requestID : Seq(Integer), className)
-        let
-          result = []
-        in
-          @For c in self.package.classes do
-            if c <> null andthen c.isKindOf(FMML::MetaClass) andthen c.name.toString() = className
-            then
-              @For o in c.allOperations2() do if (not o.owner = null) and o.owner.isKindOf(FMML::MetaClass) then
-                let
-                  paramNames = o.paramNames();
-                  paramTypesRaw = o.paramTypes();
-                  paramTypes = []
-                in
-                  @For type in paramTypesRaw do
-                    paramTypes := paramTypes.append([self.getPathAsString(type)])
-                  end;
-                  result := result.append([[
-                  o.name.toString(),
-                  paramNames,
-                  paramTypes,
-                  o.instLevel,
-                  self.getReturnPathAsString(o),
-                  o.source(),
-                  if o.owner.isKindOf(FMML::MetaClass) then self.getMapping(requestID).getMappingId(o.owner) else -1 end,
-                  [0,1,false,true], // to-do: multiplicity
-                  self.isOperationMonitored(o)
-                  ]])
-                end
-              end end
-            end
-          end;
-    	  self.communicator.sendMessageToJava([self.vector2Seq(requestID), result])
-        end
-    end
-
-    @Operation getAllEnums(requestID : Seq(Integer))
-        let
-          result = []
-        in
-    	  @For e in self.package.classes do
-    	    if e  <> null andthen e.isKindOf(Enum)
-    	    then
-    	      let
-    	        enumItems = e.getChildren();
-    	        itemList = []
-    	      in
-    	        @For item in enumItems do
-    	          itemList := itemList + [item.name.toString()]
-    	        end;
-    	        result := result.append([[
-    	        e.name.toString(),
-    	        itemList]])
-    	      end
-    	    end
-    	  end;
-    	  // clean up mapping ?
-    	  self.communicator.sendMessageToJava([self.vector2Seq(requestID), result])
-        end
-    end
-
-    @Operation getAllAuxTypes(requestID : Seq(Integer))
-      let
-        result = []
-      in
-        if Root.hasElement("Auxiliary") then
-    	  @For ac in Root::Auxiliary.getChildren() do
-    	    if
-    	      ac.isKindOf(Class)
-    	    then
-    	      result := result.append([[ac.name.toString()]])
-    	    end
-    	  end
-    	end;
-    	self.communicator.sendMessageToJava([self.vector2Seq(requestID), result])
-      end
-    end
-
-    @Operation getAllIssues(requestID : Seq(Integer))
-      let
-        result = []
-      in
-		@For obj in self.package.classes do if obj <> null then
-		  @For slot in obj.slots() do
-		    if self.package.classes.contains(slot.type.owner) then
-		      if slot.type.mult().lowerBound > 0 andthen slot.value = null then
-		        result := result + [[
-		        "SLOT_NULL",
-		        "The slot " + slot.name + " must not be empty.",
-		        [self.getMapping(requestID).addOrGetObjectMapping(obj).id],
-		        ["setSlotValue", self.getMapping(requestID).addOrGetObjectMapping(obj).id, slot.name.toString()]]]
-		      end // if null and mandatory
-		    end // if slot fmmlx
-		  end; // for slots
-		  if obj.of().isKindOf(FMML::MetaClass) andthen obj.of().delegatesTo <> null and obj.roleFiller = null
-		  then result := result + [[
-		    "NO_ROLE_FILLER",
-		    "A role filler is required",
-		    [self.getMapping(requestID).addOrGetObjectMapping(obj).id],
-		    ["addRoleFiller",
-		      self.getMapping(requestID).addOrGetObjectMapping(obj).id,
-		      self.getMapping(requestID).addOrGetObjectMapping(obj.of().delegatesTo).id]]]
-		  end;
-		  @For assoc in self.package.associations do
-		    if FmmlxManipulator::isInstanceOf(obj, assoc.end1.type, assoc.end1.instLevel) // if obj fits sourceDef
-		    then
-		      let
-		        count = FmmlxManipulator::countOccurences(obj, self.package, assoc, true, false) // how many links go out of obj as source
-		      in
-		        if
-		          count < assoc.end2.mult().lowerBound()
-		        then
-		          result := result + [[
-		            "ASSOC_MULT_LOW",
-		            "The association " + assoc.name + " requires more links.",
-		            [self.getMapping(requestID).addOrGetObjectMapping(obj).id],
-		            ["addMissingLink", self.getMapping(requestID).addOrGetObjectMapping(obj).id, self.getMapping(requestID).addOrGetObjectMapping(assoc).id]]]
-		        end;
-		        if
-		          assoc.end2.mult().hasUpperBound() andthen count > assoc.end2.mult().upperBound()
-		        then
-		          result := result + [[
-		            "ASSOC_MULT_HIGH",
-		            "The association " + assoc.name + " requires fewer links.",
-		            [self.getMapping(requestID).addOrGetObjectMapping(obj).id],
-		            ["removeTooManyLinks", self.getMapping(requestID).addOrGetObjectMapping(obj).id, self.getMapping(requestID).addOrGetObjectMapping(assoc).id]]]
-		        end
-		      end // let
-		    end; // if instance of
-		    if FmmlxManipulator::isInstanceOf(obj, assoc.end2.type, assoc.end2.instLevel) // if obj fits targetDef
-		    then
-		      let
-		        count = FmmlxManipulator::countOccurences(obj, self.package, assoc, false, true)
-		      in
-		        if
-		          count < assoc.end1.mult().lowerBound()
-		        then
-		          result := result + [[
-		            "ASSOC_MULT_LOW",
-		            "The association " + assoc.name + " requires more links.",
-		            [self.getMapping(requestID).addOrGetObjectMapping(obj).id],
-		            ["addMissingLink", self.getMapping(requestID).addOrGetObjectMapping(obj).id, self.getMapping(requestID).addOrGetObjectMapping(assoc).id]]]
-		        end;
-		        if
-		          assoc.end1.mult().hasUpperBound() andthen count > assoc.end1.mult().upperBound()
-		        then
-		          result := result + [[
-		            "ASSOC_MULT_HIGH",
-		            "The association " + assoc.name + " requires fewer links.",
-		            [self.getMapping(requestID).addOrGetObjectMapping(obj).id],
-		            ["removeTooManyLinks", self.getMapping(requestID).addOrGetObjectMapping(obj).id, self.getMapping(requestID).addOrGetObjectMapping(assoc).id]]]
-		        end
-		      end // let
-		    end // if instance of
-		  end // for assoc
-		end end; // for/if obj
-    	self.communicator.sendMessageToJava([self.vector2Seq(requestID), result])
-      end
-    end
-
-    ///////////////////// Updates to the View ////////////////////
-
-    @Operation sendNewPosition(requestID : Seq(Integer), objectID, x, y)
-        self.getMapping(requestID).setNewPosition(objectID, x, y);
-        self.communicator.sendMessageToJava([self.vector2Seq(requestID), []])
-    end
-
-    @Operation sendNewPositions(requestID : Seq(Integer), edgeID, listOfpoints)
-        self.getMapping(requestID).setNewPositions(edgeID, listOfpoints);
-        self.communicator.sendMessageToJava([self.vector2Seq(requestID), []])
-    end
-
-    @Operation storeLabelInfo(requestID : Seq(Integer), edgeID, localID, x, y)
-        self.getMapping(requestID).storeLabelInfo(edgeID, localID, x, y);
-        self.communicator.sendMessageToJava([self.vector2Seq(requestID), []])
-    end
-
-    ////////////////// Class Manipulations ///////////////////
-
-    @Operation addMetaClass(requestID : Seq(Integer), name, level, parents, abstract, x, y)
-//        self.log := self.log + "\nE      addMetaClass: " + name + " | " + level + " | " + parents + " | " + abstract;
-        let
-          m = FmmlxDiagrams::FmmlxManipulator()
-        then
-          parentsList = self.getParentsList(requestID, parents)
-        then
-          newClass = m.addMetaClass(self.package, name, level, parentsList, abstract)
-        then
-          mappingInfo = self.getMapping(requestID).addOrGetObjectMapping(newClass)
-        in
-          mappingInfo.lastKnownDiagramX := x;
-          mappingInfo.lastKnownDiagramY := y;
-	        self.log := self.log + [["addMetaClass", ["name",name] , ["level",level+""] , ["parents",self.getParentsPaths(requestID, parentsList)] , ["abstract",abstract+""]]]
-        end;
-         
-        self.communicator.sendMessageToJava([self.vector2Seq(requestID), []]) // temporary empty result
-    end
-
-    @Operation addInstance(
-            requestID : Seq(Integer),
-            ofName,
-            name,
-            parents,
-            abstract,
-            x, y,
-            slotValueList: Seq(Seq(String)) )
-//      self.log := self.log + "\nE      addInstance: " + ofId + " | " + name + " | " + parents + " | " + abstract;
-        try
-          let
-            m = FmmlxDiagrams::FmmlxManipulator()
-          then
-            ofClass = if package.hasElement(ofName) then package.getElement(ofName) else null end
-            //ofClass = self.getMapping(requestID).getMapping(ofId).object
-          then
-            parentsList = self.getParentsList(requestID, parents)
-          then
-            newInstance = m.addInstance(self.package, ofClass, name, parentsList, abstract, slotValueList)
-          then
-            mappingInfo = self.getMapping(requestID).addOrGetObjectMapping(newInstance)
-          in
-            mappingInfo.lastKnownDiagramX := x;
-            mappingInfo.lastKnownDiagramY := y;
-            self.log := self.log + [["addInstance", ["of", ofClass.path()] , ["name",name] , ["parents",self.getParentsPaths(requestID, parents)] , ["abstract",abstract+""]]]
-          end;
-          self.communicator.sendMessageToJava([self.vector2Seq(requestID), []])
-        catch (exception)
-          self.communicator.sendMessageToJava([self.vector2Seq(requestID), [exception.message]])
-        end
-    end
-
-    @Operation removeClass(requestID : Seq(Integer), className, strategy)
-      let
-        m = FmmlxDiagrams::FmmlxManipulator();
-        class = if package.hasElement(className) then package.getElement(className) else null end
-      then
-        classPath4Log = class.path()
-      in
-        m.removeClass(class, strategy);
-        self.log := self.log + 	[["removeClass", ["class", classPath4Log]]]
-      end;
-      self.communicator.sendMessageToJava([self.vector2Seq(requestID), null]) // temporary empty result 
-    end
-
-    @Operation changeClassName(requestID : Seq(Integer), className, newName)
-      let
-        m = FmmlxDiagrams::FmmlxManipulator();
-        class = if package.hasElement(className) then package.getElement(className) else null end
-        //class = self.getMapping(requestID).getMapping(classId).object
-      in
-        m.changeClassName(class, newName);
-        self.log := self.log + [["changeClassName", ["class", className] , ["newName",newName]]]
-      end;
-      self.communicator.sendMessageToJava([self.vector2Seq(requestID), []])
-    end
-
-    @Operation setClassAbstract(requestID : Seq(Integer), className, isAbstract)
-      let
-        m = FmmlxDiagrams::FmmlxManipulator();
-        class = if package.hasElement(className) then package.getElement(className) else null end
-      in
-        self.log := self.log + [["setClassAbstract", ["class", class.path()] , ["abstract",isAbstract+""]]];
-        self.communicator.sendMessageToJava([self.vector2Seq(requestID), m.changeClassAbstract(class, isAbstract)])
-      end
-    end
-
-    @Operation levelRaiseAll(requestID : Seq(Integer), amount)
-      let
-        m = FmmlxDiagrams::FmmlxManipulator()
-      in
-        self.log := self.log + [["levelRaiseAll", ["amount", amount+""]]];
-        self.communicator.sendMessageToJava([self.vector2Seq(requestID), m.levelRaiseAll(self.package, amount)])
-      end
-    end
-
-    @Operation changeParent(requestID : Seq(Integer), className, oldList, newList)
-      let
-        m = FmmlxDiagrams::FmmlxManipulator();
-        oldSet = self.vector2Seq(oldList).asSet();
-        newSet = self.vector2Seq(newList).asSet();
-        problems = [];
-        class = if package.hasElement(className) then package.getElement(className) else null end
-      then
-        oldParentList = class.parents;// for Log
-        addSet = newSet - oldSet;
-        removeSet = oldSet - newSet
-      in
-//        if
-//          removeSet = {}
-//        then
-          @For parentName in addSet do
-            let
-              parentToBeAdded = if package.hasElement(parentName) then package.getElement(parentName) else null end
-            in
-              problems := problems + if parentToBeAdded = null then ["Cannot find new parent " + parentName] else m.addParent(class, parentToBeAdded) end
-            end
-          end
-;//        elseif
-//          addSet = {}
-//        then
-          @For parentName in removeSet do
-            let
-              parentToBeRemoved = if package.hasElement(parentName) then package.getElement(parentName) else null end
-            in
-              problems := problems + if parentToBeRemoved = null then ["Cannot find old parent " + parentName] else m.removeParent(class, parentToBeRemoved) end
-            end
-          end
-;//        elseif
-//          removeSet.size() = 1 and addSet.size() = 1 // move exactly one parent
-//        then
-//          let
-//            parentToBeAdded = self.getMapping(requestID).getMapping(addSet.asSeq().at(0)).object;
-//            parentToBeRemoved = self.getMapping(requestID).getMapping(removeSet.asSeq().at(0)).object
-//          in
-//            problems := problems + m.moveParent(class, parentToBeRemoved, parentToBeAdded)
-//          end
-//        else
-//          problems := problems + ["Only one parent may be moved at a time."]
-//        end;
-<<<<<<< HEAD
-        self.log := self.log + [[
-        "changeParent" , 
-        ["class", class.path()], 
-        ["old", self.getParentsPaths(requestID, oldParentList)], 
-        ["new", self.getParentsPaths(requestID, class.parents)]]];
-=======
-        if problems.isEmpty() then
-            self.log := self.log + [["changeParent" , ["class", class.path()], ["old",self.getParentsPaths(requestID, self.getParentsPaths(requestID, oldList))], ["new",self.getParentsPaths(requestID, newList)]]]
-        end;
->>>>>>> 7e1f0a18
-        self.communicator.sendMessageToJava([self.vector2Seq(requestID), problems])
-      end
-    end
-
-    //////////////////////// Attribute Manipulations /////////////////////
-
-    @Operation addAttribute(requestID : Seq(Integer), className, name, level, typeName, multiplicityV)
-      let
-        m = FmmlxDiagrams::FmmlxManipulator()
-      then
-        class = if package.hasElement(className) then package.getElement(className) else null end;
-//        class = self.getMapping(requestID).getMapping(classId).object;
-        type = m.getTypeForName(typeName, self.package);
-        multiplicity = m.valueList2Multiplicity(self.vector2Seq(multiplicityV))
-      then
-        problems = if class <> null then m.checkAddAttribute(class, name, level, typeName) else ["Class not found"] end
-      in
-        if
-          problems.isEmpty()
-        then
-          problems := try
-            m.addAttribute(class, name, level, type, multiplicity); []
-          catch(e)
-            [("addAttribute failed during transaction: " + e.message)]
-          end // try
-        end; // if
-        if problems.isEmpty() then
-            self.log := self.log + [["addAttribute",
-                                            ["class", class.path()],
-                                            ["name", name],
-                                            ["level", level+""],
-                                            ["type", type.path()],
-                                            ["multiplicity",  FmmlxManipulator::multiplicity2ValueList(multiplicity)+""]]]
-        end;
-        self.communicator.sendMessageToJava([self.vector2Seq(requestID), problems]) // return null or problems
-      end // in
-    end
-
-    @Operation changeAttributeName(requestID : Seq(Integer), className, oldName, newName)
-      let
-        m = FmmlxDiagrams::FmmlxManipulator()
-          then
-		class = if package.hasElement(className) then package.getElement(className) else null end
-      then
-        problems = if class <> null then m.checkChangeAttributeName(class, oldName, newName) else ["Class not found"] end
-      in
-        if problems.isEmpty() then
-          m.changeAttributeName(class, oldName, newName);
-          self.log := self.log + [["changeAttributeName", ["class", class.path()] , ["oldName", oldName] , ["newName", newName]]]
-          end;
-        self.communicator.sendMessageToJava([self.vector2Seq(requestID), problems]) // return null or problems
-      end
-    end
-
-    @Operation changeAttributeLevel(requestID : Seq(Integer), className, attName, oldLevel, newLevel)
-      let
-        m = FmmlxDiagrams::FmmlxManipulator()
-      then
-        class = if package.hasElement(className) then package.getElement(className) else null end
-      then
-        problems = if class <> null then m.checkChangeAttributeLevel(class, attName, oldLevel, newLevel) else ["Class not found"] end
-        //problems = m.checkChangeAttributeLevel(class, attName, oldLevel, newLevel)
-      in
-        if problems.isEmpty() then
-          m.changeAttributeLevel(class, attName, oldLevel, newLevel);
-          self.log := self.log + [["changeAttributeLevel", ["class", class.path()] , ["name", attName] , ["oldLevel", oldLevel+""] , ["newLevel", newLevel+""]]]
-          end;
-        self.communicator.sendMessageToJava([self.vector2Seq(requestID), problems]) // return null or problems
-      end
-    end
-
-    @Operation changeAttributeType(requestID : Seq(Integer), className, attName, oldTypeName, newTypeName)
-      let
-        m = FmmlxDiagrams::FmmlxManipulator();
-          class = if package.hasElement(className) then package.getElement(className) else null end
-        //class = self.getMapping(requestID).getMapping(classId).object
-      then
-        problems = if class <> null then m.checkChangeAttributeType(class, attName, oldTypeName, newTypeName, self.package) else ["Class not found"] end
-      in
-        if problems.isEmpty() then
-          m.changeAttributeType(class, attName, oldTypeName, newTypeName, self.package);
-          self.log := self.log + [["changeAttributeType", ["class", class.path()] , ["name", attName] , ["oldType", oldTypeName] , ["newType", newTypeName]]]
-          end;
-        self.communicator.sendMessageToJava([self.vector2Seq(requestID), problems]) // return null or problems
-      end
-    end
-
-    @Operation changeAttributeMultiplicity(requestID : Seq(Integer), className, attName, oldMul, newMul)
-      let
-        m = FmmlxDiagrams::FmmlxManipulator()
-      then
-        class = if package.hasElement(className) then package.getElement(className) else null end
-        //class = self.getMapping(requestID).getMapping(classId).object
-      then
-        oldMult = m.valueList2Multiplicity(self.vector2Seq(oldMul));
-        newMult = m.valueList2Multiplicity(self.vector2Seq(newMul))
-      then    // TODO !!!
-//          problems = m.checkChangeAttributeLevel(class, attName, oldLevel, newLevel)
-         problems = []
-         
-      in
-        if problems.isEmpty() then
-          m.changeAttributeMultiplicity(class, attName, null, newMult);
-          self.log := self.log + [["changeAttributeMultiplicity", ["class", class.path()] , ["name", attName] , ["oldMul", FmmlxManipulator::multiplicity2ValueList(oldMult)+""] , ["newMul", FmmlxManipulator::multiplicity2ValueList(newMult)+""]]]
-          end;
-        self.communicator.sendMessageToJava([self.vector2Seq(requestID), problems]) // return null or problems
-      end
-    end
-
-    @Operation removeAttribute(requestID : Seq(Integer), className, attName, strategy)
-     // for now: ignore strategy and simply delete
-      let
-        m = FmmlxDiagrams::FmmlxManipulator();
-        class = if package.hasElement(className) then package.getElement(className) else null end
-      in
-        m.removeAttribute(class, attName, strategy)
-      end;
-      self.log := self.log + [["removeAttribute", ["class", class.path()], ["name", attName]]];
-      self.communicator.sendMessageToJava([self.vector2Seq(requestID), null]) // temporary empty result
-    end
-
-    //////////////////////// Slot Manipulations /////////////////////
-
-    @Operation changeSlotValue(requestID : Seq(Integer), className, slotName, valueToBeParsed)
-      let
-        m = FmmlxDiagrams::FmmlxManipulator();
-        obj = if package.hasElement(className) then package.getElement(className) else null end;
-        error = null
-//      then
-//        class = obj.of()
-      then
-//        atts = class.allAttributesForLevel(obj.level);
-        foundAtt = m.findAttributeForSlot(obj, slotName)
-      in
-//        @For att in atts do
-//          if att.name.toString() = slotName.toString() then
-//            foundAtt := att
-//          end
-//        end;
-        if
-          foundAtt <> null
-        then
-          let
-            parseResult = m.evalString(valueToBeParsed, self.package)
-          in
-            if parseResult.at(1) = null then
-              error := m.changeSlotValue(obj, slotName, parseResult.at(0), foundAtt.type, self.package)
-            else
-              error := parseResult.at(1) // error as message or as return value? maybe try exceptions...
-            end
-          end
-
-        else
-          error := "no Slot Found"
-        end;
-		self.log := self.log + [["changeSlotValue",
-                                            ["class", obj.path()],
-                                            ["slotName", slotName],
-                                            ["valueToBeParsed", valueToBeParsed]]];
-        self.communicator.sendMessageToJava([self.vector2Seq(requestID), if error = null then null else [error] end]) // temporary empty result
-      end
-    end
-
-    //////////////// Local Operations ///////////////////
-
-    @Operation vector2Seq(vec) // for local use
-      let list = [] in
-        @For id in vec do
-          list := list.append([id])
-        end; // for
-        list
-      end// let
-    end
-
-    @Operation getParentsList(requestID, parentNames) // for local use
-      let
-        list = [];
-        m = FmmlxDiagrams::FmmlxManipulator()
-      in
-        @For name in parentNames do
-        let
-            parent = try m.getTypeForName(name, self.package) catch(e) null end
-        in
-            if not parent = null then list := list.append([parent]) end
-        end
-        end; // for
-        list
-      end// let
-    end
-
-    @Operation getParentsPaths(requestID, parents) // for local use
-      let list = "" in
-        @For parent in parents do
-          if not parent = null then list := list + parent.path() + "," end
-        end; // for
-        list.subString(0, list.size()-1)
-      end// let
-    end
-
-    @Operation getParentIdList(requestID, c : FMML::MetaClass) // for local use
-      let list = [] in
-        @For p in c.parents do
-          if p.isKindOf(FMML::MetaClass) then list := list.append([self.getMapping(requestID).addOrGetObjectMapping(p).id]) end
-        end; // for
-        list
-      end// let
-    end
-    
-    @Operation getParentsPathsList(requestID, c : FMML::MetaClass) // for local use
-      let list = [] in
-        @For p in c.parents do
-          if p.isKindOf(FMML::MetaClass) then list := list.append([p.path()]) end
-        end; // for
-        list
-      end// let
-    end
-
-    @Operation isOperationMonitored(o)
-      if o.hasProperty("monitor") then FmmlxDiagramClient::getOpProp(o, "monitor") else false end
-    end
-
-    ////////////////// Operations for editing associations ///////////////////
-
-  @Operation addAssociation(requestID : Seq(Integer),
-      class1Name : String,
-      class2Name : String,
-      accessSourceFromTargetName : String,
-      accessTargetFromSourceName : String,
-      fwName : String,
-      reverseName : String,
-      mult1S : String,
-      mult2S : String,
-      instLevel1 : Integer,
-      instLevel2 : Integer,
-      sourceVisibleFromTarget : Boolean,
-      targetVisibleFromSource : Boolean,
-	  isSymmetric : Boolean,
-	  isTransitive : Boolean):XCore::Element
-
-
-  	  let
-  	    m = FmmlxDiagrams::FmmlxManipulator();
-  	    class1 = if package.hasElement(class1Name) then package.getElement(class1Name) else null end;
-        class2 = if package.hasElement(class2Name) then package.getElement(class2Name) else null end
-  	  then
-        mult1 = m.valueList2Multiplicity(self.vector2Seq(mult1S));
-        mult2 = m.valueList2Multiplicity(self.vector2Seq(mult2S))
-      then
-        problems = [] /*m.checkAddAssociation(self.package,
-  	      class1, class2,
-  	      accessSourceFromTargetName, accessTargetFromSourceName,
-  	      fwName, reverseName,
-  	      mult1, mult2,
-  	      instLevel1, instLevel2) */
-      in
-        if problems.isEmpty() then
-  	      problems := m.addAssociation(self.package,
-  	        class1, class2,
-  	        accessSourceFromTargetName, accessTargetFromSourceName,
-  	        fwName, reverseName,
-  	        mult1, mult2,
-  	        instLevel1, instLevel2,
-  	        sourceVisibleFromTarget, targetVisibleFromSource,
-  	        isSymmetric, isTransitive);
-          self.log := self.log + [["addAssociation",
-            ["class1", class1.path()] ,["class2", class2.path()] ,
-            ["accessSourceFromTargetName", accessSourceFromTargetName] , ["accessTargetFromSourceName", accessTargetFromSourceName] ,
-            ["fwName", fwName+""],
-            ["reverseName", reverseName+""],
-            ["multiplicity1", FmmlxManipulator::multiplicity2ValueList(mult1)+""] , ["multiplicity2", FmmlxManipulator::multiplicity2ValueList(mult2)+""] ,
-            ["instLevel1", instLevel1+""] , ["instLevel2", instLevel2+""] ,
-            ["sourceVisibleFromTarget", sourceVisibleFromTarget+""] , ["targetVisibleFromSource", targetVisibleFromSource+""] ,
-            ["isSymmetric", isSymmetric+""] , ["isTransitive", isTransitive+""]]]
-   	    end;
-        self.communicator.sendMessageToJava([self.vector2Seq(requestID), problems]) // return null or problems
-      end
-  	end
-
-    @Operation removeAssociation(
-      requestID  : Seq(Integer),
-      assocName    : String)
-
-      let
-        m = FmmlxDiagrams::FmmlxManipulator();
-        assoc = if package.hasElement(assocName) then package.getElement(assocName) else null end
-      then
-        problems = m.removeAssociation(assoc)
-      in
-        self.log := self.log + [["removeAssociation", ["name", assoc.name]]];
-        self.communicator.sendMessageToJava([self.vector2Seq(requestID), problems]) // return null or problems
-      end
-    end
-
-    @Operation setAssociationEndVisibility(
-      requestID      : Seq(Integer),
-      assocName        : String,
-      concernsTarget : Boolean,
-      newVisibility  : Boolean)
-      let
-        m = FmmlxDiagrams::FmmlxManipulator();
-        assoc = if package.hasElement(assocName) then package.getElement(assocName) else null end
-      then
-        problems = m.setAssociationEndVisibility(assoc, concernsTarget, newVisibility)
-      in
-        self.communicator.sendMessageToJava([self.vector2Seq(requestID), problems]) // return null or problems
-      end
-    end
-
-    @Operation changeAssociationForwardName(
-      requestID  : Seq(Integer),
-      assocName    : String,
-      newName    : String)
-
-      let
-        m = FmmlxDiagrams::FmmlxManipulator();
-        assoc = if package.hasElement(assocName) then package.getElement(assocName) else null end
-      then
-        oldName = assoc.name
-      then
-        problems = m.changeAssociationForwardName(assoc, newName)
-      in
-        self.log := self.log + [["changeAssociationForwardName", ["newFwName", newName], ["oldFwName", oldName]]];
-        self.communicator.sendMessageToJava([self.vector2Seq(requestID), problems]) // return null or problems
-      end
-    end
-
-   @Operation changeAssociationEnd2StartMultiplicity(requestID : Seq(Integer), assocName, multV)
-
-      let
-        m = FmmlxDiagrams::FmmlxManipulator();
-        a = if package.hasElement(assocName) then package.getElement(assocName) else null end
-      then
-        newMult = m.valueList2Multiplicity(self.vector2Seq(multV))
-      in 
-        self.log := self.log + [["changeAssociationEnd2StartMultiplicity", ["name", a.name], ["multiplicity", FmmlxManipulator::multiplicity2ValueList(newMult)+""]]];
-        self.communicator.sendMessageToJava([self.vector2Seq(requestID), m.changeAssociationMultiplicity(a, newMult, null)])
-      end
-    end
-
-    @Operation changeAssociationStart2EndMultiplicity(requestID : Seq(Integer), assocName, multV)
-      let
-        m = FmmlxDiagrams::FmmlxManipulator();
-        a = if package.hasElement(assocName) then package.getElement(assocName) else null end
-      then
-        newMult = m.valueList2Multiplicity(self.vector2Seq(multV))
-      in 
-        self.log := self.log + [["changeAssociationStart2EndMultiplicity", ["name", a.name], ["multiplicity", FmmlxManipulator::multiplicity2ValueList(newMult)+""]]];
-        self.communicator.sendMessageToJava([self.vector2Seq(requestID), m.changeAssociationMultiplicity(a, null, newMult)])
-      end
-    end
-
-    //////////////////////////////////////////////////////////
-
-  	@Operation addAssociationInstance(requestID : Seq(Integer),
-      obj1Name  : String,
-      obj2Name  : String,
-      assocName : String)
-
-  	  let
-  	    m = FmmlxDiagrams::FmmlxManipulator();
-  	    obj1 = if package.hasElement(obj1Name) then package.getElement(obj1Name) else null end;
-  	    obj2 = if package.hasElement(obj2Name) then package.getElement(obj2Name) else null end;
-  	    association = if package.hasAssociation(assocName) then package.getAssociation(assocName) else null end
-  	  then
-            problems = m.addAssociationInstance(self.package, obj1, obj2, association)
-  	  in
-  	    if problems.isEmpty() then
-  	        self.log := self.log + [["addLink", ["name", association.name], ["class1", obj1.path()], ["class2", obj2.path()]]]
-  	    end;
-  	    self.communicator.sendMessageToJava([self.vector2Seq(requestID), problems]) // return null or problems
-  	  end
-    end
-
-    @Operation removeAssociationInstance(
-      requestID   : Seq(Integer),
-      linkId    : Integer)
-
-      let
-        m = FmmlxDiagrams::FmmlxManipulator();
-        assocInstSeq = self.getMapping(requestID).getMapping(linkId).object
-      then
-        problems = m.removeAssociationInstance(assocInstSeq)
-      in
-        if problems.isEmpty() then
-  	        self.log := self.log + [["removeLink", ["TODO", "Still using ID, no another possibility"]]]
-  	    end;
-        self.communicator.sendMessageToJava([self.vector2Seq(requestID), problems]) // return null or problems
-      end
-    end
-
-    ////////////////// Operations for delegation ///////////////////////////
-
-
-    @Operation addDelegation(
-      requestID   : Seq(Integer),
-      delegateFromName  : String,
-      delegateToName    : String)
-      let
-        m = FmmlxDiagrams::FmmlxManipulator();
-        delegateFrom = if package.hasElement(delegateFromName) then package.getElement(delegateFromName) else null end;
-        delegateTo = if package.hasElement(delegateToName) then package.getElement(delegateToName) else null end
-      then
-        problems = m.addDelegation(delegateFrom, delegateTo)
-      in
-        if problems.isEmpty() then
-            self.log := self.log + [["addDelegation", ["delegateFrom",  delegateFrom.path()],  ["delegateTo",  delegateTo.path()]]]
-        end;
-        self.communicator.sendMessageToJava([self.vector2Seq(requestID), problems]) // return null or problems
-      end
-    end
-
-    @Operation setRoleFiller(
-      requestID   : Seq(Integer),
-      roleName  : String,
-      roleFillerName    : String)
-      let
-        m = FmmlxDiagrams::FmmlxManipulator();
-        role = if package.hasElement(roleName) then package.getElement(roleName) else null end;
-        roleFiller = if package.hasElement(roleFillerName) then package.getElement(roleFillerName) else null end
-      then
-        problems = m.setRoleFiller(role, roleFiller)
-      in
-        if problems.isEmpty() then
-            self.log := self.log + [["setRoleFiller", ["role", role.path()], ["roleFiller", roleFiller.path()]]]
-        end;
-        self.communicator.sendMessageToJava([self.vector2Seq(requestID), problems]) // return null or problems
-      end
-    end
-
-    ////////////////// Operations for editing operations ///////////////////
-
-    @Operation changeOperationName(requestID : Seq(Integer), className, oldName, newName)
-
-      let
-        m = FmmlxDiagrams::FmmlxManipulator();
-        class = if package.hasElement(className) then package.getElement(className) else null end
-        //class = self.getMapping(requestID).getMapping(classId).object
-      then
-        problems = if class <> null then m.checkChangeOperationName(class, oldName, newName) else ["Class not found"] end
-        //problems = m.checkChangeOperationName(class, oldName, newName)
-      in
-        if problems.isEmpty() then
-          m.changeOperationName(class, oldName, newName);
-          self.log := self.log + [["changeOperationName", ["oldName", oldName] , ["newName", newName] , ["class", class.path()]]]
-          end;
-        self.communicator.sendMessageToJava([self.vector2Seq(requestID), problems]) // return null or problems
-      end
-    end
-
-    @Operation changeOperationLevel(requestID : Seq(Integer), className, name, oldLevel, newLevel)
-
-      let
-        m = FmmlxDiagrams::FmmlxManipulator();
-        class = if package.hasElement(className) then package.getElement(className) else null end
-        //class = self.getMapping(requestID).getMapping(classId).object
-      then
-        o = m.findOperation(class,name)
-      then
-        problems = if class <> null then m.changeOperationLevel(class, o, newLevel, self.isOperationMonitored(o)) else ["Class not found"] end
-        //problems = m.changeOperationLevel(class, o, newLevel, self.isOperationMonitored(o))
-      in
-        if problems.isEmpty() then
-          self.log := self.log + [["changeOperationLevel", ["oldLevel", oldLevel+""], ["newLevel", newLevel+""] , ["name", name] , ["class", class.path()]]]
-        end;
-        self.communicator.sendMessageToJava([self.vector2Seq(requestID), problems]) // return null or problems
-      end
-    end
-    
-    @Operation addOperation(
-      requestID  : Seq(Integer), 
-      classId    : Integer,
-      opName     : String, 
-      level      : Integer, 
-      returnType : String,
-      body       : String)
-      
-      let
-        m = FmmlxDiagrams::FmmlxManipulator();
-        class = self.getMapping(requestID).getMapping(classId).object
-      then 
-        type = m.getTypeForName(returnType, self.package);
-        problems = m.addOperation(class, opName, level, type, body)
-      in
-        if problems.isEmpty() then
-            self.log := self.log + [["addOperation",
-                ["class", class.path()],
-                ["opName", opName],
-                ["level", level+""],
-                ["returnType", returnType.path()],
-                ["body", body]]]
-            end;
-        self.communicator.sendMessageToJava([self.vector2Seq(requestID), problems]) // return null or problems
-      end
-    end
-    
-    @Operation addOperation2(
-      requestID  : Seq(Integer), 
-      className  : String,
-      level      : Integer, 
-      body       : String)
-      
-      let
-        m = FmmlxDiagrams::FmmlxManipulator();
-        class = if package.hasElement(className) then package.getElement(className) else null end
-      then 
-        problems = if class <> null then m.addOperation2(class, level, body) else ["Class not found"] end
-      in
-        if problems.isEmpty() then
-            self.log := self.log + [["addOperation2",
-            ["class", class.path()],
-            ["level", level+""],
-            ["body", body]]]
-        end;
-        self.communicator.sendMessageToJava([self.vector2Seq(requestID), problems]) // return null or problems
-      end
-    end
-    
-    @Operation removeOperation(
-      requestID  : Seq(Integer), 
-      className    : String,
-      opName     : String)
-      
-      let
-        m = FmmlxDiagrams::FmmlxManipulator();
-        //class = self.getMapping(requestID).getMapping(classId).object
-        class = if package.hasElement(className) then package.getElement(className) else null end
-      then 
-        //problems = m.removeOperation(class, opName)
-        problems = if class<>null then m.removeOperation(class, opName) else ["Class not found"] end
-      in
-        if problems.isEmpty() then
-            self.log := self.log + [["removeOperation", ["class", class.path()], ["name", opName]]]
-        end;
-        self.communicator.sendMessageToJava([self.vector2Seq(requestID), problems]) // return null or problems
-      end
-    end
-    
-    @Operation getOpProp(operation, name) // for local use
-      let
-        properties = operation.properties();
-        tagFound = null
-      in 
-        @For property in properties do  
-          if property->head() = name
-            then tagFound := property->tail()
-          end
-        end;
-        tagFound
-      end      
-    end
-    
-    @Operation changeOperationOwner(requestID : Seq(Integer), className_old, name, className_new)
-      
-      let 
-        m = FmmlxDiagrams::FmmlxManipulator();
-        oldOwner = if package.hasElement(className_old) then package.getElement(className_old) else null end;
-        newOwner = if package.hasElement(className_new) then package.getElement(className_new) else null end
-      then
-        operation = oldOwner.getOperation(name)
-      then
-        problems = m.changeOperationOwner(oldOwner, operation, newOwner)
-      in
-        if problems.isEmpty() then
-          self.log := self.log + [["changeOperationOwner", ["class_old", oldOwner.path()], ["class_new",newOwner.path()] , ["name",name]]]
-        end;
-        self.communicator.sendMessageToJava([self.vector2Seq(requestID), problems])
-      end      
-    end
-          
-    @Operation checkOperationNameLegal(op, name):Boolean // todo: check for duplicates, consider arity
-      let nameSymbol = Symbol(name) in
-        if nameSymbol = op.name()
-        then
-          true
-        else
-          op.legalNameChangeCheck(nameSymbol,op.name())
-        end
-      end
-    end
-        
-    @Operation changeOperationBody(requestID : Seq(Integer), className:String, operationName:String, body:String)
-      
-      let 
-        m = FmmlxDiagrams::FmmlxManipulator();
-        class = if package.hasElement(className) then package.getElement(className) else null end;
-        problems = []
-      then
-        op = class.getOperation(operationName)
-      then
-        newName = body.splitBy("()[]",0,0)->head.subst("","@Operation ",false)
-      in
-        if operationName.toString() <> newName.toString() then
-          problems := ["name change not allowed here"]
-        elseif
-          op = null then 
-          problems := ["operation not found"]
-        else // let the manipulator try
-          problems := m.changeOperationBody(class, op, newName, body)
-        end;
-        if problems.isEmpty() then
-          self.log := self.log + [["changeOperationBody", ["class",className] , ["name",operationName], ["body", body]]]
-        end;
-        self.communicator.sendMessageToJava([self.vector2Seq(requestID), problems])
-      end
-    end
-    
-    // Not yet implemented
-    
-    @Operation respondNotYetImplemented(name: String, requestID : Seq(Integer))
-      self.communicator.sendMessageToJava([self.vector2Seq(requestID), ["The feature \"" + name + "\" is temporarily unavailable. Please try again later."]])
-    end
-      
-    @Operation changeAssociationStart2EndAccessName(requestID : Seq(Integer), associationID, name) 
-      self.respondNotYetImplemented("changeAssociationStart2EndAccessName", self.vector2Seq(requestID))
-    end
-      
-    @Operation changeAssociationEnd2StartAccessName(requestID : Seq(Integer), associationID, name) 
-      self.respondNotYetImplemented("changeAssociationEnd2StartAccessName", self.vector2Seq(requestID))
-    end
-      
-    @Operation changeAssociationStart2EndLevel(requestID : Seq(Integer), associationID, level) 
-      self.respondNotYetImplemented("changeAssociationStart2EndLevel", self.vector2Seq(requestID))
-    end
-      
-    @Operation changeAssociationEnd2StartLevel(requestID : Seq(Integer), associationID,level) 
-      self.respondNotYetImplemented("changeAssociationEnd2StartLevel", self.vector2Seq(requestID))
-    end
-      
-    @Operation updateAssociationInstance(requestID : Seq(Integer), id1, id2) 
-      self.respondNotYetImplemented("updateAssociationInstance", self.vector2Seq(requestID))
-    end
-
-    @Operation changeAssociationTarget(inA : Seq(Integer), nameT_o, nameT_n)
-      self.respondNotYetImplemented("changeAssociationTarget", self.vector2Seq(requestID))
-    end
-      
-    @Operation changeAssociationSource(inA : Seq(Integer), idS_o, idS_n) 
-      self.respondNotYetImplemented("changeAssociationSource", self.vector2Seq(requestID))
-    end
-      
-    @Operation checkOperationBody(requestID : Seq(Integer), operationBodyToBeChecked) 
-      self.respondNotYetImplemented("checkOperationBody", self.vector2Seq(requestID))
-    end
-      
-    @Operation changeOperationType(requestID : Seq(Integer), className, opName, newType)
-      self.respondNotYetImplemented("changeOperationType", self.vector2Seq(requestID))
-    end
-      
-    @Operation changeAttributeOwner(requestID : Seq(Integer), idO_old, name, idO_new) 
-      self.respondNotYetImplemented("changeAttributeOwner", self.vector2Seq(requestID))
-    end
-      
-    @Operation changeOf(requestID : Seq(Integer), idO, idC_old, idC_new) 
-      self.respondNotYetImplemented("changeOf", self.vector2Seq(requestID))
-    end
-      
-    @Operation changeClassLevel(requestID : Seq(Integer), idO, newLevel) 
-      self.respondNotYetImplemented("changeClassLevel", self.vector2Seq(requestID))
-    end   
-       
-    @Operation addEnumeration(requestID : Seq(Integer), newEnumName:String)
-      let 
-        m = FmmlxDiagrams::FmmlxManipulator()
-      then
-        problems = m.addEnumeration(self.package, newEnumName)
-      in
-        if problems.isEmpty() then
-            self.log := self.log + [["addEnumeration", ["name",newEnumName]]]
-        end;
-        self.communicator.sendMessageToJava([self.vector2Seq(requestID), problems])
-      end
-    end
-
-    @Operation changeEnumerationName(requestID : Seq(Integer), oldEnumName:String, newEnumName:String) 
-      let 
-        m = FmmlxDiagrams::FmmlxManipulator()
-      then
-        problems = m.changeEnumerationName(self.package, oldEnumName, newEnumName)
-      in
-        self.communicator.sendMessageToJava([self.vector2Seq(requestID), problems])
-      end
-    end
-
-    @Operation removeEnumeration(requestID : Seq(Integer), enumName:String) 
-      let 
-        m = FmmlxDiagrams::FmmlxManipulator()
-      then
-        problems = m.removeEnumeration(self.package, enumName)
-      in
-        self.communicator.sendMessageToJava([self.vector2Seq(requestID), problems])
-      end
-    end
-    
-    @Operation addEnumerationValue(requestID : Seq(Integer), enumName:String, newEnumValueName:String) 
-      let 
-        m = FmmlxDiagrams::FmmlxManipulator()
-      then
-        problems = m.addEnumerationValue(self.package, enumName, newEnumValueName)
-      in
-        if problems.isEmpty() then
-            self.log := self.log + [["addEnumerationValue", ["enum_name",enumName], ["enum_value_name", newEnumValueName]]]
-        end;
-        self.communicator.sendMessageToJava([self.vector2Seq(requestID), problems])
-      end
-    end
-    
-    @Operation changeEnumerationValueName(requestID : Seq(Integer), enumName:String, oldEnumValueName:String, newEnumValueName:String) 
-      let 
-        m = FmmlxDiagrams::FmmlxManipulator()
-      then
-        problems = m.changeEnumerationValueName(self.package, enumName, oldEnumValueName, newEnumValueName)
-      in
-        self.communicator.sendMessageToJava([self.vector2Seq(requestID), problems])
-      end
-    end
-    
-    @Operation removeEnumerationValue(requestID : Seq(Integer), enumName:String, enumValueName:String) 
-      let 
-        m = FmmlxDiagrams::FmmlxManipulator()
-      then
-        problems = m.removeEnumerationValue(self.package, enumName, enumValueName)
-      in
-        ("removeEnumerationValue problems: " + problems).println();
-        self.communicator.sendMessageToJava([self.vector2Seq(requestID), problems])
-      end
-    end
-    
-    @Operation printProtocol(requestID : Seq(Integer)) // to be removed
-      self.log.println()
-    end
-    
-    @Operation printLog(requestID : Seq(Integer))
-      self.log.println()
-    end
-    
-    @Operation assignToGlobal(requestID : Seq(Integer), objID:Integer, varName:String)
-      let 
-        class = self.getMapping(requestID).getMapping(objID).object
-      in
-        if 
-          class <> null
-        then
-          class.assignToGlobal(varName)
-        end;
-        []
-      end
-    end
-        
-    @Operation showBody(requestID : Seq(Integer), objID:Integer, opName:String, arity:Integer)
-      let 
-        class = self.getMapping(requestID).getMapping(objID).object
-      in
-        if 
-          class <> null andthen class.getOperation(opName) <> null
-        then
-          class.getOperation(opName).edit()
-        end;
-        []
-      end
-    end
-
-    @Operation loadProjectFromXml(requestID : Seq(Integer), name : String)
-        (name).println();
-
-            let package : XCore::Element = XCore::Package(name)
-        	in
-        	let project : XCore::Element = Projects::Project(package,"",null)
-        		in
-        		Root.add(package);
-        			//self.add(project);
-                    xmf.projectManager("MyProjects").add(project);
-        			if Root.hasElement("FMML")
-        			then
-        				package.addParent(FMML)
-        				//package.removeParent(Object)
-        				//package.createFmmlxDiagram_raw(package.name.toString())
-        			end
-        		end
-        	end
-        	[]
-        end
-    
-    @Operation updateAll(obj:Element)
-      let 
-        clients = Clients::FmmlxDiagrams::FmmlxDiagramClient.allInstances()->select(a | a.package = obj.owner)
-      in
-        @For client in clients do 
-          client.communicator.triggerUpdate()
-        end
-      end
-    end
-    
-    @Operation evalList(requestID : Seq(Integer), text)
-      ("eval List start: " + text).println();
-      let
-        m = FmmlxDiagrams::FmmlxManipulator()
-      then
-        result = [];
-        error = [];
-        parseResult = m.evalString(text, self.package)
-      in
-        if 
-          parseResult.at(1) = null 
-        then
-          parseResult.at(0).println();
-          if
-            parseResult.at(0).isKindOf(Seq(Element))
-          then
-            @For element in parseResult.at(0) do
-              result := result + [element.toString()]
-            end
-          else
-            result:=["The expression " + text + " does not evaluate to a list."]
-          end
-        else
-          parseResult.at(1).println();
-          result:=[parseResult.at(1)]
-        end;
-        "eval List done".println();
-        self.communicator.sendMessageToJava([self.vector2Seq(requestID), result])
-      end
-    end
-        
-    @Operation addDefaultEnums(p:Package)
-      let
-        m = FmmlxDiagrams::FmmlxManipulator()
-      in
-        if not p.hasElement("Level") then
-          m.addEnumeration(p, "Level");
-          m.addEnumerationValue(p, "Level", "High");
-          m.addEnumerationValue(p, "Level", "Medium");
-          m.addEnumerationValue(p, "Level", "Low") end;
-        if not p.hasElement("Gender") then
-          m.addEnumeration(p, "Gender");
-          m.addEnumerationValue(p, "Gender", "Male");
-          m.addEnumerationValue(p, "Gender", "Female");
-          m.addEnumerationValue(p, "Gender", "Unspecified") end;
-        if not p.hasElement("LegalForm") then
-          m.addEnumeration(p, "LegalForm");
-          m.addEnumerationValue(p, "LegalForm", "Private_Limited_Partnership");
-          m.addEnumerationValue(p, "LegalForm", "Limited_Liability");
-          m.addEnumerationValue(p, "LegalForm", "Corporation");
-          m.addEnumerationValue(p, "LegalForm", "Non_Profit") end;
-        if not p.hasElement("Unit") then
-          m.addEnumeration(p, "Unit");
-          m.addEnumerationValue(p, "Unit", "piece");
-          m.addEnumerationValue(p, "Unit", "kg");
-          m.addEnumerationValue(p, "Unit", "litre");
-          m.addEnumerationValue(p, "Unit", "gr");
-          m.addEnumerationValue(p, "Unit", "meter");
-          m.addEnumerationValue(p, "Unit", "km");
-          m.addEnumerationValue(p, "Unit", "qm");
-          m.addEnumerationValue(p, "Unit", "crate") end
-      end
-    end
-
-    @Operation getDiagramData(requestID : Seq(Integer))
-        //let 
-        //  result = [log] 
-        //in
-    	  self.communicator.sendMessageToJava([self.vector2Seq(requestID), if log.size() = 0 then ["log"] else ["log"] + log end])
-        //end
-    end
-    
-    @Operation findOperationImplementation(requestID: Seq(Integer), opNames: Seq(String), model:String, arity:String, returnType:String)
-      let
-        result = [];
-        allClasses = Class.allInstances();
-        opName = self.vector2Seq(opNames).at(0)
-      in
-        @For class in allClasses do
-          @For op in class.operations do
-            if op.name.toString() = opName.toString() then
-              let paramTypes = [] in 
-                @For pt in op.paramTypes() do paramTypes := paramTypes + [pt.path()] end;
-                result := result + [[
-                  class.path(),
-                  class.name.toString(),
-                  op.arity,
-                  op.paramNames(),
-                  paramTypes,
-                  op.type.path(),
-                  op.codeBox.source()]]
-              end
-            end
-          end
-        end;
-        self.communicator.sendMessageToJava([self.vector2Seq(requestID), result])
-      end
-    end
-    
-    
-    @Operation findAllOperations(requestID: Seq(Integer))
-      let
-        result = [];
-        allClasses = Class.allInstances()
-      in
-        @For class in allClasses do
-          @For op in class.operations do
-              let paramTypes = [] in 
-                @For pt in op.paramTypes() do paramTypes := paramTypes + [pt.path()] end;
-                result := result + [[
-                  class.path(),
-                  class.name.toString(),
-                  op.arity,
-                  op.paramNames(),
-                  paramTypes,
-                  op.type.path(),
-                  op.codeBox.source()]]
-              end
-          end
-        end;
-        self.communicator.sendMessageToJava([self.vector2Seq(requestID), result])
-      end
-    end
-    
-    @Operation findOperationUsage(requestID: Seq(Integer), opName: String, usage:String)
-    
-    let
-      result = [];
-      StringCheck = xmf.javaClass("tool.helper.StringCheck")
-    then
-      stringCheck = StringCheck()
-    in
-      @For class in Classifier.allInstances() do
-        @For op in class.operations do
-          if stringCheck.contains(op.codeBox.source(), opName) then 
-            result := result + [[
-              class.path(),
-              class.name.toString(),
-              op.name.toString(),
-              op.arity,
-              op.paramNames(),
-              null,
-              op.type.path(),
-              op.codeBox.source()]]
-          end
-        end
-      end;     
-      
-      self.communicator.sendMessageToJava([self.vector2Seq(requestID), result])
-    end
-    
-  end
-
-end+parserImport XOCL;
+
+import Clients;
+import FmmlxDiagrams;
+
+context FmmlxDiagrams
+
+@Class FmmlxDiagramClient extends Client//, DiagramListener
+
+    @Attribute package : Package end
+    @Attribute communicator : Element end
+    @Attribute log : Seq(Element) = [] end
+    @Attribute name : String = "no name set yet" end
+    @Attribute diagrams : Table = Table(10) end
+//    /* TEMP */ @Attribute diagram : FmmlxDiagram end
+    
+    @Constructor(name)
+//      self.setCommandInterpreter(DiagramCommandInterpreter());
+//      self.setEventHandler(DiagramEventHandler())
+        null
+    end
+    
+    @Operation getCommunicator()
+      if self.communicator = null then
+        let
+          FmmlxDiagramCommunicator = xmf.javaClass("tool.clients.fmmlxdiagrams.FmmlxDiagramCommunicator");
+          handle = xmf.getHandle(self)
+        in
+          self.communicator := FmmlxDiagramCommunicator();
+          self.communicator.setHandle(handle)
+        end
+      end;
+      self.communicator
+    end
+
+    @Operation createDiagram(package,name)
+      let
+        selectedNames = xmf.selects("Select Diagram","select existing diagram - or none for new", diagrams.values().diagramName,{},null)
+      in
+        if selectedNames = -1 then selectedNames := [] end;
+        if
+          selectedNames.size() = 0
+        then
+          self.createDiagram2(package,name)
+        elseif
+          selectedNames.size() = 1
+        then
+          ("diagrams: " + diagrams).println();
+          let
+            selectedName = selectedNames.at(0);
+            keys = self.diagrams.keys();
+            key = null;
+            keyCount = 0
+          in
+            @While key = null and keyCount < keys.size() do
+              if diagrams.get(keys.at(keyCount)).diagramName.toString() = selectedName.toString() then key := keys.at(keyCount) end;
+              keyCount := keyCount + 1
+            end;
+            if key <> null then
+//              self.communicator.reopenDiagram(key, selectedName.toString(), diagrams.get(key).package.path())
+              self.communicator.newDiagram(key, diagrams.get(key).diagramName.toString(), diagrams.get(key).package.path())
+            else
+              "diagram not found".println()
+            end
+          end
+        end
+      end
+    end
+
+    @Operation createDiagram2(package,name)
+        self.package := package;
+
+        ///////////FIND ALTERNATIVE TO THIS///////////////////
+        if
+          package.of() <> FMML::FMMLxPackage
+        then
+          package.setOf(FMML::FMMLxPackage);
+          Kernel_addAtt(package,"fmmlxAssociationInstances",{})
+        end;
+
+        self.addDefaultEnums(package);
+        //////////////////////////////////////////////////////
+        
+        let 
+          //FmmlxDiagramCommunicator = xmf.javaClass("tool.clients.fmmlxdiagrams.FmmlxDiagramCommunicator");
+          handle = xmf.getHandle(self);
+          diagram = FmmlxDiagram();
+          newID = 0
+        in
+          //if diagram = null then self.diagram := FmmlxDiagram() end;
+          //* FUTURE:
+          @While diagrams.hasKey(newID) do newID := newID + 1 end;
+
+          diagram.diagramName := ("Diagram " + package.name + " " + newID);
+          diagram.package := package;
+          self.diagrams.put(newID, diagram);
+          
+          //if self.communicator = null then 
+          //  self.communicator := FmmlxDiagramCommunicator();
+          //  self.communicator.setHandle(handle)
+          //end;//*/
+          self.getCommunicator();
+
+          
+          // TEMP
+          //self.diagrams.put(newID, self.diagram);
+          //self.communicator := FmmlxDiagramCommunicator();
+          //self.communicator.setHandle(handle);
+          self.communicator.newDiagram(newID, diagram.diagramName.toString(), self.package.path());
+
+          diagram // vestigial return value for diagram manager
+        end
+
+    end
+
+    @Operation getMapping(requestID : Seq(Integer))
+      self.diagrams.get(self.vector2Seq(requestID).at(0)).mapping
+    end
+
+    //////////////////////// Queries ///////////////////////////////
+
+    @Operation getAllObjects(requestID : Seq(Integer))
+        let
+          result = []
+        in
+    	  @For c in self.package.classes do
+    	    if c <> null andthen c.isKindOf(FMML::MetaClass) // TODO: find out how a null can possibly end up there
+    	    then
+    	      let
+    	        mappingInfo = self.getMapping(requestID).addOrGetObjectMapping(c)	        
+    	      in
+    	        result := result.append([[
+    	        mappingInfo.id, // 0: id*
+    	        c.name.toString(), // 1: name
+    	        c.level, // level  // 2: level
+    	        if c.of().isKindOf(FMML::MetaClass) then self.getMapping(requestID).addOrGetObjectMapping(c.of()).id else -1 end,// 3: of-ID
+    	        self.getParentIdList(requestID, c),//[],// 4: parents-ID
+    	        c.isAbstract, // 5
+    	        mappingInfo.lastKnownDiagramX, // 6
+    	        mappingInfo.lastKnownDiagramY, // 7
+				0,0, // 8+9: reserved for delegation
+				c.path(), // 10: ownPath
+				c.of().path(), // 11: ofPath
+				self.getParentsPathsList(requestID, c)// 12: parentsPaths
+    	        ]])
+    	      end
+    	    end
+    	  end;
+    	  // clean up mapping ?
+    	  self.communicator.sendMessageToJava([self.vector2Seq(requestID), result])
+        end
+    end
+
+    @Operation getAllDelegationEdges(requestID : Seq(Integer))
+      let
+        result = []
+      in
+        @For object in self.package.classes do
+          if object <> null then if object.delegatesTo <> null then
+            if object.delegatesTo.isKindOf(FMML::MetaClass) then
+              let
+                childID = self.getMapping(requestID).addOrGetObjectMapping(object).id;
+                parentID = self.getMapping(requestID).addOrGetObjectMapping(object.delegatesTo).id
+              then
+                mappingInfo = self.getMapping(requestID).addOrGetObjectMapping(("DelegatesToMapping"+childID+"/"+parentID).asSymbol())
+              in
+                result := result.append([[
+  	            mappingInfo.id, // 0 ID
+  	            childID, // 1 start ID
+  	            parentID, // 2 end ID
+  	            mappingInfo.points // 3 points
+  	          ]])
+              end
+            end end
+          end
+        end;
+        self.communicator.sendMessageToJava([self.vector2Seq(requestID), result])
+      end
+    end
+
+    @Operation getAllRoleFillerEdges(requestID : Seq(Integer))
+      let
+        result = []
+      in
+        @For object in self.package.classes do
+          if object <> null then if object.roleFiller <> null then
+            if object.roleFiller.isKindOf(FMML::MetaClass) then
+              let
+                childID = self.getMapping(requestID).addOrGetObjectMapping(object).id;
+                parentID = self.getMapping(requestID).addOrGetObjectMapping(object.roleFiller).id
+              then
+                mappingInfo = self.getMapping(requestID).addOrGetObjectMapping(("RoleFillerMapping"+childID+"/"+parentID).asSymbol())
+              in
+                result := result.append([[
+  	            mappingInfo.id, // 0 ID
+  	            childID, // 1 start ID
+  	            parentID, // 2 end ID
+  	            mappingInfo.points // 3 points
+  	          ]])
+              end
+            end end
+          end
+        end;
+        self.communicator.sendMessageToJava([self.vector2Seq(requestID), result])
+      end
+    end
+
+    @Operation getAllInheritanceEdges(requestID : Seq(Integer))
+      let
+        result = []
+      in
+        @For object in self.package.classes do
+          if object <> null then @For parent in object.parents do
+            if parent.isKindOf(FMML::MetaClass) then
+              let
+                childID = self.getMapping(requestID).addOrGetObjectMapping(object).id;
+                parentID = self.getMapping(requestID).addOrGetObjectMapping(parent).id
+              then
+                mappingInfo = self.getMapping(requestID).addOrGetObjectMapping(("InheritanceMapping"+childID+"/"+parentID).asSymbol())
+              in
+                result := result.append([[
+  	            mappingInfo.id, // 0 ID
+  	            childID, // 1 start ID
+  	            parentID, // 2 end ID
+  	            mappingInfo.points // 3 points
+  	          ]])
+              end
+            end end
+          end
+        end;
+        self.communicator.sendMessageToJava([self.vector2Seq(requestID), result])
+      end
+    end
+
+    @Operation getAllAssociations(requestID : Seq(Integer))
+        let
+          result = []
+        in
+    	  @For a in self.package.associations do
+    	    if a.isKindOf(Associations::Association)
+    	    then
+    	      let
+    	        mappingInfo = self.getMapping(requestID).addOrGetObjectMapping(a)
+    	      in
+    	        result := result.append([[
+    	          mappingInfo.id, // 0 ID
+    	          self.getMapping(requestID).addOrGetObjectMapping(a.end1.type).id, // 1 source ID
+    	          self.getMapping(requestID).addOrGetObjectMapping(a.end2.type).id, // 2 target ID
+    	          -1, // 3 parent ID
+    	          mappingInfo.points, // 4 points
+    	          a.name.toString(), // 5 name 1
+    	          null, // 6 name 2
+    	          a.end2.name.toString(), // 7 name start->end slot name
+    	          a.end1.name.toString(), // 8 name end->start slot name
+    	          a.end2.instLevel, // 9 level s->t
+    	          a.end1.instLevel, // 10 level t->s
+    	          FmmlxManipulator::multiplicity2ValueList(a.end2.mult()), // 11 mul s->t
+    	          FmmlxManipulator::multiplicity2ValueList(a.end1.mult()),  // 12 mul t->s
+    	          self.getMapping(requestID).getAllLabels(mappingInfo.id), // 13 labels
+    	          a.end1.visible, // 14 visibility t->s
+    	          a.end2.visible, // 15 visibility s->t
+    	          a.symmetric, // 16
+    	          a.transitive // 17
+    	        ]])
+    	      end // let
+    	    else ("a is of " + a.of()).println()
+    	    end // if
+    	  end;
+    	  // clean up mapping ?
+    	  self.communicator.sendMessageToJava([self.vector2Seq(requestID), result])
+        end
+    end
+
+    @Operation getAllAssociationInstances(requestID : Seq(Integer))
+        let
+          result = []
+        in
+    	  @For i in (if self.package.fmmlxAssociationInstances = null then {} else self.package.fmmlxAssociationInstances end) do
+
+    	      let
+    	        mappingInfo = self.getMapping(requestID).addOrGetObjectMapping(i)
+    	      in
+    	        result := result.append([[
+    	          mappingInfo.id, // 0 ID
+    	          self.getMapping(requestID).addOrGetObjectMapping(i.at(0)).id, // 1 start ID
+    	          self.getMapping(requestID).addOrGetObjectMapping(i.at(1)).id, // 2 end ID
+    	          self.getMapping(requestID).addOrGetObjectMapping(i.at(2)).id, // 3 assoc ID
+    	          mappingInfo.points, // 4 points
+    	          self.getMapping(requestID).getAllLabels(mappingInfo.id) // 5 labels
+    	        ]])
+    	      end // let
+    	  end;
+    	  // clean up mapping ?
+    	  self.communicator.sendMessageToJava([self.vector2Seq(requestID), result])
+        end
+    end
+
+    @Operation getOwnAttributes(requestID : Seq(Integer), className)
+        let
+          result = []
+        in
+          @For c in self.package.classes do
+            if c <> null andthen c.isKindOf(FMML::MetaClass) and c.name.toString()  = className
+            then
+              @For a in c.attributes do
+                result := result.append([[a.name.toString(), a.type.name.toString(), a.instLevel, a.mult()]])
+              end
+            end
+          end;
+    	  self.communicator.sendMessageToJava([self.vector2Seq(requestID), result])
+        end
+    end
+
+    @Operation getAllAttributes(requestID : Seq(Integer), className)
+        let
+          resultOwn   = [];
+          resultOther = [];
+          result = []
+        in
+          @For c in self.package.classes do
+            if c <> null andthen c.isKindOf(FMML::MetaClass) and c.name.toString() = className
+            then
+              @For a in c.attributes do
+                resultOwn   :=   resultOwn.append([[
+                    a.name.toString(),
+                    a.type.name.toString(),
+                    a.instLevel,
+                    FmmlxManipulator::multiplicity2ValueList(a.mult()),
+                    self.getMapping(requestID).getMappingId(c)
+                    ]])
+              end;
+              @For a in (c.allAttributes() - c.attributes) do
+                if a.isIntrinsic then
+                  resultOther := resultOther.append([[
+                    a.name.toString(),
+                    a.type.name.toString(),
+                    a.instLevel,
+                    FmmlxManipulator::multiplicity2ValueList(a.mult()),
+                    self.getMapping(requestID).getMappingId(a.owner)
+                    ]])
+                end
+              end
+            end
+          end;
+          result := [resultOwn, resultOther];
+    	  self.communicator.sendMessageToJava([self.vector2Seq(requestID), result])
+        end
+    end
+
+    @Operation getSlots(requestID : Seq(Integer), objectName, slotList)
+      let
+        result = []
+      in
+        @For o in self.package.classes do
+          if o <> null andthen o.isKindOf(FMML::MetaClass) andthen o.name.toString() = objectName
+          then
+            @For name in slotList do
+              if o.hasSlot(name)
+              then
+                let
+                  value = o.get(name)
+                then
+                  text = if value.of().isKindOf(Enum) then value.name().toString() else value.toString() end
+                in
+                  result := result.append([[name, text]])
+                end
+              end
+            end
+          end
+        end;
+    	self.communicator.sendMessageToJava([self.vector2Seq(requestID), result])
+      end
+    end
+
+    @Operation getOperationValues(requestID : Seq(Integer), objectName, opNames)
+      let
+        result = []
+      in
+        @For obj in self.package.classes do
+          if obj <> null andthen obj.isKindOf(FMML::MetaClass) andthen obj.name.toString() = objectName andthen opNames.size() > 0
+          then
+            @For o in obj.of().allOperations2() do if (not o.owner = null) and o.owner.isKindOf(FMML::MetaClass) then
+              if o.instLevel = obj.level then
+                @For name in opNames do
+                  if name = o.name.toString() then
+                    let
+                      opResult = try [o.invoke(obj,{}),null] catch (e) [null, e] end
+                    then
+                      value = opResult.at(0);
+                      error = opResult.at(1);
+                      monMin = o.hasProperty("monitorMin");
+                      monMax = o.hasProperty("monitorMax")
+                    then
+                      minVal = if monMin then FmmlxDiagramClient::getOpProp(o, "monitorMin") else null end;
+                      maxVal = if monMax then FmmlxDiagramClient::getOpProp(o, "monitorMax") else null end
+                    then
+                      hasRange = monMin or monMax or error <> null;
+                      isInRange = (error = null) andthen
+                                  if monMin then minVal <= value else true end andthen
+                                  if monMax then maxVal >= value else true end
+                    in
+                      result := result.append([[
+                        o.name.toString(),
+                        if error = null then value else error.message.toString() end,
+                        hasRange,
+                        isInRange]])
+                    end
+                end end // if contains // for
+              end // if level
+            end end // if // for
+          end
+        end;
+    	self.communicator.sendMessageToJava([self.vector2Seq(requestID), result])
+      end
+    end
+
+    @Operation getPathAsString(type:Class)
+      try type.path() catch(e) Element.path() end
+    end
+
+    @Operation getReturnPathAsString(o) //:Operation
+      try o.type().path() catch(e) Element.path() end
+    end
+
+    @Operation getOwnOperations(requestID : Seq(Integer), className)
+        let
+          result = []
+        in
+          @For c in self.package.classes do
+            if c <> null andthen c.isKindOf(FMML::MetaClass) andthen c.name.toString() = className
+            then
+              @For o in c.allOperations2() do if (not o.owner = null) and o.owner.isKindOf(FMML::MetaClass) then
+                let
+                  paramNames = o.paramNames();
+                  paramTypesRaw = o.paramTypes();
+                  paramTypes = []
+                in
+                  @For type in paramTypesRaw do
+                    paramTypes := paramTypes.append([self.getPathAsString(type)])
+                  end;
+                  result := result.append([[
+                  o.name.toString(),
+                  paramNames,
+                  paramTypes,
+                  o.instLevel,
+                  self.getReturnPathAsString(o),
+                  o.source(),
+                  if o.owner.isKindOf(FMML::MetaClass) then self.getMapping(requestID).getMappingId(o.owner) else -1 end,
+                  [0,1,false,true], // to-do: multiplicity
+                  self.isOperationMonitored(o)
+                  ]])
+                end
+              end end
+            end
+          end;
+    	  self.communicator.sendMessageToJava([self.vector2Seq(requestID), result])
+        end
+    end
+
+    @Operation getAllEnums(requestID : Seq(Integer))
+        let
+          result = []
+        in
+    	  @For e in self.package.classes do
+    	    if e  <> null andthen e.isKindOf(Enum)
+    	    then
+    	      let
+    	        enumItems = e.getChildren();
+    	        itemList = []
+    	      in
+    	        @For item in enumItems do
+    	          itemList := itemList + [item.name.toString()]
+    	        end;
+    	        result := result.append([[
+    	        e.name.toString(),
+    	        itemList]])
+    	      end
+    	    end
+    	  end;
+    	  // clean up mapping ?
+    	  self.communicator.sendMessageToJava([self.vector2Seq(requestID), result])
+        end
+    end
+
+    @Operation getAllAuxTypes(requestID : Seq(Integer))
+      let
+        result = []
+      in
+        if Root.hasElement("Auxiliary") then
+    	  @For ac in Root::Auxiliary.getChildren() do
+    	    if
+    	      ac.isKindOf(Class)
+    	    then
+    	      result := result.append([[ac.name.toString()]])
+    	    end
+    	  end
+    	end;
+    	self.communicator.sendMessageToJava([self.vector2Seq(requestID), result])
+      end
+    end
+
+    @Operation getAllIssues(requestID : Seq(Integer))
+      let
+        result = []
+      in
+		@For obj in self.package.classes do if obj <> null then
+		  @For slot in obj.slots() do
+		    if self.package.classes.contains(slot.type.owner) then
+		      if slot.type.mult().lowerBound > 0 andthen slot.value = null then
+		        result := result + [[
+		        "SLOT_NULL",
+		        "The slot " + slot.name + " must not be empty.",
+		        [self.getMapping(requestID).addOrGetObjectMapping(obj).id],
+		        ["setSlotValue", self.getMapping(requestID).addOrGetObjectMapping(obj).id, slot.name.toString()]]]
+		      end // if null and mandatory
+		    end // if slot fmmlx
+		  end; // for slots
+		  if obj.of().isKindOf(FMML::MetaClass) andthen obj.of().delegatesTo <> null and obj.roleFiller = null
+		  then result := result + [[
+		    "NO_ROLE_FILLER",
+		    "A role filler is required",
+		    [self.getMapping(requestID).addOrGetObjectMapping(obj).id],
+		    ["addRoleFiller",
+		      self.getMapping(requestID).addOrGetObjectMapping(obj).id,
+		      self.getMapping(requestID).addOrGetObjectMapping(obj.of().delegatesTo).id]]]
+		  end;
+		  @For assoc in self.package.associations do
+		    if FmmlxManipulator::isInstanceOf(obj, assoc.end1.type, assoc.end1.instLevel) // if obj fits sourceDef
+		    then
+		      let
+		        count = FmmlxManipulator::countOccurences(obj, self.package, assoc, true, false) // how many links go out of obj as source
+		      in
+		        if
+		          count < assoc.end2.mult().lowerBound()
+		        then
+		          result := result + [[
+		            "ASSOC_MULT_LOW",
+		            "The association " + assoc.name + " requires more links.",
+		            [self.getMapping(requestID).addOrGetObjectMapping(obj).id],
+		            ["addMissingLink", self.getMapping(requestID).addOrGetObjectMapping(obj).id, self.getMapping(requestID).addOrGetObjectMapping(assoc).id]]]
+		        end;
+		        if
+		          assoc.end2.mult().hasUpperBound() andthen count > assoc.end2.mult().upperBound()
+		        then
+		          result := result + [[
+		            "ASSOC_MULT_HIGH",
+		            "The association " + assoc.name + " requires fewer links.",
+		            [self.getMapping(requestID).addOrGetObjectMapping(obj).id],
+		            ["removeTooManyLinks", self.getMapping(requestID).addOrGetObjectMapping(obj).id, self.getMapping(requestID).addOrGetObjectMapping(assoc).id]]]
+		        end
+		      end // let
+		    end; // if instance of
+		    if FmmlxManipulator::isInstanceOf(obj, assoc.end2.type, assoc.end2.instLevel) // if obj fits targetDef
+		    then
+		      let
+		        count = FmmlxManipulator::countOccurences(obj, self.package, assoc, false, true)
+		      in
+		        if
+		          count < assoc.end1.mult().lowerBound()
+		        then
+		          result := result + [[
+		            "ASSOC_MULT_LOW",
+		            "The association " + assoc.name + " requires more links.",
+		            [self.getMapping(requestID).addOrGetObjectMapping(obj).id],
+		            ["addMissingLink", self.getMapping(requestID).addOrGetObjectMapping(obj).id, self.getMapping(requestID).addOrGetObjectMapping(assoc).id]]]
+		        end;
+		        if
+		          assoc.end1.mult().hasUpperBound() andthen count > assoc.end1.mult().upperBound()
+		        then
+		          result := result + [[
+		            "ASSOC_MULT_HIGH",
+		            "The association " + assoc.name + " requires fewer links.",
+		            [self.getMapping(requestID).addOrGetObjectMapping(obj).id],
+		            ["removeTooManyLinks", self.getMapping(requestID).addOrGetObjectMapping(obj).id, self.getMapping(requestID).addOrGetObjectMapping(assoc).id]]]
+		        end
+		      end // let
+		    end // if instance of
+		  end // for assoc
+		end end; // for/if obj
+    	self.communicator.sendMessageToJava([self.vector2Seq(requestID), result])
+      end
+    end
+
+    ///////////////////// Updates to the View ////////////////////
+
+    @Operation sendNewPosition(requestID : Seq(Integer), objectID, x, y)
+        self.getMapping(requestID).setNewPosition(objectID, x, y);
+        self.communicator.sendMessageToJava([self.vector2Seq(requestID), []])
+    end
+
+    @Operation sendNewPositions(requestID : Seq(Integer), edgeID, listOfpoints)
+        self.getMapping(requestID).setNewPositions(edgeID, listOfpoints);
+        self.communicator.sendMessageToJava([self.vector2Seq(requestID), []])
+    end
+
+    @Operation storeLabelInfo(requestID : Seq(Integer), edgeID, localID, x, y)
+        self.getMapping(requestID).storeLabelInfo(edgeID, localID, x, y);
+        self.communicator.sendMessageToJava([self.vector2Seq(requestID), []])
+    end
+
+    ////////////////// Class Manipulations ///////////////////
+
+    @Operation addMetaClass(requestID : Seq(Integer), name, level, parents, abstract, x, y)
+//        self.log := self.log + "\nE      addMetaClass: " + name + " | " + level + " | " + parents + " | " + abstract;
+        let
+          m = FmmlxDiagrams::FmmlxManipulator()
+        then
+          parentsList = self.getParentsList(requestID, parents)
+        then
+          newClass = m.addMetaClass(self.package, name, level, parentsList, abstract)
+        then
+          mappingInfo = self.getMapping(requestID).addOrGetObjectMapping(newClass)
+        in
+          mappingInfo.lastKnownDiagramX := x;
+          mappingInfo.lastKnownDiagramY := y;
+	        self.log := self.log + [["addMetaClass", ["name",name] , ["level",level+""] , ["parents",self.getParentsPaths(requestID, parentsList)] , ["abstract",abstract+""]]]
+        end;
+         
+        self.communicator.sendMessageToJava([self.vector2Seq(requestID), []]) // temporary empty result
+    end
+
+    @Operation addInstance(
+            requestID : Seq(Integer),
+            ofName,
+            name,
+            parents,
+            abstract,
+            x, y,
+            slotValueList: Seq(Seq(String)) )
+//      self.log := self.log + "\nE      addInstance: " + ofId + " | " + name + " | " + parents + " | " + abstract;
+        try
+          let
+            m = FmmlxDiagrams::FmmlxManipulator()
+          then
+            ofClass = if package.hasElement(ofName) then package.getElement(ofName) else null end
+            //ofClass = self.getMapping(requestID).getMapping(ofId).object
+          then
+            parentsList = self.getParentsList(requestID, parents)
+          then
+            newInstance = m.addInstance(self.package, ofClass, name, parentsList, abstract, slotValueList)
+          then
+            mappingInfo = self.getMapping(requestID).addOrGetObjectMapping(newInstance)
+          in
+            mappingInfo.lastKnownDiagramX := x;
+            mappingInfo.lastKnownDiagramY := y;
+            self.log := self.log + [["addInstance", ["of", ofClass.path()] , ["name",name] , ["parents",self.getParentsPaths(requestID, parents)] , ["abstract",abstract+""]]]
+          end;
+          self.communicator.sendMessageToJava([self.vector2Seq(requestID), []])
+        catch (exception)
+          self.communicator.sendMessageToJava([self.vector2Seq(requestID), [exception.message]])
+        end
+    end
+
+    @Operation removeClass(requestID : Seq(Integer), className, strategy)
+      let
+        m = FmmlxDiagrams::FmmlxManipulator();
+        class = if package.hasElement(className) then package.getElement(className) else null end
+      then
+        classPath4Log = class.path()
+      in
+        m.removeClass(class, strategy);
+        self.log := self.log + 	[["removeClass", ["class", classPath4Log]]]
+      end;
+      self.communicator.sendMessageToJava([self.vector2Seq(requestID), null]) // temporary empty result 
+    end
+
+    @Operation changeClassName(requestID : Seq(Integer), className, newName)
+      let
+        m = FmmlxDiagrams::FmmlxManipulator();
+        class = if package.hasElement(className) then package.getElement(className) else null end
+        //class = self.getMapping(requestID).getMapping(classId).object
+      in
+        m.changeClassName(class, newName);
+        self.log := self.log + [["changeClassName", ["class", className] , ["newName",newName]]]
+      end;
+      self.communicator.sendMessageToJava([self.vector2Seq(requestID), []])
+    end
+
+    @Operation setClassAbstract(requestID : Seq(Integer), className, isAbstract)
+      let
+        m = FmmlxDiagrams::FmmlxManipulator();
+        class = if package.hasElement(className) then package.getElement(className) else null end
+      in
+        self.log := self.log + [["setClassAbstract", ["class", class.path()] , ["abstract",isAbstract+""]]];
+        self.communicator.sendMessageToJava([self.vector2Seq(requestID), m.changeClassAbstract(class, isAbstract)])
+      end
+    end
+
+    @Operation levelRaiseAll(requestID : Seq(Integer), amount)
+      let
+        m = FmmlxDiagrams::FmmlxManipulator()
+      in
+        self.log := self.log + [["levelRaiseAll", ["amount", amount+""]]];
+        self.communicator.sendMessageToJava([self.vector2Seq(requestID), m.levelRaiseAll(self.package, amount)])
+      end
+    end
+
+    @Operation changeParent(requestID : Seq(Integer), className, oldList, newList)
+      let
+        m = FmmlxDiagrams::FmmlxManipulator();
+        oldSet = self.vector2Seq(oldList).asSet();
+        newSet = self.vector2Seq(newList).asSet();
+        problems = [];
+        class = if package.hasElement(className) then package.getElement(className) else null end
+      then
+        oldParentList = class.parents;// for Log
+        addSet = newSet - oldSet;
+        removeSet = oldSet - newSet
+      in
+//        if
+//          removeSet = {}
+//        then
+          @For parentName in addSet do
+            let
+              parentToBeAdded = if package.hasElement(parentName) then package.getElement(parentName) else null end
+            in
+              problems := problems + if parentToBeAdded = null then ["Cannot find new parent " + parentName] else m.addParent(class, parentToBeAdded) end
+            end
+          end
+;//        elseif
+//          addSet = {}
+//        then
+          @For parentName in removeSet do
+            let
+              parentToBeRemoved = if package.hasElement(parentName) then package.getElement(parentName) else null end
+            in
+              problems := problems + if parentToBeRemoved = null then ["Cannot find old parent " + parentName] else m.removeParent(class, parentToBeRemoved) end
+            end
+          end
+;//        elseif
+//          removeSet.size() = 1 and addSet.size() = 1 // move exactly one parent
+//        then
+//          let
+//            parentToBeAdded = self.getMapping(requestID).getMapping(addSet.asSeq().at(0)).object;
+//            parentToBeRemoved = self.getMapping(requestID).getMapping(removeSet.asSeq().at(0)).object
+//          in
+//            problems := problems + m.moveParent(class, parentToBeRemoved, parentToBeAdded)
+//          end
+//        else
+//          problems := problems + ["Only one parent may be moved at a time."]
+//        end;
+        if problems.isEmpty() then
+          self.log := self.log + [[
+          "changeParent" , 
+          ["class", class.path()], 
+          ["old", self.getParentsPaths(requestID, oldParentList)], 
+          ["new", self.getParentsPaths(requestID, class.parents)]]]
+        end;
+        self.communicator.sendMessageToJava([self.vector2Seq(requestID), problems])
+      end
+    end
+
+    //////////////////////// Attribute Manipulations /////////////////////
+
+    @Operation addAttribute(requestID : Seq(Integer), className, name, level, typeName, multiplicityV)
+      let
+        m = FmmlxDiagrams::FmmlxManipulator()
+      then
+        class = if package.hasElement(className) then package.getElement(className) else null end;
+//        class = self.getMapping(requestID).getMapping(classId).object;
+        type = m.getTypeForName(typeName, self.package);
+        multiplicity = m.valueList2Multiplicity(self.vector2Seq(multiplicityV))
+      then
+        problems = if class <> null then m.checkAddAttribute(class, name, level, typeName) else ["Class not found"] end
+      in
+        if
+          problems.isEmpty()
+        then
+          problems := try
+            m.addAttribute(class, name, level, type, multiplicity); []
+          catch(e)
+            [("addAttribute failed during transaction: " + e.message)]
+          end // try
+        end; // if
+        if problems.isEmpty() then
+            self.log := self.log + [["addAttribute",
+                                            ["class", class.path()],
+                                            ["name", name],
+                                            ["level", level+""],
+                                            ["type", type.path()],
+                                            ["multiplicity",  FmmlxManipulator::multiplicity2ValueList(multiplicity)+""]]]
+        end;
+        self.communicator.sendMessageToJava([self.vector2Seq(requestID), problems]) // return null or problems
+      end // in
+    end
+
+    @Operation changeAttributeName(requestID : Seq(Integer), className, oldName, newName)
+      let
+        m = FmmlxDiagrams::FmmlxManipulator()
+          then
+		class = if package.hasElement(className) then package.getElement(className) else null end
+      then
+        problems = if class <> null then m.checkChangeAttributeName(class, oldName, newName) else ["Class not found"] end
+      in
+        if problems.isEmpty() then
+          m.changeAttributeName(class, oldName, newName);
+          self.log := self.log + [["changeAttributeName", ["class", class.path()] , ["oldName", oldName] , ["newName", newName]]]
+          end;
+        self.communicator.sendMessageToJava([self.vector2Seq(requestID), problems]) // return null or problems
+      end
+    end
+
+    @Operation changeAttributeLevel(requestID : Seq(Integer), className, attName, oldLevel, newLevel)
+      let
+        m = FmmlxDiagrams::FmmlxManipulator()
+      then
+        class = if package.hasElement(className) then package.getElement(className) else null end
+      then
+        problems = if class <> null then m.checkChangeAttributeLevel(class, attName, oldLevel, newLevel) else ["Class not found"] end
+        //problems = m.checkChangeAttributeLevel(class, attName, oldLevel, newLevel)
+      in
+        if problems.isEmpty() then
+          m.changeAttributeLevel(class, attName, oldLevel, newLevel);
+          self.log := self.log + [["changeAttributeLevel", ["class", class.path()] , ["name", attName] , ["oldLevel", oldLevel+""] , ["newLevel", newLevel+""]]]
+          end;
+        self.communicator.sendMessageToJava([self.vector2Seq(requestID), problems]) // return null or problems
+      end
+    end
+
+    @Operation changeAttributeType(requestID : Seq(Integer), className, attName, oldTypeName, newTypeName)
+      let
+        m = FmmlxDiagrams::FmmlxManipulator();
+          class = if package.hasElement(className) then package.getElement(className) else null end
+        //class = self.getMapping(requestID).getMapping(classId).object
+      then
+        problems = if class <> null then m.checkChangeAttributeType(class, attName, oldTypeName, newTypeName, self.package) else ["Class not found"] end
+      in
+        if problems.isEmpty() then
+          m.changeAttributeType(class, attName, oldTypeName, newTypeName, self.package);
+          self.log := self.log + [["changeAttributeType", ["class", class.path()] , ["name", attName] , ["oldType", oldTypeName] , ["newType", newTypeName]]]
+          end;
+        self.communicator.sendMessageToJava([self.vector2Seq(requestID), problems]) // return null or problems
+      end
+    end
+
+    @Operation changeAttributeMultiplicity(requestID : Seq(Integer), className, attName, oldMul, newMul)
+      let
+        m = FmmlxDiagrams::FmmlxManipulator()
+      then
+        class = if package.hasElement(className) then package.getElement(className) else null end
+        //class = self.getMapping(requestID).getMapping(classId).object
+      then
+        oldMult = m.valueList2Multiplicity(self.vector2Seq(oldMul));
+        newMult = m.valueList2Multiplicity(self.vector2Seq(newMul))
+      then    // TODO !!!
+//          problems = m.checkChangeAttributeLevel(class, attName, oldLevel, newLevel)
+         problems = []
+         
+      in
+        if problems.isEmpty() then
+          m.changeAttributeMultiplicity(class, attName, null, newMult);
+          self.log := self.log + [["changeAttributeMultiplicity", ["class", class.path()] , ["name", attName] , ["oldMul", FmmlxManipulator::multiplicity2ValueList(oldMult)+""] , ["newMul", FmmlxManipulator::multiplicity2ValueList(newMult)+""]]]
+          end;
+        self.communicator.sendMessageToJava([self.vector2Seq(requestID), problems]) // return null or problems
+      end
+    end
+
+    @Operation removeAttribute(requestID : Seq(Integer), className, attName, strategy)
+     // for now: ignore strategy and simply delete
+      let
+        m = FmmlxDiagrams::FmmlxManipulator();
+        class = if package.hasElement(className) then package.getElement(className) else null end
+      in
+        m.removeAttribute(class, attName, strategy)
+      end;
+      self.log := self.log + [["removeAttribute", ["class", class.path()], ["name", attName]]];
+      self.communicator.sendMessageToJava([self.vector2Seq(requestID), null]) // temporary empty result
+    end
+
+    //////////////////////// Slot Manipulations /////////////////////
+
+    @Operation changeSlotValue(requestID : Seq(Integer), className, slotName, valueToBeParsed)
+      let
+        m = FmmlxDiagrams::FmmlxManipulator();
+        obj = if package.hasElement(className) then package.getElement(className) else null end;
+        error = null
+//      then
+//        class = obj.of()
+      then
+//        atts = class.allAttributesForLevel(obj.level);
+        foundAtt = m.findAttributeForSlot(obj, slotName)
+      in
+//        @For att in atts do
+//          if att.name.toString() = slotName.toString() then
+//            foundAtt := att
+//          end
+//        end;
+        if
+          foundAtt <> null
+        then
+          let
+            parseResult = m.evalString(valueToBeParsed, self.package)
+          in
+            if parseResult.at(1) = null then
+              error := m.changeSlotValue(obj, slotName, parseResult.at(0), foundAtt.type, self.package)
+            else
+              error := parseResult.at(1) // error as message or as return value? maybe try exceptions...
+            end
+          end
+
+        else
+          error := "no Slot Found"
+        end;
+		self.log := self.log + [["changeSlotValue",
+                                            ["class", obj.path()],
+                                            ["slotName", slotName],
+                                            ["valueToBeParsed", valueToBeParsed]]];
+        self.communicator.sendMessageToJava([self.vector2Seq(requestID), if error = null then null else [error] end]) // temporary empty result
+      end
+    end
+
+    //////////////// Local Operations ///////////////////
+
+    @Operation vector2Seq(vec) // for local use
+      let list = [] in
+        @For id in vec do
+          list := list.append([id])
+        end; // for
+        list
+      end// let
+    end
+
+    @Operation getParentsList(requestID, parentNames) // for local use
+      let
+        list = [];
+        m = FmmlxDiagrams::FmmlxManipulator()
+      in
+        @For name in parentNames do
+        let
+            parent = try m.getTypeForName(name, self.package) catch(e) null end
+        in
+            if not parent = null then list := list.append([parent]) end
+        end
+        end; // for
+        list
+      end// let
+    end
+
+    @Operation getParentsPaths(requestID, parents) // for local use
+      let list = "" in
+        @For parent in parents do
+          if not parent = null then list := list + parent.path() + "," end
+        end; // for
+        list.subString(0, list.size()-1)
+      end// let
+    end
+
+    @Operation getParentIdList(requestID, c : FMML::MetaClass) // for local use
+      let list = [] in
+        @For p in c.parents do
+          if p.isKindOf(FMML::MetaClass) then list := list.append([self.getMapping(requestID).addOrGetObjectMapping(p).id]) end
+        end; // for
+        list
+      end// let
+    end
+    
+    @Operation getParentsPathsList(requestID, c : FMML::MetaClass) // for local use
+      let list = [] in
+        @For p in c.parents do
+          if p.isKindOf(FMML::MetaClass) then list := list.append([p.path()]) end
+        end; // for
+        list
+      end// let
+    end
+
+    @Operation isOperationMonitored(o)
+      if o.hasProperty("monitor") then FmmlxDiagramClient::getOpProp(o, "monitor") else false end
+    end
+
+    ////////////////// Operations for editing associations ///////////////////
+
+  @Operation addAssociation(requestID : Seq(Integer),
+      class1Name : String,
+      class2Name : String,
+      accessSourceFromTargetName : String,
+      accessTargetFromSourceName : String,
+      fwName : String,
+      reverseName : String,
+      mult1S : String,
+      mult2S : String,
+      instLevel1 : Integer,
+      instLevel2 : Integer,
+      sourceVisibleFromTarget : Boolean,
+      targetVisibleFromSource : Boolean,
+	  isSymmetric : Boolean,
+	  isTransitive : Boolean):XCore::Element
+
+
+  	  let
+  	    m = FmmlxDiagrams::FmmlxManipulator();
+  	    class1 = if package.hasElement(class1Name) then package.getElement(class1Name) else null end;
+        class2 = if package.hasElement(class2Name) then package.getElement(class2Name) else null end
+  	  then
+        mult1 = m.valueList2Multiplicity(self.vector2Seq(mult1S));
+        mult2 = m.valueList2Multiplicity(self.vector2Seq(mult2S))
+      then
+        problems = [] /*m.checkAddAssociation(self.package,
+  	      class1, class2,
+  	      accessSourceFromTargetName, accessTargetFromSourceName,
+  	      fwName, reverseName,
+  	      mult1, mult2,
+  	      instLevel1, instLevel2) */
+      in
+        if problems.isEmpty() then
+  	      problems := m.addAssociation(self.package,
+  	        class1, class2,
+  	        accessSourceFromTargetName, accessTargetFromSourceName,
+  	        fwName, reverseName,
+  	        mult1, mult2,
+  	        instLevel1, instLevel2,
+  	        sourceVisibleFromTarget, targetVisibleFromSource,
+  	        isSymmetric, isTransitive);
+          self.log := self.log + [["addAssociation",
+            ["class1", class1.path()] ,["class2", class2.path()] ,
+            ["accessSourceFromTargetName", accessSourceFromTargetName] , ["accessTargetFromSourceName", accessTargetFromSourceName] ,
+            ["fwName", fwName+""],
+            ["reverseName", reverseName+""],
+            ["multiplicity1", FmmlxManipulator::multiplicity2ValueList(mult1)+""] , ["multiplicity2", FmmlxManipulator::multiplicity2ValueList(mult2)+""] ,
+            ["instLevel1", instLevel1+""] , ["instLevel2", instLevel2+""] ,
+            ["sourceVisibleFromTarget", sourceVisibleFromTarget+""] , ["targetVisibleFromSource", targetVisibleFromSource+""] ,
+            ["isSymmetric", isSymmetric+""] , ["isTransitive", isTransitive+""]]]
+   	    end;
+        self.communicator.sendMessageToJava([self.vector2Seq(requestID), problems]) // return null or problems
+      end
+  	end
+
+    @Operation removeAssociation(
+      requestID  : Seq(Integer),
+      assocName    : String)
+
+      let
+        m = FmmlxDiagrams::FmmlxManipulator();
+        assoc = if package.hasElement(assocName) then package.getElement(assocName) else null end
+      then
+        problems = m.removeAssociation(assoc)
+      in
+        self.log := self.log + [["removeAssociation", ["name", assoc.name]]];
+        self.communicator.sendMessageToJava([self.vector2Seq(requestID), problems]) // return null or problems
+      end
+    end
+
+    @Operation setAssociationEndVisibility(
+      requestID      : Seq(Integer),
+      assocName        : String,
+      concernsTarget : Boolean,
+      newVisibility  : Boolean)
+      let
+        m = FmmlxDiagrams::FmmlxManipulator();
+        assoc = if package.hasElement(assocName) then package.getElement(assocName) else null end
+      then
+        problems = m.setAssociationEndVisibility(assoc, concernsTarget, newVisibility)
+      in
+        self.communicator.sendMessageToJava([self.vector2Seq(requestID), problems]) // return null or problems
+      end
+    end
+
+    @Operation changeAssociationForwardName(
+      requestID  : Seq(Integer),
+      assocName    : String,
+      newName    : String)
+
+      let
+        m = FmmlxDiagrams::FmmlxManipulator();
+        assoc = if package.hasElement(assocName) then package.getElement(assocName) else null end
+      then
+        oldName = assoc.name
+      then
+        problems = m.changeAssociationForwardName(assoc, newName)
+      in
+        self.log := self.log + [["changeAssociationForwardName", ["newFwName", newName], ["oldFwName", oldName]]];
+        self.communicator.sendMessageToJava([self.vector2Seq(requestID), problems]) // return null or problems
+      end
+    end
+
+   @Operation changeAssociationEnd2StartMultiplicity(requestID : Seq(Integer), assocName, multV)
+
+      let
+        m = FmmlxDiagrams::FmmlxManipulator();
+        a = if package.hasElement(assocName) then package.getElement(assocName) else null end
+      then
+        newMult = m.valueList2Multiplicity(self.vector2Seq(multV))
+      in 
+        self.log := self.log + [["changeAssociationEnd2StartMultiplicity", ["name", a.name], ["multiplicity", FmmlxManipulator::multiplicity2ValueList(newMult)+""]]];
+        self.communicator.sendMessageToJava([self.vector2Seq(requestID), m.changeAssociationMultiplicity(a, newMult, null)])
+      end
+    end
+
+    @Operation changeAssociationStart2EndMultiplicity(requestID : Seq(Integer), assocName, multV)
+      let
+        m = FmmlxDiagrams::FmmlxManipulator();
+        a = if package.hasElement(assocName) then package.getElement(assocName) else null end
+      then
+        newMult = m.valueList2Multiplicity(self.vector2Seq(multV))
+      in 
+        self.log := self.log + [["changeAssociationStart2EndMultiplicity", ["name", a.name], ["multiplicity", FmmlxManipulator::multiplicity2ValueList(newMult)+""]]];
+        self.communicator.sendMessageToJava([self.vector2Seq(requestID), m.changeAssociationMultiplicity(a, null, newMult)])
+      end
+    end
+
+    //////////////////////////////////////////////////////////
+
+  	@Operation addAssociationInstance(requestID : Seq(Integer),
+      obj1Name  : String,
+      obj2Name  : String,
+      assocName : String)
+
+  	  let
+  	    m = FmmlxDiagrams::FmmlxManipulator();
+  	    obj1 = if package.hasElement(obj1Name) then package.getElement(obj1Name) else null end;
+  	    obj2 = if package.hasElement(obj2Name) then package.getElement(obj2Name) else null end;
+  	    association = if package.hasAssociation(assocName) then package.getAssociation(assocName) else null end
+  	  then
+            problems = m.addAssociationInstance(self.package, obj1, obj2, association)
+  	  in
+  	    if problems.isEmpty() then
+  	        self.log := self.log + [["addLink", ["name", association.name], ["class1", obj1.path()], ["class2", obj2.path()]]]
+  	    end;
+  	    self.communicator.sendMessageToJava([self.vector2Seq(requestID), problems]) // return null or problems
+  	  end
+    end
+
+    @Operation removeAssociationInstance(
+      requestID   : Seq(Integer),
+      linkId    : Integer)
+
+      let
+        m = FmmlxDiagrams::FmmlxManipulator();
+        assocInstSeq = self.getMapping(requestID).getMapping(linkId).object
+      then
+        problems = m.removeAssociationInstance(assocInstSeq)
+      in
+        if problems.isEmpty() then
+  	        self.log := self.log + [["removeLink", ["TODO", "Still using ID, no another possibility"]]]
+  	    end;
+        self.communicator.sendMessageToJava([self.vector2Seq(requestID), problems]) // return null or problems
+      end
+    end
+
+    ////////////////// Operations for delegation ///////////////////////////
+
+
+    @Operation addDelegation(
+      requestID   : Seq(Integer),
+      delegateFromName  : String,
+      delegateToName    : String)
+      let
+        m = FmmlxDiagrams::FmmlxManipulator();
+        delegateFrom = if package.hasElement(delegateFromName) then package.getElement(delegateFromName) else null end;
+        delegateTo = if package.hasElement(delegateToName) then package.getElement(delegateToName) else null end
+      then
+        problems = m.addDelegation(delegateFrom, delegateTo)
+      in
+        if problems.isEmpty() then
+            self.log := self.log + [["addDelegation", ["delegateFrom",  delegateFrom.path()],  ["delegateTo",  delegateTo.path()]]]
+        end;
+        self.communicator.sendMessageToJava([self.vector2Seq(requestID), problems]) // return null or problems
+      end
+    end
+
+    @Operation setRoleFiller(
+      requestID   : Seq(Integer),
+      roleName  : String,
+      roleFillerName    : String)
+      let
+        m = FmmlxDiagrams::FmmlxManipulator();
+        role = if package.hasElement(roleName) then package.getElement(roleName) else null end;
+        roleFiller = if package.hasElement(roleFillerName) then package.getElement(roleFillerName) else null end
+      then
+        problems = m.setRoleFiller(role, roleFiller)
+      in
+        if problems.isEmpty() then
+            self.log := self.log + [["setRoleFiller", ["role", role.path()], ["roleFiller", roleFiller.path()]]]
+        end;
+        self.communicator.sendMessageToJava([self.vector2Seq(requestID), problems]) // return null or problems
+      end
+    end
+
+    ////////////////// Operations for editing operations ///////////////////
+
+    @Operation changeOperationName(requestID : Seq(Integer), className, oldName, newName)
+
+      let
+        m = FmmlxDiagrams::FmmlxManipulator();
+        class = if package.hasElement(className) then package.getElement(className) else null end
+        //class = self.getMapping(requestID).getMapping(classId).object
+      then
+        problems = if class <> null then m.checkChangeOperationName(class, oldName, newName) else ["Class not found"] end
+        //problems = m.checkChangeOperationName(class, oldName, newName)
+      in
+        if problems.isEmpty() then
+          m.changeOperationName(class, oldName, newName);
+          self.log := self.log + [["changeOperationName", ["oldName", oldName] , ["newName", newName] , ["class", class.path()]]]
+          end;
+        self.communicator.sendMessageToJava([self.vector2Seq(requestID), problems]) // return null or problems
+      end
+    end
+
+    @Operation changeOperationLevel(requestID : Seq(Integer), className, name, oldLevel, newLevel)
+
+      let
+        m = FmmlxDiagrams::FmmlxManipulator();
+        class = if package.hasElement(className) then package.getElement(className) else null end
+        //class = self.getMapping(requestID).getMapping(classId).object
+      then
+        o = m.findOperation(class,name)
+      then
+        problems = if class <> null then m.changeOperationLevel(class, o, newLevel, self.isOperationMonitored(o)) else ["Class not found"] end
+        //problems = m.changeOperationLevel(class, o, newLevel, self.isOperationMonitored(o))
+      in
+        if problems.isEmpty() then
+          self.log := self.log + [["changeOperationLevel", ["oldLevel", oldLevel+""], ["newLevel", newLevel+""] , ["name", name] , ["class", class.path()]]]
+        end;
+        self.communicator.sendMessageToJava([self.vector2Seq(requestID), problems]) // return null or problems
+      end
+    end
+    
+    @Operation addOperation(
+      requestID  : Seq(Integer), 
+      classId    : Integer,
+      opName     : String, 
+      level      : Integer, 
+      returnType : String,
+      body       : String)
+      
+      let
+        m = FmmlxDiagrams::FmmlxManipulator();
+        class = self.getMapping(requestID).getMapping(classId).object
+      then 
+        type = m.getTypeForName(returnType, self.package);
+        problems = m.addOperation(class, opName, level, type, body)
+      in
+        if problems.isEmpty() then
+            self.log := self.log + [["addOperation",
+                ["class", class.path()],
+                ["opName", opName],
+                ["level", level+""],
+                ["returnType", returnType.path()],
+                ["body", body]]]
+            end;
+        self.communicator.sendMessageToJava([self.vector2Seq(requestID), problems]) // return null or problems
+      end
+    end
+    
+    @Operation addOperation2(
+      requestID  : Seq(Integer), 
+      className  : String,
+      level      : Integer, 
+      body       : String)
+      
+      let
+        m = FmmlxDiagrams::FmmlxManipulator();
+        class = if package.hasElement(className) then package.getElement(className) else null end
+      then 
+        problems = if class <> null then m.addOperation2(class, level, body) else ["Class not found"] end
+      in
+        if problems.isEmpty() then
+            self.log := self.log + [["addOperation2",
+            ["class", class.path()],
+            ["level", level+""],
+            ["body", body]]]
+        end;
+        self.communicator.sendMessageToJava([self.vector2Seq(requestID), problems]) // return null or problems
+      end
+    end
+    
+    @Operation removeOperation(
+      requestID  : Seq(Integer), 
+      className    : String,
+      opName     : String)
+      
+      let
+        m = FmmlxDiagrams::FmmlxManipulator();
+        //class = self.getMapping(requestID).getMapping(classId).object
+        class = if package.hasElement(className) then package.getElement(className) else null end
+      then 
+        //problems = m.removeOperation(class, opName)
+        problems = if class<>null then m.removeOperation(class, opName) else ["Class not found"] end
+      in
+        if problems.isEmpty() then
+            self.log := self.log + [["removeOperation", ["class", class.path()], ["name", opName]]]
+        end;
+        self.communicator.sendMessageToJava([self.vector2Seq(requestID), problems]) // return null or problems
+      end
+    end
+    
+    @Operation getOpProp(operation, name) // for local use
+      let
+        properties = operation.properties();
+        tagFound = null
+      in 
+        @For property in properties do  
+          if property->head() = name
+            then tagFound := property->tail()
+          end
+        end;
+        tagFound
+      end      
+    end
+    
+    @Operation changeOperationOwner(requestID : Seq(Integer), className_old, name, className_new)
+      
+      let 
+        m = FmmlxDiagrams::FmmlxManipulator();
+        oldOwner = if package.hasElement(className_old) then package.getElement(className_old) else null end;
+        newOwner = if package.hasElement(className_new) then package.getElement(className_new) else null end
+      then
+        operation = oldOwner.getOperation(name)
+      then
+        problems = m.changeOperationOwner(oldOwner, operation, newOwner)
+      in
+        if problems.isEmpty() then
+          self.log := self.log + [["changeOperationOwner", ["class_old", oldOwner.path()], ["class_new",newOwner.path()] , ["name",name]]]
+        end;
+        self.communicator.sendMessageToJava([self.vector2Seq(requestID), problems])
+      end      
+    end
+          
+    @Operation checkOperationNameLegal(op, name):Boolean // todo: check for duplicates, consider arity
+      let nameSymbol = Symbol(name) in
+        if nameSymbol = op.name()
+        then
+          true
+        else
+          op.legalNameChangeCheck(nameSymbol,op.name())
+        end
+      end
+    end
+        
+    @Operation changeOperationBody(requestID : Seq(Integer), className:String, operationName:String, body:String)
+      
+      let 
+        m = FmmlxDiagrams::FmmlxManipulator();
+        class = if package.hasElement(className) then package.getElement(className) else null end;
+        problems = []
+      then
+        op = class.getOperation(operationName)
+      then
+        newName = body.splitBy("()[]",0,0)->head.subst("","@Operation ",false)
+      in
+        if operationName.toString() <> newName.toString() then
+          problems := ["name change not allowed here"]
+        elseif
+          op = null then 
+          problems := ["operation not found"]
+        else // let the manipulator try
+          problems := m.changeOperationBody(class, op, newName, body)
+        end;
+        if problems.isEmpty() then
+          self.log := self.log + [["changeOperationBody", ["class",className] , ["name",operationName], ["body", body]]]
+        end;
+        self.communicator.sendMessageToJava([self.vector2Seq(requestID), problems])
+      end
+    end
+    
+    // Not yet implemented
+    
+    @Operation respondNotYetImplemented(name: String, requestID : Seq(Integer))
+      self.communicator.sendMessageToJava([self.vector2Seq(requestID), ["The feature \"" + name + "\" is temporarily unavailable. Please try again later."]])
+    end
+      
+    @Operation changeAssociationStart2EndAccessName(requestID : Seq(Integer), associationID, name) 
+      self.respondNotYetImplemented("changeAssociationStart2EndAccessName", self.vector2Seq(requestID))
+    end
+      
+    @Operation changeAssociationEnd2StartAccessName(requestID : Seq(Integer), associationID, name) 
+      self.respondNotYetImplemented("changeAssociationEnd2StartAccessName", self.vector2Seq(requestID))
+    end
+      
+    @Operation changeAssociationStart2EndLevel(requestID : Seq(Integer), associationID, level) 
+      self.respondNotYetImplemented("changeAssociationStart2EndLevel", self.vector2Seq(requestID))
+    end
+      
+    @Operation changeAssociationEnd2StartLevel(requestID : Seq(Integer), associationID,level) 
+      self.respondNotYetImplemented("changeAssociationEnd2StartLevel", self.vector2Seq(requestID))
+    end
+      
+    @Operation updateAssociationInstance(requestID : Seq(Integer), id1, id2) 
+      self.respondNotYetImplemented("updateAssociationInstance", self.vector2Seq(requestID))
+    end
+
+    @Operation changeAssociationTarget(inA : Seq(Integer), nameT_o, nameT_n)
+      self.respondNotYetImplemented("changeAssociationTarget", self.vector2Seq(requestID))
+    end
+      
+    @Operation changeAssociationSource(inA : Seq(Integer), idS_o, idS_n) 
+      self.respondNotYetImplemented("changeAssociationSource", self.vector2Seq(requestID))
+    end
+      
+    @Operation checkOperationBody(requestID : Seq(Integer), operationBodyToBeChecked) 
+      self.respondNotYetImplemented("checkOperationBody", self.vector2Seq(requestID))
+    end
+      
+    @Operation changeOperationType(requestID : Seq(Integer), className, opName, newType)
+      self.respondNotYetImplemented("changeOperationType", self.vector2Seq(requestID))
+    end
+      
+    @Operation changeAttributeOwner(requestID : Seq(Integer), idO_old, name, idO_new) 
+      self.respondNotYetImplemented("changeAttributeOwner", self.vector2Seq(requestID))
+    end
+      
+    @Operation changeOf(requestID : Seq(Integer), idO, idC_old, idC_new) 
+      self.respondNotYetImplemented("changeOf", self.vector2Seq(requestID))
+    end
+      
+    @Operation changeClassLevel(requestID : Seq(Integer), idO, newLevel) 
+      self.respondNotYetImplemented("changeClassLevel", self.vector2Seq(requestID))
+    end   
+       
+    @Operation addEnumeration(requestID : Seq(Integer), newEnumName:String)
+      let 
+        m = FmmlxDiagrams::FmmlxManipulator()
+      then
+        problems = m.addEnumeration(self.package, newEnumName)
+      in
+        if problems.isEmpty() then
+            self.log := self.log + [["addEnumeration", ["name",newEnumName]]]
+        end;
+        self.communicator.sendMessageToJava([self.vector2Seq(requestID), problems])
+      end
+    end
+
+    @Operation changeEnumerationName(requestID : Seq(Integer), oldEnumName:String, newEnumName:String) 
+      let 
+        m = FmmlxDiagrams::FmmlxManipulator()
+      then
+        problems = m.changeEnumerationName(self.package, oldEnumName, newEnumName)
+      in
+        self.communicator.sendMessageToJava([self.vector2Seq(requestID), problems])
+      end
+    end
+
+    @Operation removeEnumeration(requestID : Seq(Integer), enumName:String) 
+      let 
+        m = FmmlxDiagrams::FmmlxManipulator()
+      then
+        problems = m.removeEnumeration(self.package, enumName)
+      in
+        self.communicator.sendMessageToJava([self.vector2Seq(requestID), problems])
+      end
+    end
+    
+    @Operation addEnumerationValue(requestID : Seq(Integer), enumName:String, newEnumValueName:String) 
+      let 
+        m = FmmlxDiagrams::FmmlxManipulator()
+      then
+        problems = m.addEnumerationValue(self.package, enumName, newEnumValueName)
+      in
+        if problems.isEmpty() then
+            self.log := self.log + [["addEnumerationValue", ["enum_name",enumName], ["enum_value_name", newEnumValueName]]]
+        end;
+        self.communicator.sendMessageToJava([self.vector2Seq(requestID), problems])
+      end
+    end
+    
+    @Operation changeEnumerationValueName(requestID : Seq(Integer), enumName:String, oldEnumValueName:String, newEnumValueName:String) 
+      let 
+        m = FmmlxDiagrams::FmmlxManipulator()
+      then
+        problems = m.changeEnumerationValueName(self.package, enumName, oldEnumValueName, newEnumValueName)
+      in
+        self.communicator.sendMessageToJava([self.vector2Seq(requestID), problems])
+      end
+    end
+    
+    @Operation removeEnumerationValue(requestID : Seq(Integer), enumName:String, enumValueName:String) 
+      let 
+        m = FmmlxDiagrams::FmmlxManipulator()
+      then
+        problems = m.removeEnumerationValue(self.package, enumName, enumValueName)
+      in
+        ("removeEnumerationValue problems: " + problems).println();
+        self.communicator.sendMessageToJava([self.vector2Seq(requestID), problems])
+      end
+    end
+    
+    @Operation printProtocol(requestID : Seq(Integer)) // to be removed
+      self.log.println()
+    end
+    
+    @Operation printLog(requestID : Seq(Integer))
+      self.log.println()
+    end
+    
+    @Operation assignToGlobal(requestID : Seq(Integer), objID:Integer, varName:String)
+      let 
+        class = self.getMapping(requestID).getMapping(objID).object
+      in
+        if 
+          class <> null
+        then
+          class.assignToGlobal(varName)
+        end;
+        []
+      end
+    end
+        
+    @Operation showBody(requestID : Seq(Integer), objID:Integer, opName:String, arity:Integer)
+      let 
+        class = self.getMapping(requestID).getMapping(objID).object
+      in
+        if 
+          class <> null andthen class.getOperation(opName) <> null
+        then
+          class.getOperation(opName).edit()
+        end;
+        []
+      end
+    end
+
+    @Operation loadProjectFromXml(requestID : Seq(Integer), name : String)
+        (name).println();
+
+            let package : XCore::Element = XCore::Package(name)
+        	in
+        	let project : XCore::Element = Projects::Project(package,"",null)
+        		in
+        		Root.add(package);
+        			//self.add(project);
+                    xmf.projectManager("MyProjects").add(project);
+        			if Root.hasElement("FMML")
+        			then
+        				package.addParent(FMML)
+        				//package.removeParent(Object)
+        				//package.createFmmlxDiagram_raw(package.name.toString())
+        			end
+        		end
+        	end
+        	[]
+        end
+    
+    @Operation updateAll(obj:Element)
+      let 
+        clients = Clients::FmmlxDiagrams::FmmlxDiagramClient.allInstances()->select(a | a.package = obj.owner)
+      in
+        @For client in clients do 
+          client.communicator.triggerUpdate()
+        end
+      end
+    end
+    
+    @Operation evalList(requestID : Seq(Integer), text)
+      ("eval List start: " + text).println();
+      let
+        m = FmmlxDiagrams::FmmlxManipulator()
+      then
+        result = [];
+        error = [];
+        parseResult = m.evalString(text, self.package)
+      in
+        if 
+          parseResult.at(1) = null 
+        then
+          parseResult.at(0).println();
+          if
+            parseResult.at(0).isKindOf(Seq(Element))
+          then
+            @For element in parseResult.at(0) do
+              result := result + [element.toString()]
+            end
+          else
+            result:=["The expression " + text + " does not evaluate to a list."]
+          end
+        else
+          parseResult.at(1).println();
+          result:=[parseResult.at(1)]
+        end;
+        "eval List done".println();
+        self.communicator.sendMessageToJava([self.vector2Seq(requestID), result])
+      end
+    end
+        
+    @Operation addDefaultEnums(p:Package)
+      let
+        m = FmmlxDiagrams::FmmlxManipulator()
+      in
+        if not p.hasElement("Level") then
+          m.addEnumeration(p, "Level");
+          m.addEnumerationValue(p, "Level", "High");
+          m.addEnumerationValue(p, "Level", "Medium");
+          m.addEnumerationValue(p, "Level", "Low") end;
+        if not p.hasElement("Gender") then
+          m.addEnumeration(p, "Gender");
+          m.addEnumerationValue(p, "Gender", "Male");
+          m.addEnumerationValue(p, "Gender", "Female");
+          m.addEnumerationValue(p, "Gender", "Unspecified") end;
+        if not p.hasElement("LegalForm") then
+          m.addEnumeration(p, "LegalForm");
+          m.addEnumerationValue(p, "LegalForm", "Private_Limited_Partnership");
+          m.addEnumerationValue(p, "LegalForm", "Limited_Liability");
+          m.addEnumerationValue(p, "LegalForm", "Corporation");
+          m.addEnumerationValue(p, "LegalForm", "Non_Profit") end;
+        if not p.hasElement("Unit") then
+          m.addEnumeration(p, "Unit");
+          m.addEnumerationValue(p, "Unit", "piece");
+          m.addEnumerationValue(p, "Unit", "kg");
+          m.addEnumerationValue(p, "Unit", "litre");
+          m.addEnumerationValue(p, "Unit", "gr");
+          m.addEnumerationValue(p, "Unit", "meter");
+          m.addEnumerationValue(p, "Unit", "km");
+          m.addEnumerationValue(p, "Unit", "qm");
+          m.addEnumerationValue(p, "Unit", "crate") end
+      end
+    end
+
+    @Operation getDiagramData(requestID : Seq(Integer))
+        //let 
+        //  result = [log] 
+        //in
+    	  self.communicator.sendMessageToJava([self.vector2Seq(requestID), if log.size() = 0 then ["log"] else ["log"] + log end])
+        //end
+    end
+    
+    @Operation findOperationImplementation(requestID: Seq(Integer), opNames: Seq(String), model:String, arity:String, returnType:String)
+      let
+        result = [];
+        allClasses = Class.allInstances();
+        opName = self.vector2Seq(opNames).at(0)
+      in
+        @For class in allClasses do
+          @For op in class.operations do
+            if op.name.toString() = opName.toString() then
+              let paramTypes = [] in 
+                @For pt in op.paramTypes() do paramTypes := paramTypes + [pt.path()] end;
+                result := result + [[
+                  class.path(),
+                  class.name.toString(),
+                  op.arity,
+                  op.paramNames(),
+                  paramTypes,
+                  op.type.path(),
+                  op.codeBox.source()]]
+              end
+            end
+          end
+        end;
+        self.communicator.sendMessageToJava([self.vector2Seq(requestID), result])
+      end
+    end
+    
+    
+    @Operation findAllOperations(requestID: Seq(Integer))
+      let
+        result = [];
+        allClasses = Class.allInstances()
+      in
+        @For class in allClasses do
+          @For op in class.operations do
+              let paramTypes = [] in 
+                @For pt in op.paramTypes() do paramTypes := paramTypes + [pt.path()] end;
+                result := result + [[
+                  class.path(),
+                  class.name.toString(),
+                  op.arity,
+                  op.paramNames(),
+                  paramTypes,
+                  op.type.path(),
+                  op.codeBox.source()]]
+              end
+          end
+        end;
+        self.communicator.sendMessageToJava([self.vector2Seq(requestID), result])
+      end
+    end
+    
+    @Operation findOperationUsage(requestID: Seq(Integer), opName: String, usage:String)
+    
+    let
+      result = [];
+      StringCheck = xmf.javaClass("tool.helper.StringCheck")
+    then
+      stringCheck = StringCheck()
+    in
+      @For class in Classifier.allInstances() do
+        @For op in class.operations do
+          if stringCheck.contains(op.codeBox.source(), opName) then 
+            result := result + [[
+              class.path(),
+              class.name.toString(),
+              op.name.toString(),
+              op.arity,
+              op.paramNames(),
+              null,
+              op.type.path(),
+              op.codeBox.source()]]
+          end
+        end
+      end;     
+      
+      self.communicator.sendMessageToJava([self.vector2Seq(requestID), result])
+    end
+    
+  end
+
+end