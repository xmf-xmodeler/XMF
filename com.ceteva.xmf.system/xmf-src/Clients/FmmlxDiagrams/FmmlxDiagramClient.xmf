parserImport XOCL;

import Clients;
import FmmlxDiagrams;

context FmmlxDiagrams

@Class FmmlxDiagramClient extends Client//, DiagramListener

    @Attribute package : Package end
    @Attribute communicator : Element end
    @Attribute protocol : Seq(Element) = [] end
    @Attribute name : String = "no name set yet" end
    @Attribute diagrams : Table = Table(10) end
//    /* TEMP */ @Attribute diagram : FmmlxDiagram end
    
    @Constructor(name)
//      self.setCommandInterpreter(DiagramCommandInterpreter());
//      self.setEventHandler(DiagramEventHandler())
        null
    end
    
    @Operation getCommunicator()
<<<<<<< HEAD
      if self.communicator = null then
        let
          FmmlxDiagramCommunicator = xmf.javaClass("tool.clients.fmmlxdiagrams.FmmlxDiagramCommunicator");
          handle = xmf.getHandle(self)
=======
      if self.communicator = null then 
        let
          FmmlxDiagramCommunicator = xmf.javaClass("tool.clients.fmmlxdiagrams.FmmlxDiagramCommunicator")
>>>>>>> 2e24a2de
        in
          self.communicator := FmmlxDiagramCommunicator();
          self.communicator.setHandle(handle)
        end
      end;
      self.communicator
    end
<<<<<<< HEAD

=======
    
>>>>>>> 2e24a2de
    @Operation createDiagram(package,name)
      let
        selectedNames = xmf.selects("Select Diagram","select existing diagram - or none for new", diagrams.values().diagramName,{},null)
      in
        if selectedNames = -1 then selectedNames := [] end;
        if
          selectedNames.size() = 0
        then
          self.createDiagram2(package,name)
        elseif
          selectedNames.size() = 1
        then
          ("diagrams: " + diagrams).println();
          let
            selectedName = selectedNames.at(0);
            keys = self.diagrams.keys();
            key = null;
            keyCount = 0
          in
            @While key = null and keyCount < keys.size() do
              if diagrams.get(keys.at(keyCount)).diagramName.toString() = selectedName.toString() then key := keys.at(keyCount) end;
              keyCount := keyCount + 1
            end;
            if key <> null then
//              self.communicator.reopenDiagram(key, selectedName.toString(), diagrams.get(key).package.path())
              self.communicator.newDiagram(key, diagrams.get(key).diagramName.toString(), diagrams.get(key).package.path())
            else
              "diagram not found".println()
            end
          end
        end
      end
    end

    @Operation createDiagram2(package,name)
        self.package := package;

        ///////////FIND ALTERNATIVE TO THIS///////////////////
        if
          package.of() <> FMML::FMMLxPackage
        then
          package.setOf(FMML::FMMLxPackage);
          Kernel_addAtt(package,"fmmlxAssociationInstances",{})
        end;

        self.addDefaultEnums(package);
        //////////////////////////////////////////////////////
<<<<<<< HEAD

        let
          //FmmlxDiagramCommunicator = xmf.javaClass("tool.clients.fmmlxdiagrams.FmmlxDiagramCommunicator");
          //handle = xmf.getHandle(self);
=======
        
        let 
          //FmmlxDiagramCommunicator = xmf.javaClass("tool.clients.fmmlxdiagrams.FmmlxDiagramCommunicator");
          handle = xmf.getHandle(self);
>>>>>>> 2e24a2de
          diagram = FmmlxDiagram();
          newID = 0
        in
          //if diagram = null then self.diagram := FmmlxDiagram() end;
          //* FUTURE:
          @While diagrams.hasKey(newID) do newID := newID + 1 end;

          diagram.diagramName := ("Diagram " + package.name + " " + newID);
          diagram.package := package;
          self.diagrams.put(newID, diagram);
<<<<<<< HEAD

          //if self.communicator = null then
=======
          
          //if self.communicator = null then 
>>>>>>> 2e24a2de
          //  self.communicator := FmmlxDiagramCommunicator();
          //  self.communicator.setHandle(handle)
          //end;//*/
          self.getCommunicator();
<<<<<<< HEAD

=======
          
>>>>>>> 2e24a2de
          // TEMP
          //self.diagrams.put(newID, self.diagram);
          //self.communicator := FmmlxDiagramCommunicator();
          //self.communicator.setHandle(handle);
          self.communicator.newDiagram(newID, diagram.diagramName.toString(), self.package.path());

          diagram // vestigial return value for diagram manager
        end

    end

    @Operation getMapping(requestID : Seq(Integer))
      self.diagrams.get(self.vector2Seq(requestID).at(0)).mapping
    end

    //////////////////////// Queries ///////////////////////////////

    @Operation getAllObjects(requestID : Seq(Integer))
        let
          result = []
        in
    	  @For c in self.package.classes do
    	    if c <> null andthen c.isKindOf(FMML::MetaClass) // TODO: find out how a null can possibly end up there
    	    then
    	      let
    	        mappingInfo = self.getMapping(requestID).addOrGetObjectMapping(c)
    	      in
    	        result := result.append([[
    	        mappingInfo.id,
    	        c.name.toString(),
    	        c.level, // level
    	        if c.of().isKindOf(FMML::MetaClass) then self.getMapping(requestID).addOrGetObjectMapping(c.of()).id else -1 end,// of-ID
    	        self.getParentIdList(requestID, c),//[],// parents-ID
    	        c.isAbstract,
    	        mappingInfo.lastKnownDiagramX,
    	        mappingInfo.lastKnownDiagramY]])
    	      end
    	    end
    	  end;
    	  // clean up mapping ?
    	  self.communicator.sendMessageToJava([self.vector2Seq(requestID), result])
        end
    end

    @Operation getAllDelegationEdges(requestID : Seq(Integer))
      let
        result = []
      in
        @For object in self.package.classes do
          if object <> null then if object.delegatesTo <> null then
            if object.delegatesTo.isKindOf(FMML::MetaClass) then
              let
                childID = self.getMapping(requestID).addOrGetObjectMapping(object).id;
                parentID = self.getMapping(requestID).addOrGetObjectMapping(object.delegatesTo).id
              then
                mappingInfo = self.getMapping(requestID).addOrGetObjectMapping(("DelegatesToMapping"+childID+"/"+parentID).asSymbol())
              in
                result := result.append([[
  	            mappingInfo.id, // 0 ID
  	            childID, // 1 start ID
  	            parentID, // 2 end ID
  	            mappingInfo.points // 3 points
  	          ]])
              end
            end end
          end
        end;
        self.communicator.sendMessageToJava([self.vector2Seq(requestID), result])
      end
    end

    @Operation getAllRoleFillerEdges(requestID : Seq(Integer))
      let
        result = []
      in
        @For object in self.package.classes do
          if object <> null then if object.roleFiller <> null then
            if object.roleFiller.isKindOf(FMML::MetaClass) then
              let
                childID = self.getMapping(requestID).addOrGetObjectMapping(object).id;
                parentID = self.getMapping(requestID).addOrGetObjectMapping(object.roleFiller).id
              then
                mappingInfo = self.getMapping(requestID).addOrGetObjectMapping(("RoleFillerMapping"+childID+"/"+parentID).asSymbol())
              in
                result := result.append([[
  	            mappingInfo.id, // 0 ID
  	            childID, // 1 start ID
  	            parentID, // 2 end ID
  	            mappingInfo.points // 3 points
  	          ]])
              end
            end end
          end
        end;
        self.communicator.sendMessageToJava([self.vector2Seq(requestID), result])
      end
    end

    @Operation getAllInheritanceEdges(requestID : Seq(Integer))
      let
        result = []
      in
        @For object in self.package.classes do
          if object <> null then @For parent in object.parents do
            if parent.isKindOf(FMML::MetaClass) then
              let
                childID = self.getMapping(requestID).addOrGetObjectMapping(object).id;
                parentID = self.getMapping(requestID).addOrGetObjectMapping(parent).id
              then
                mappingInfo = self.getMapping(requestID).addOrGetObjectMapping(("InheritanceMapping"+childID+"/"+parentID).asSymbol())
              in
                result := result.append([[
  	            mappingInfo.id, // 0 ID
  	            childID, // 1 start ID
  	            parentID, // 2 end ID
  	            mappingInfo.points // 3 points
  	          ]])
              end
            end end
          end
        end;
        self.communicator.sendMessageToJava([self.vector2Seq(requestID), result])
      end
    end

    @Operation getAllAssociations(requestID : Seq(Integer))
        let
          result = []
        in
    	  @For a in self.package.associations do
    	    if a.isKindOf(Associations::Association)
    	    then
    	      let
    	        mappingInfo = self.getMapping(requestID).addOrGetObjectMapping(a)
    	      in
    	        result := result.append([[
    	          mappingInfo.id, // 0 ID
    	          self.getMapping(requestID).addOrGetObjectMapping(a.end1.type).id, // 1 source ID
    	          self.getMapping(requestID).addOrGetObjectMapping(a.end2.type).id, // 2 target ID
    	          -1, // 3 parent ID
    	          mappingInfo.points, // 4 points
    	          a.name.toString(), // 5 name 1
    	          null, // 6 name 2
    	          a.end2.name.toString(), // 7 name start->end slot name
    	          a.end1.name.toString(), // 8 name end->start slot name
    	          a.end2.instLevel, // 9 level s->t
    	          a.end1.instLevel, // 10 level t->s
    	          FmmlxManipulator::multiplicity2ValueList(a.end2.mult()), // 11 mul s->t
    	          FmmlxManipulator::multiplicity2ValueList(a.end1.mult()),  // 12 mul t->s
    	          self.getMapping(requestID).getAllLabels(mappingInfo.id), // 13 labels
    	          a.end1.visible, // 14 visibility t->s
    	          a.end2.visible, // 15 visibility s->t
    	          a.symmetric, // 16
    	          a.transitive // 17
    	        ]])
    	      end // let
    	    else ("a is of " + a.of()).println()
    	    end // if
    	  end;
    	  // clean up mapping ?
    	  self.communicator.sendMessageToJava([self.vector2Seq(requestID), result])
        end
    end

    @Operation getAllAssociationInstances(requestID : Seq(Integer))
        let
          result = []
        in
    	  @For i in (if self.package.fmmlxAssociationInstances = null then {} else self.package.fmmlxAssociationInstances end) do

    	      let
    	        mappingInfo = self.getMapping(requestID).addOrGetObjectMapping(i)
    	      in
    	        result := result.append([[
    	          mappingInfo.id, // 0 ID
    	          self.getMapping(requestID).addOrGetObjectMapping(i.at(0)).id, // 1 start ID
    	          self.getMapping(requestID).addOrGetObjectMapping(i.at(1)).id, // 2 end ID
    	          self.getMapping(requestID).addOrGetObjectMapping(i.at(2)).id, // 3 assoc ID
    	          mappingInfo.points, // 4 points
    	          self.getMapping(requestID).getAllLabels(mappingInfo.id) // 5 labels
    	        ]])
    	      end // let
    	  end;
    	  // clean up mapping ?
    	  self.communicator.sendMessageToJava([self.vector2Seq(requestID), result])
        end
    end

    @Operation getOwnAttributes(requestID : Seq(Integer), className)
        let
          result = []
        in
          @For c in self.package.classes do
            if c <> null andthen c.isKindOf(FMML::MetaClass) and c.name.toString()  = className
            then
              @For a in c.attributes do
                result := result.append([[a.name.toString(), a.type.name.toString(), a.instLevel, a.mult()]])
              end
            end
          end;
    	  self.communicator.sendMessageToJava([self.vector2Seq(requestID), result])
        end
    end

    @Operation getAllAttributes(requestID : Seq(Integer), className)
        let
          resultOwn   = [];
          resultOther = [];
          result = []
        in
          @For c in self.package.classes do
            if c <> null andthen c.isKindOf(FMML::MetaClass) and c.name.toString() = className
            then
              @For a in c.attributes do
                resultOwn   :=   resultOwn.append([[
                    a.name.toString(),
                    a.type.name.toString(),
                    a.instLevel,
                    FmmlxManipulator::multiplicity2ValueList(a.mult()),
                    self.getMapping(requestID).getMappingId(c)
                    ]])
              end;
              @For a in (c.allAttributes() - c.attributes) do
                if a.isIntrinsic then
                  resultOther := resultOther.append([[
                    a.name.toString(),
                    a.type.name.toString(),
                    a.instLevel,
                    FmmlxManipulator::multiplicity2ValueList(a.mult()),
                    self.getMapping(requestID).getMappingId(a.owner)
                    ]])
                end
              end
            end
          end;
          result := [resultOwn, resultOther];
    	  self.communicator.sendMessageToJava([self.vector2Seq(requestID), result])
        end
    end

    @Operation getSlots(requestID : Seq(Integer), objectName, slotList)
      let
        result = []
      in
        @For o in self.package.classes do
          if o <> null andthen o.isKindOf(FMML::MetaClass) andthen o.name.toString() = objectName
          then
            @For name in slotList do
              if o.hasSlot(name)
              then
                let
                  value = o.get(name)
                then
                  text = if value.of().isKindOf(Enum) then value.name().toString() else value.toString() end
                in
                  result := result.append([[name, text]])
                end
              end
            end
          end
        end;
    	self.communicator.sendMessageToJava([self.vector2Seq(requestID), result])
      end
    end

    @Operation getOperationValues(requestID : Seq(Integer), objectName, opNames)
      let
        result = []
      in
        @For obj in self.package.classes do
          if obj <> null andthen obj.isKindOf(FMML::MetaClass) andthen obj.name.toString() = objectName andthen opNames.size() > 0
          then
            @For o in obj.of().allOperations2() do if (not o.owner = null) and o.owner.isKindOf(FMML::MetaClass) then
              if o.instLevel = obj.level then
                @For name in opNames do
                  if name = o.name.toString() then
                    let
                      opResult = try [o.invoke(obj,{}),null] catch (e) [null, e] end
                    then
                      value = opResult.at(0);
                      error = opResult.at(1);
                      monMin = o.hasProperty("monitorMin");
                      monMax = o.hasProperty("monitorMax")
                    then
                      minVal = if monMin then FmmlxDiagramClient::getOpProp(o, "monitorMin") else null end;
                      maxVal = if monMax then FmmlxDiagramClient::getOpProp(o, "monitorMax") else null end
                    then
                      hasRange = monMin or monMax or error <> null;
                      isInRange = (error = null) andthen
                                  if monMin then minVal <= value else true end andthen
                                  if monMax then maxVal >= value else true end
                    in
                      result := result.append([[
                        o.name.toString(),
                        if error = null then value else error.message.toString() end,
                        hasRange,
                        isInRange]])
                    end
                end end // if contains // for
              end // if level
            end end // if // for
          end
        end;
    	self.communicator.sendMessageToJava([self.vector2Seq(requestID), result])
      end
    end

    @Operation getPathAsString(type:Class)
      try type.path() catch(e) Element.path() end
    end

    @Operation getReturnPathAsString(o) //:Operation
      try o.type().path() catch(e) Element.path() end
    end

    @Operation getOwnOperations(requestID : Seq(Integer), className)
        let
          result = []
        in
          @For c in self.package.classes do
            if c <> null andthen c.isKindOf(FMML::MetaClass) andthen c.name.toString() = className
            then
              @For o in c.allOperations2() do if (not o.owner = null) and o.owner.isKindOf(FMML::MetaClass) then
                let
                  paramNames = o.paramNames();
                  paramTypesRaw = o.paramTypes();
                  paramTypes = []
                in
                  @For type in paramTypesRaw do
                    paramTypes := paramTypes.append([self.getPathAsString(type)])
                  end;
                  result := result.append([[
                  o.name.toString(),
                  paramNames,
                  paramTypes,
                  o.instLevel,
                  self.getReturnPathAsString(o),
                  o.source(),
                  if o.owner.isKindOf(FMML::MetaClass) then self.getMapping(requestID).getMappingId(o.owner) else -1 end,
                  [0,1,false,true], // to-do: multiplicity
                  self.isOperationMonitored(o)
                  ]])
                end
              end end
            end
          end;
    	  self.communicator.sendMessageToJava([self.vector2Seq(requestID), result])
        end
    end

    @Operation getAllEnums(requestID : Seq(Integer))
        let
          result = []
        in
    	  @For e in self.package.classes do
    	    if e  <> null andthen e.isKindOf(Enum)
    	    then
    	      let
    	        enumItems = e.getChildren();
    	        itemList = []
    	      in
    	        @For item in enumItems do
    	          itemList := itemList + [item.name.toString()]
    	        end;
    	        result := result.append([[
    	        e.name.toString(),
    	        itemList]])
    	      end
    	    end
    	  end;
    	  // clean up mapping ?
    	  self.communicator.sendMessageToJava([self.vector2Seq(requestID), result])
        end
    end

    @Operation getAllAuxTypes(requestID : Seq(Integer))
      let
        result = []
      in
        if Root.hasElement("Auxiliary") then
    	  @For ac in Root::Auxiliary.getChildren() do
    	    if
    	      ac.isKindOf(Class)
    	    then
    	      result := result.append([[ac.name.toString()]])
    	    end
    	  end
    	end;
    	self.communicator.sendMessageToJava([self.vector2Seq(requestID), result])
      end
    end

    @Operation getAllIssues(requestID : Seq(Integer))
      let
        result = []
      in
		@For obj in self.package.classes do if obj <> null then
		  @For slot in obj.slots() do
		    if self.package.classes.contains(slot.type.owner) then
		      if slot.type.mult().lowerBound > 0 andthen slot.value = null then
		        result := result + [[
		        "SLOT_NULL",
		        "The slot " + slot.name + " must not be empty.",
		        [self.getMapping(requestID).addOrGetObjectMapping(obj).id],
		        ["setSlotValue", self.getMapping(requestID).addOrGetObjectMapping(obj).id, slot.name.toString()]]]
		      end // if null and mandatory
		    end // if slot fmmlx
		  end; // for slots
		  if obj.of().isKindOf(FMML::MetaClass) andthen obj.of().delegatesTo <> null and obj.roleFiller = null
		  then result := result + [[
		    "NO_ROLE_FILLER",
		    "A role filler is required",
		    [self.getMapping(requestID).addOrGetObjectMapping(obj).id],
		    ["addRoleFiller",
		      self.getMapping(requestID).addOrGetObjectMapping(obj).id,
		      self.getMapping(requestID).addOrGetObjectMapping(obj.of().delegatesTo).id]]]
		  end;
		  @For assoc in self.package.associations do
		    if FmmlxManipulator::isInstanceOf(obj, assoc.end1.type, assoc.end1.instLevel) // if obj fits sourceDef
		    then
		      let
		        count = FmmlxManipulator::countOccurences(obj, self.package, assoc, true, false) // how many links go out of obj as source
		      in
		        if
		          count < assoc.end2.mult().lowerBound()
		        then
		          result := result + [[
		            "ASSOC_MULT_LOW",
		            "The association " + assoc.name + " requires more links.",
		            [self.getMapping(requestID).addOrGetObjectMapping(obj).id],
		            ["addMissingLink", self.getMapping(requestID).addOrGetObjectMapping(obj).id, self.getMapping(requestID).addOrGetObjectMapping(assoc).id]]]
		        end;
		        if
		          assoc.end2.mult().hasUpperBound() andthen count > assoc.end2.mult().upperBound()
		        then
		          result := result + [[
		            "ASSOC_MULT_HIGH",
		            "The association " + assoc.name + " requires fewer links.",
		            [self.getMapping(requestID).addOrGetObjectMapping(obj).id],
		            ["removeTooManyLinks", self.getMapping(requestID).addOrGetObjectMapping(obj).id, self.getMapping(requestID).addOrGetObjectMapping(assoc).id]]]
		        end
		      end // let
		    end; // if instance of
		    if FmmlxManipulator::isInstanceOf(obj, assoc.end2.type, assoc.end2.instLevel) // if obj fits targetDef
		    then
		      let
		        count = FmmlxManipulator::countOccurences(obj, self.package, assoc, false, true)
		      in
		        if
		          count < assoc.end1.mult().lowerBound()
		        then
		          result := result + [[
		            "ASSOC_MULT_LOW",
		            "The association " + assoc.name + " requires more links.",
		            [self.getMapping(requestID).addOrGetObjectMapping(obj).id],
		            ["addMissingLink", self.getMapping(requestID).addOrGetObjectMapping(obj).id, self.getMapping(requestID).addOrGetObjectMapping(assoc).id]]]
		        end;
		        if
		          assoc.end1.mult().hasUpperBound() andthen count > assoc.end1.mult().upperBound()
		        then
		          result := result + [[
		            "ASSOC_MULT_HIGH",
		            "The association " + assoc.name + " requires fewer links.",
		            [self.getMapping(requestID).addOrGetObjectMapping(obj).id],
		            ["removeTooManyLinks", self.getMapping(requestID).addOrGetObjectMapping(obj).id, self.getMapping(requestID).addOrGetObjectMapping(assoc).id]]]
		        end
		      end // let
		    end // if instance of
		  end // for assoc
		end end; // for/if obj
    	self.communicator.sendMessageToJava([self.vector2Seq(requestID), result])
      end
    end

    ///////////////////// Updates to the View ////////////////////

    @Operation sendNewPosition(requestID : Seq(Integer), objectID, x, y)
        self.getMapping(requestID).setNewPosition(objectID, x, y);
        self.communicator.sendMessageToJava([self.vector2Seq(requestID), []])
    end

    @Operation sendNewPositions(requestID : Seq(Integer), edgeID, listOfpoints)
        self.getMapping(requestID).setNewPositions(edgeID, listOfpoints);
        self.communicator.sendMessageToJava([self.vector2Seq(requestID), []])
    end

    @Operation storeLabelInfo(requestID : Seq(Integer), edgeID, localID, x, y)
        self.getMapping(requestID).storeLabelInfo(edgeID, localID, x, y);
        self.communicator.sendMessageToJava([self.vector2Seq(requestID), []])
    end

    ////////////////// Class Manipulations ///////////////////

    @Operation addMetaClass(requestID : Seq(Integer), name, level, parents, abstract, x, y)
//        self.protocol := self.protocol + "\nE      addMetaClass: " + name + " | " + level + " | " + parents + " | " + abstract;
        let
          m = FmmlxDiagrams::FmmlxManipulator()
        then
          parentsList = self.getParentsList(requestID, parents)
        then
          newClass = m.addMetaClass(self.package, name, level, parentsList, abstract)
        then
          mappingInfo = self.getMapping(requestID).addOrGetObjectMapping(newClass)
        in
          mappingInfo.lastKnownDiagramX := x;
          mappingInfo.lastKnownDiagramY := y
        end;
        self.protocol := self.protocol + [["addMetaClass", ["name",name] , ["level",level+""] , ["parents",self.getParentsPaths(requestID, parents)] , ["abstract",abstract+""]]];
        self.communicator.sendMessageToJava([self.vector2Seq(requestID), []]) // temporary empty result
    end

    @Operation addInstance(
            requestID : Seq(Integer),
            ofId,
            name,
            parents,
            abstract,
            x, y,
            slotValueList: Seq(Seq(String)) )
//      self.protocol := self.protocol + "\nE      addInstance: " + ofId + " | " + name + " | " + parents + " | " + abstract;
        try
          let
            m = FmmlxDiagrams::FmmlxManipulator()
          then
            ofClass = self.getMapping(requestID).getMapping(ofId).object
          then
            parentsList = self.getParentsList(requestID, parents)
          then
            newInstance = m.addInstance(self.package, ofClass, name, parentsList, abstract, slotValueList)
          then
            mappingInfo = self.getMapping(requestID).addOrGetObjectMapping(newInstance)
          in
            mappingInfo.lastKnownDiagramX := x;
            mappingInfo.lastKnownDiagramY := y;
            self.protocol := self.protocol + [["addInstance", ["of", ofClass.path()] , ["name",name] , ["parents",self.getParentsPaths(requestID, parents)] , ["abstract",abstract+""]]]
          end;
          self.communicator.sendMessageToJava([self.vector2Seq(requestID), []])
        catch (exception)
          self.communicator.sendMessageToJava([self.vector2Seq(requestID), [exception.message]])
        end
    end

    @Operation removeClass(requestID : Seq(Integer), classId, strategy)
//      self.protocol := self.protocol + "\nE      removeClass: " + classId;
      let
        m = FmmlxDiagrams::FmmlxManipulator();
        class = self.getMapping(requestID).getMapping(classId).object
      then
        classPath4Log = class.path()
      in
        m.removeClass(class, strategy);
        self.protocol := self.protocol + 	[["removeClass", ["class", classPath4Log]]]
      end;
<<<<<<< HEAD
      self.communicator.sendMessageToJava([self.vector2Seq(requestID), null]) // temporary empty result
=======
      self.communicator.sendMessageToJava([self.vector2Seq(requestID), null]) // temporary empty result 
>>>>>>> 2e24a2de
    end

    @Operation changeClassName(requestID : Seq(Integer), classId, newName)
//      self.protocol := self.protocol + "\nE      changeClassName: " + classId + " | " + newName;
      let
        m = FmmlxDiagrams::FmmlxManipulator();
        class = self.getMapping(requestID).getMapping(classId).object
      in
        m.changeClassName(class, newName)
      end;
      self.protocol := self.protocol + [["changeClassName", ["class", class.path()] , ["newName",newName]]];
      self.communicator.sendMessageToJava([self.vector2Seq(requestID), []])
    end

    @Operation setClassAbstract(requestID : Seq(Integer), classId, isAbstract)
//      self.protocol := self.protocol + "\nE      setClassAbstract: " + classId + " | " + isAbstract;
      let
        m = FmmlxDiagrams::FmmlxManipulator();
        class = self.getMapping(requestID).getMapping(classId).object
      in
        self.protocol := self.protocol + [["setClassAbstract", ["class", class.path()] , ["abstract",abstract+""]]];
        self.communicator.sendMessageToJava([self.vector2Seq(requestID), m.changeClassAbstract(class, isAbstract)])
      end
    end

    @Operation levelRaiseAll(requestID : Seq(Integer), amount)
//      self.protocol := self.protocol + "\nE      levelRaiseAll: " + amount;
      let
        m = FmmlxDiagrams::FmmlxManipulator()
      in
        self.protocol := self.protocol + [["levelRaiseAll"]];
        self.communicator.sendMessageToJava([self.vector2Seq(requestID), m.levelRaiseAll(self.package, amount)])
      end
    end

    @Operation changeParent(requestID : Seq(Integer), classId, oldList, newList)
//      self.protocol := self.protocol + "\nE      changeParent: " + oldList + "->" + newList;
      let
        m = FmmlxDiagrams::FmmlxManipulator();
        oldSet = self.vector2Seq(oldList).asSet();
        newSet = self.vector2Seq(newList).asSet();
        problems = [];
        class = self.getMapping(requestID).getMapping(classId).object
      then
        addSet = newSet - oldSet;
        removeSet = oldSet - newSet
      in
//        if
//          removeSet = {}
//        then
          @For parentId in addSet do
            let
              parentToBeAdded = self.getMapping(requestID).getMapping(parentId).object
            in
              problems := problems + m.addParent(class, parentToBeAdded)
            end
          end
;//        elseif
//          addSet = {}
//        then
          @For parentId in removeSet do
            let
              parentToBeRemoved = self.getMapping(requestID).getMapping(parentId).object
            in
              problems := problems + m.removeParent(class, parentToBeRemoved)
            end
          end
;//        elseif
//          removeSet.size() = 1 and addSet.size() = 1 // move exactly one parent
//        then
//          let
//            parentToBeAdded = self.getMapping(requestID).getMapping(addSet.asSeq().at(0)).object;
//            parentToBeRemoved = self.getMapping(requestID).getMapping(removeSet.asSeq().at(0)).object
//          in
//            problems := problems + m.moveParent(class, parentToBeRemoved, parentToBeAdded)
//          end
//        else
//          problems := problems + ["Only one parent may be moved at a time."]
//        end;
        self.protocol := self.protocol + [["changeParent" , ["old",self.getParentsPaths(requestID, oldList)], ["new",self.getParentsPaths(requestID, newList)]]];
        self.communicator.sendMessageToJava([self.vector2Seq(requestID), problems])
      end
    end

    //////////////////////// Attribute Manipulations /////////////////////

    @Operation addAttribute(requestID : Seq(Integer), classId, name, level, typeName, multiplicityV)
//      self.protocol := self.protocol + "\n A     addAttribute: " + classId + " | " + name + " | " + level + " | " + typeName;
      let
        m = FmmlxDiagrams::FmmlxManipulator()
      then
        class = self.getMapping(requestID).getMapping(classId).object;
        type = m.getTypeForName(typeName, self.package);
        multiplicity = m.valueList2Multiplicity(self.vector2Seq(multiplicityV))
      then
        problems = m.checkAddAttribute(class, name, level, typeName)
      in
        if
          problems.isEmpty()
        then
          problems := try
            m.addAttribute(class, name, level, type, multiplicity); null
          catch(e)
            [("addAttribute failed during transaction: " + e.message)]
          end // try
        end; // if
        self.protocol := self.protocol + [["addAttribute",
                                            ["class", class.path()],
                                            ["name", name],
                                            ["level", level+""],
                                            ["type", type.path()],
                                            ["multiplicity", multiplicity+""]]];
        self.communicator.sendMessageToJava([self.vector2Seq(requestID), problems]) // return null or problems
      end // in
    end

    @Operation removeAttribute(requestID : Seq(Integer), classId, attName, strategy)
//      self.protocol := self.protocol + "\n A     addAttribute: " + classId + " | " + attName;
     // for now: ignore strategy and simply delete
      let
        m = FmmlxDiagrams::FmmlxManipulator();
        class = self.getMapping(requestID).getMapping(classId).object
      in
        m.removeAttribute(class, attName, strategy)
      end;
      self.protocol := self.protocol + [["removeAttribute", ["class", class.path()], ["name", attName]]];
      self.communicator.sendMessageToJava([self.vector2Seq(requestID), null]) // temporary empty result
    end

    @Operation changeAttributeName(requestID : Seq(Integer), classId, oldName, newName)
//      self.protocol := self.protocol + "\n A     changeAttributeName: " + classId + " | " + oldName + " | " + newName;
      let
        m = FmmlxDiagrams::FmmlxManipulator();
        class = self.getMapping(requestID).getMapping(classId).object
      then
        problems = m.checkChangeAttributeName(class, oldName, newName)
      in
        if problems.isEmpty() then
          m.changeAttributeName(class, oldName, newName);
          self.protocol := self.protocol + [["changeAttributeName", ["class", class.path()] , ["oldName", oldName] , ["newName", newName]]]
          end;
        self.communicator.sendMessageToJava([self.vector2Seq(requestID), problems]) // return null or problems
      end
    end

    @Operation changeAttributeLevel(requestID : Seq(Integer), classId, attName, oldLevel, newLevel)
//      self.protocol := self.protocol + "\n A     changeAttributeLevel: " + classId + " | " + attName + " | " + newLevel;
      let
        m = FmmlxDiagrams::FmmlxManipulator();
        class = self.getMapping(requestID).getMapping(classId).object
      then
        problems = m.checkChangeAttributeLevel(class, attName, oldLevel, newLevel)
      in
        if problems.isEmpty() then
          m.changeAttributeLevel(class, attName, oldLevel, newLevel);
          self.protocol := self.protocol + [["changeAttributeLevel", ["class", class.path()] , ["name", attName] , ["oldLevel", oldLevel+""] , ["newLevel", newLevel+""]]]
          end;
        self.communicator.sendMessageToJava([self.vector2Seq(requestID), problems]) // return null or problems
      end
    end

    @Operation changeAttributeType(requestID : Seq(Integer), classId, attName, oldTypeName, newTypeName)
//      self.protocol := self.protocol + "\n A     changeAttributeType: " + classId + " | " + attName + " | " + newTypeName;
      let
        m = FmmlxDiagrams::FmmlxManipulator();
        class = self.getMapping(requestID).getMapping(classId).object
      then
        problems = m.checkChangeAttributeType(class, attName, oldTypeName, newTypeName, self.package)
      in
        if problems.isEmpty() then
          m.changeAttributeType(class, attName, oldTypeName, newTypeName, self.package);
          self.protocol := self.protocol + [["changeAttributeType", ["class", class.path()] , ["name", attName] , ["oldType", oldTypeName] , ["newType", newTypeName]]]
          end;
        self.communicator.sendMessageToJava([self.vector2Seq(requestID), problems]) // return null or problems
      end
    end

    @Operation changeAttributeMultiplicity(requestID : Seq(Integer), classId, attName, oldMul, newMul)
//      self.protocol := self.protocol + "\n A     changeAttributeLevel: " + classId + " | " + attName + " | " + newMul;
      let
        m = FmmlxDiagrams::FmmlxManipulator();
        class = self.getMapping(requestID).getMapping(classId).object
      then
        newMult = m.valueList2Multiplicity(self.vector2Seq(newMul))
      then    // TODO !!!
//        problems = m.checkChangeAttributeLevel(class, attName, oldLevel, newLevel)
          problems = []
      in
        if problems.isEmpty() then
          m.changeAttributeMultiplicity(class, attName, null, newMult);
          self.protocol := self.protocol + [["changeAttributeMultiplicity", ["class", class.path()] , ["name", attName] , ["oldMul", oldMul+""] , ["newMul", newMul+""]]]
          end;
        self.communicator.sendMessageToJava([self.vector2Seq(requestID), problems]) // return null or problems
      end
    end

    //////////////////////// Slot Manipulations /////////////////////

    @Operation changeSlotValue(requestID : Seq(Integer), objId, slotName, valueToBeParsed)
//      self.protocol := self.protocol + "\n  S    changeSlotValue: " + objId + " | " + slotName + " | " + valueToBeParsed;
      let
        m = FmmlxDiagrams::FmmlxManipulator();
        obj = self.getMapping(requestID).getMapping(objId).object;
        error = null
//      then
//        class = obj.of()
      then
//        atts = class.allAttributesForLevel(obj.level);
        foundAtt = m.findAttributeForSlot(obj, slotName)
      in
//        @For att in atts do
//          if att.name.toString() = slotName.toString() then
//            foundAtt := att
//          end
//        end;
        if
          foundAtt <> null
        then
          let
            parseResult = m.evalString(valueToBeParsed, self.package)
          in
            if parseResult.at(1) = null then
              error := m.changeSlotValue(obj, slotName, parseResult.at(0), foundAtt.type, self.package)
            else
              error := parseResult.at(1) // error as message or as return value? maybe try exceptions...
            end
          end

        else
          error := "no Slot Found"
        end;
		self.protocol := self.protocol + [["changeSlotValue",
                                            ["obj", obj.path()],
                                            ["slotName", slotName],
                                            ["valueToBeParsed", valueToBeParsed]]];
        self.communicator.sendMessageToJava([self.vector2Seq(requestID), if error = null then null else [error] end]) // temporary empty result
      end
    end

    //////////////// Local Operations ///////////////////

    @Operation vector2Seq(vec) // for local use
      let list = [] in
        @For id in vec do
          list := list.append([id])
        end; // for
        list
      end// let
    end

    @Operation getParentsList(requestID, parentIds) // for local use
      let list = [] in
        @For id in parentIds do
          if not id = -1 then list := list.append([self.getMapping(requestID).getMapping(id).object]) end
        end; // for
        list
      end// let
    end

    @Operation getParentsPaths(requestID, parentIds) // for local use
      let list = "" in
        @For id in parentIds do
          if not id = -1 then list := list + self.getMapping(requestID).getMapping(id).object.path() + "," end
        end; // for
        list
      end// let
    end

    @Operation getParentIdList(requestID, c : FMML::MetaClass) // for local use
      let list = [] in
        @For p in c.parents do
          if p.isKindOf(FMML::MetaClass) then list := list.append([self.getMapping(requestID).addOrGetObjectMapping(p).id]) end
        end; // for
        list
      end// let
    end

    @Operation isOperationMonitored(o)
      if o.hasProperty("monitor") then FmmlxDiagramClient::getOpProp(o, "monitor") else false end
    end

    ////////////////// Operations for editing associations ///////////////////

  @Operation addAssociation(requestID : Seq(Integer),
      class1Id : Integer,
      class2Id : Integer,
      accessSourceFromTargetName : String,
      accessTargetFromSourceName : String,
      fwName : String,
      reverseName : String,
      mult1S : String,
      mult2S : String,
      instLevel1 : Integer,
      instLevel2 : Integer,
      sourceVisibleFromTarget : Boolean,
      targetVisibleFromSource : Boolean,
	  isSymmetric : Boolean,
	  isTransitive : Boolean):XCore::Element

//      self.protocol := self.protocol + "\n   Z   addAssociation: " + class1Id + " | " + class2Id + " | " + fwName;

  	  let
  	    m = FmmlxDiagrams::FmmlxManipulator();
  	    class1 = self.getMapping(requestID).getMapping(class1Id).object;
  	    class2 = self.getMapping(requestID).getMapping(class2Id).object
  	  then
        mult1 = m.valueList2Multiplicity(self.vector2Seq(mult1S));
        mult2 = m.valueList2Multiplicity(self.vector2Seq(mult2S))
      then
        problems = [] /*m.checkAddAssociation(self.package,
  	      class1, class2,
  	      accessSourceFromTargetName, accessTargetFromSourceName,
  	      fwName, reverseName,
  	      mult1, mult2,
  	      instLevel1, instLevel2) */
      in
        if problems.isEmpty() then
  	      problems := m.addAssociation(self.package,
  	        class1, class2,
  	        accessSourceFromTargetName, accessTargetFromSourceName,
  	        fwName, reverseName,
  	        mult1, mult2,
  	        instLevel1, instLevel2,
  	        sourceVisibleFromTarget, targetVisibleFromSource,
  	        isSymmetric, isTransitive);
          self.protocol := self.protocol + [["addAssociation",
            ["class1", class1.path()] ,["class2", class2.path()] ,
            ["accessSourceFromTargetName", accessSourceFromTargetName] , ["accessTargetFromSourceName", accessTargetFromSourceName] ,
            ["fwName", fwName],
            ["mult1", mult1+""] , ["mult2", mult2+""] ,
            ["instLevel1", instLevel1+""] , ["instLevel2", instLevel2+""] ,
            ["sourceVisibleFromTarget", sourceVisibleFromTarget] , ["targetVisibleFromSource", targetVisibleFromSource] ,
            ["isSymmetric", isSymmetric+""] , ["isTransitive", isTransitive+""]]]
   	    end;
        self.communicator.sendMessageToJava([self.vector2Seq(requestID), problems]) // return null or problems
      end
  	end

    @Operation removeAssociation(
      requestID  : Seq(Integer),
      assocId    : Integer)

//      self.protocol := self.protocol + "\n   Z   removeAssociation: " + assocId;
      let
        m = FmmlxDiagrams::FmmlxManipulator();
        assoc = self.getMapping(requestID).getMapping(assocId).object
      then
        problems = m.removeAssociation(assoc)
      in
        self.protocol := self.protocol + [["removeAssociation", ["name", assoc.name]]];
        self.communicator.sendMessageToJava([self.vector2Seq(requestID), problems]) // return null or problems
      end
    end

    @Operation setAssociationEndVisibility(
      requestID      : Seq(Integer),
      assocID        : Integer,
      concernsTarget : Boolean,
      newVisibility  : Boolean)
      let
        m = FmmlxDiagrams::FmmlxManipulator();
        assoc = self.getMapping(requestID).getMapping(assocID).object
      then
        problems = m.setAssociationEndVisibility(assoc, concernsTarget, newVisibility)
      in
        self.communicator.sendMessageToJava([self.vector2Seq(requestID), problems]) // return null or problems
      end
    end

    @Operation changeAssociationForwardName(
      requestID  : Seq(Integer),
      assocId    : Integer,
      newName    : String)

//      self.protocol := self.protocol + "\n   Z   changeAssociationForwardName: " + assocId + " | " + newName;
      let
        m = FmmlxDiagrams::FmmlxManipulator();
        assoc = self.getMapping(requestID).getMapping(assocId).object
      then
        oldName = assoc.name
      then
        problems = m.changeAssociationForwardName(assoc, newName)
      in
        self.protocol := self.protocol + [["changeAssociationForwardName", ["newName", newName], ["oldName", oldName]]];
        self.communicator.sendMessageToJava([self.vector2Seq(requestID), problems]) // return null or problems
      end
    end

   @Operation changeAssociationEnd2StartMultiplicity(requestID : Seq(Integer), associationID, multV)

//      self.protocol := self.protocol + "\n   Z   changeAssociationEnd2StartMultiplicity: " + associationID + " | " + multV;
      let
        m = FmmlxDiagrams::FmmlxManipulator();
        a = self.getMapping(requestID).getMapping(associationID).object
      then
        newMult = m.valueList2Multiplicity(self.vector2Seq(multV))
<<<<<<< HEAD
      in
=======
      in 
>>>>>>> 2e24a2de
        self.protocol := self.protocol + [["changeAssociationEnd2StartMultiplicity", ["name", a.name], ["mult", newMult+""]]];
        self.communicator.sendMessageToJava([self.vector2Seq(requestID), m.changeAssociationMultiplicity(a, newMult, null)])
      end
    end

    @Operation changeAssociationStart2EndMultiplicity(requestID : Seq(Integer), associationID, multV)
//      self.protocol := self.protocol + "\n   Z   changeAssociationStart2EndMultiplicity: " + associationID + " | " + multV;
      let
        m = FmmlxDiagrams::FmmlxManipulator();
        a = self.getMapping(requestID).getMapping(associationID).object
      then
        newMult = m.valueList2Multiplicity(self.vector2Seq(multV))
<<<<<<< HEAD
      in
=======
      in 
>>>>>>> 2e24a2de
        self.protocol := self.protocol + [["changeAssociationStart2EndMultiplicity", ["name", a.name], ["mult", newMult+""]]];
        self.communicator.sendMessageToJava([self.vector2Seq(requestID), m.changeAssociationMultiplicity(a, null, newMult)])
      end
    end

    //////////////////////////////////////////////////////////

  	@Operation addAssociationInstance(requestID : Seq(Integer),
      obj1Id  : Integer,
      obj2Id  : Integer,
      assocId : Integer)

//      self.protocol := self.protocol + "\n    L  addAssociationInstance: " + assocId + " | " + obj1Id + " | " + obj2Id;
  	  let
  	    m = FmmlxDiagrams::FmmlxManipulator();
  	    obj1 = self.getMapping(requestID).getMapping(obj1Id).object;
  	    obj2 = self.getMapping(requestID).getMapping(obj2Id).object;
  	    association = self.getMapping(requestID).getMapping(assocId).object
  	  then
        problems = m.addAssociationInstance(self.package, obj1, obj2, association)
  	  in
  	    self.protocol := self.protocol + [["addLink", ["association", association.name], ["obj1", obj1.path()], ["obj2", obj2.path()]]];
  	    self.communicator.sendMessageToJava([self.vector2Seq(requestID), problems]) // return null or problems
  	  end
    end

    @Operation removeAssociationInstance(
      requestID   : Seq(Integer),
      assocInstId    : Integer)

//      self.protocol := self.protocol + "\n    L  removeAssociationInstance: " + assocInstId;
      let
        m = FmmlxDiagrams::FmmlxManipulator();
        assocInstSeq = self.getMapping(requestID).getMapping(assocInstId).object
      then
        problems = m.removeAssociationInstance(assocInstSeq)
      in
  	    self.protocol := self.protocol + [["removeLink", ["todo", "don't use id here"]]];
        self.communicator.sendMessageToJava([self.vector2Seq(requestID), problems]) // return null or problems
      end
    end

    ////////////////// Operations for delegation ///////////////////////////


    @Operation addDelegation(
      requestID   : Seq(Integer),
      delegateFromID  : Integer,
      delegateToID    : Integer)
      let
        m = FmmlxDiagrams::FmmlxManipulator();
        delegateFrom = self.getMapping(requestID).getMapping(delegateFromID).object;
        delegateTo = self.getMapping(requestID).getMapping(delegateToID).object
      then
        problems = m.addDelegation(delegateFrom, delegateTo)
      in
        self.communicator.sendMessageToJava([self.vector2Seq(requestID), problems]) // return null or problems
      end
    end

    @Operation setRoleFiller(
      requestID   : Seq(Integer),
      delegateFromID  : Integer,
      delegateToID    : Integer)
      let
        m = FmmlxDiagrams::FmmlxManipulator();
        delegateFrom = self.getMapping(requestID).getMapping(delegateFromID).object;
        delegateTo = self.getMapping(requestID).getMapping(delegateToID).object
      then
        problems = m.setRoleFiller(delegateFrom, delegateTo)
      in
        self.communicator.sendMessageToJava([self.vector2Seq(requestID), problems]) // return null or problems
      end
    end

    ////////////////// Operations for editing operations ///////////////////

    @Operation changeOperationName(requestID : Seq(Integer), classId, oldName, newName)

//      self.protocol := self.protocol + "\n     O changeOperationName: " + classId + " | " + oldName + " | " + newName;
      let
        m = FmmlxDiagrams::FmmlxManipulator();
        class = self.getMapping(requestID).getMapping(classId).object
      then
        problems = m.checkChangeOperationName(class, oldName, newName)
      in
        if problems.isEmpty() then
          m.changeOperationName(class, oldName, newName);
          self.protocol := self.protocol + [["changeOperationName", ["oldName", oldName] , ["newName", newName] , ["class", class.path()]]]
          end;
        self.communicator.sendMessageToJava([self.vector2Seq(requestID), problems]) // return null or problems
      end
    end

    @Operation changeOperationLevel(requestID : Seq(Integer), classId, name, oldLevel, newLevel)

//      self.protocol := self.protocol + "\n     O changeOperationLevel: " + classId + " | " + name + " | " + newLevel;
      let
        m = FmmlxDiagrams::FmmlxManipulator();
        class = self.getMapping(requestID).getMapping(classId).object
      then
        o = m.findOperation(class,name)
      then
        problems = m.changeOperationLevel(class, o, newLevel, self.isOperationMonitored(o))
      in
        self.protocol := self.protocol + [["changeOperationLevel", ["newLevel", newLevel+""] , ["name", name] , ["class", class.path()]]];
        self.communicator.sendMessageToJava([self.vector2Seq(requestID), problems]) // return null or problems
      end
    end
    
    @Operation addOperation(
      requestID  : Seq(Integer), 
      classId    : Integer,
      opName     : String, 
      level      : Integer, 
      returnType : String,
      body       : String)
      
//      self.protocol := self.protocol + "\n     O addOperation: " + classId + " | " + opName + " | " + level;
      
      let
        m = FmmlxDiagrams::FmmlxManipulator();
        class = self.getMapping(requestID).getMapping(classId).object
      then 
        type = m.getTypeForName(returnType, self.package);
        problems = m.addOperation(class, opName, level, type, body)
      in
        self.communicator.sendMessageToJava([self.vector2Seq(requestID), problems]) // return null or problems
      end
    end
    
    @Operation addOperation2(
      requestID  : Seq(Integer), 
      classId    : Integer,
      level      : Integer, 
      body       : String)
      
//      self.protocol := self.protocol + "\n     O addOperation2: " + classId + " | ??? | " + level;
      
      let
        m = FmmlxDiagrams::FmmlxManipulator();
        class = self.getMapping(requestID).getMapping(classId).object
      then 
        problems = m.addOperation2(class, level, body)
      in
        self.communicator.sendMessageToJava([self.vector2Seq(requestID), problems]) // return null or problems
      end
    end
    
    @Operation removeOperation(
      requestID  : Seq(Integer), 
      classId    : Integer,
      opName     : String)
      
//      self.protocol := self.protocol + "\n     O removeOperation: " + classId + " | " + opName;
      let
        m = FmmlxDiagrams::FmmlxManipulator();
        class = self.getMapping(requestID).getMapping(classId).object
      then 
        problems = m.removeOperation(class, opName)
      in
        self.communicator.sendMessageToJava([self.vector2Seq(requestID), problems]) // return null or problems
      end
    end
    
    @Operation getOpProp(operation, name) // for local use
      let
        properties = operation.properties();
        tagFound = null
      in 
        @For property in properties do  
          if property->head() = name
            then tagFound := property->tail()
          end
        end;
        tagFound
      end      
    end
    
    @Operation changeOperationOwner(requestID : Seq(Integer), idO_old, name, idO_new) 
      
//      self.protocol := self.protocol + "\n     O changeOperationOwner: " + classId + " | " + name + " | " + idO_new;
      let 
        m = FmmlxDiagrams::FmmlxManipulator();
        oldOwner = self.getMapping(requestID).getMapping(idO_old).object;
        newOwner = self.getMapping(requestID).getMapping(idO_new).object
      then
        operation = oldOwner.getOperation(name)
      in
        self.communicator.sendMessageToJava([self.vector2Seq(requestID), m.changeOperationOwner(oldOwner, operation, newOwner)])
      end      
    end
          
    @Operation checkOperationNameLegal(op, name):Boolean // todo: check for duplicates, consider arity
      let nameSymbol = Symbol(name) in
        if nameSymbol = op.name()
        then
          true
        else
          op.legalNameChangeCheck(nameSymbol,op.name())
        end
      end
    end
        
    @Operation changeOperationBody(requestID : Seq(Integer), classId:Integer, oldName:String, body:String)
      
//      self.protocol := self.protocol + "\n     O changeOperationBody: " + classId + " | " + oldName;
      let 
        m = FmmlxDiagrams::FmmlxManipulator();
        class = self.getMapping(requestID).getMapping(classId).object;
        problems = []
      then
        op = class.getOperation(oldName)
      then
        newName = body.splitBy("()[]",0,0)->head.subst("","@Operation ",false)
      in
        if oldName.toString() <> newName.toString() then 
          problems := ["name change not allowed here"]
        elseif
          op = null then 
          problems := ["operation not found"]
        else // let the manipulator try
          problems := m.changeOperationBody(class, op, newName, body)
        end;
        self.communicator.sendMessageToJava([self.vector2Seq(requestID), problems])
      end
    end
    
    // Not yet implemented
    
    @Operation respondNotYetImplemented(name: String, requestID : Seq(Integer))
      self.communicator.sendMessageToJava([self.vector2Seq(requestID), ["The feature \"" + name + "\" is temporarily unavailable. Please try again later."]])
    end
      
    @Operation changeAssociationStart2EndAccessName(requestID : Seq(Integer), associationID, name) 
      self.respondNotYetImplemented("changeAssociationStart2EndAccessName", self.vector2Seq(requestID))
    end
      
    @Operation changeAssociationEnd2StartAccessName(requestID : Seq(Integer), associationID, name) 
      self.respondNotYetImplemented("changeAssociationEnd2StartAccessName", self.vector2Seq(requestID))
    end
      
    @Operation changeAssociationStart2EndLevel(requestID : Seq(Integer), associationID, level) 
      self.respondNotYetImplemented("changeAssociationStart2EndLevel", self.vector2Seq(requestID))
    end
      
    @Operation changeAssociationEnd2StartLevel(requestID : Seq(Integer), associationID,level) 
      self.respondNotYetImplemented("changeAssociationEnd2StartLevel", self.vector2Seq(requestID))
    end
      
    @Operation updateAssociationInstance(requestID : Seq(Integer), id1, id2) 
      self.respondNotYetImplemented("updateAssociationInstance", self.vector2Seq(requestID))
    end
      
//    @Operation editAssociation(requestID, idA, isS, idT, levT2S, levS2T, fwN, reN, accT2S, accS2T, mulT2S, mulS2T) 
//      self.respondNotYetImplemented("editAssociation", self.vector2Seq(requestID))
//    end
      
    @Operation changeAssociationTarget(inA : Seq(Integer), idT_o, idT_n) 
      self.respondNotYetImplemented("changeAssociationTarget", self.vector2Seq(requestID))
    end
      
    @Operation changeAssociationSource(inA : Seq(Integer), idS_o, idS_n) 
      self.respondNotYetImplemented("changeAssociationSource", self.vector2Seq(requestID))
    end
      
    @Operation checkOperationBody(requestID : Seq(Integer), operationBodyToBeChecked) 
      self.respondNotYetImplemented("checkOperationBody", self.vector2Seq(requestID))
    end
      
    @Operation changeOperationType(requestID : Seq(Integer), idO, opName, newType) 
      self.respondNotYetImplemented("changeOperationType", self.vector2Seq(requestID))
    end
      
    @Operation changeAttributeOwner(requestID : Seq(Integer), idO_old, name, idO_new) 
      self.respondNotYetImplemented("changeAttributeOwner", self.vector2Seq(requestID))
    end
      
    @Operation changeOf(requestID : Seq(Integer), idO, idC_old, idC_new) 
      self.respondNotYetImplemented("changeOf", self.vector2Seq(requestID))
    end
      
    @Operation changeClassLevel(requestID : Seq(Integer), idO, newLevel) 
      self.respondNotYetImplemented("changeClassLevel", self.vector2Seq(requestID))
    end   
       
    @Operation addEnumeration(requestID : Seq(Integer), newEnumName:String)
      let 
        m = FmmlxDiagrams::FmmlxManipulator()
      then
        problems = m.addEnumeration(self.package, newEnumName)
      in
        self.communicator.sendMessageToJava([self.vector2Seq(requestID), problems])
      end
    end

    @Operation changeEnumerationName(requestID : Seq(Integer), oldEnumName:String, newEnumName:String) 
      let 
        m = FmmlxDiagrams::FmmlxManipulator()
      then
        problems = m.changeEnumerationName(self.package, oldEnumName, newEnumName)
      in
        self.communicator.sendMessageToJava([self.vector2Seq(requestID), problems])
      end
    end

    @Operation removeEnumeration(requestID : Seq(Integer), enumName:String) 
      let 
        m = FmmlxDiagrams::FmmlxManipulator()
      then
        problems = m.removeEnumeration(self.package, enumName)
      in
        self.communicator.sendMessageToJava([self.vector2Seq(requestID), problems])
      end
    end
    
    @Operation addEnumerationValue(requestID : Seq(Integer), enumName:String, newEnumValueName:String) 
      let 
        m = FmmlxDiagrams::FmmlxManipulator()
      then
        problems = m.addEnumerationValue(self.package, enumName, newEnumValueName)
      in
        self.communicator.sendMessageToJava([self.vector2Seq(requestID), problems])
      end
    end
    
    @Operation changeEnumerationValueName(requestID : Seq(Integer), enumName:String, oldEnumValueName:String, newEnumValueName:String) 
      let 
        m = FmmlxDiagrams::FmmlxManipulator()
      then
        problems = m.changeEnumerationValueName(self.package, enumName, oldEnumValueName, newEnumValueName)
      in
        self.communicator.sendMessageToJava([self.vector2Seq(requestID), problems])
      end
    end
    
    @Operation removeEnumerationValue(requestID : Seq(Integer), enumName:String, enumValueName:String) 
      let 
        m = FmmlxDiagrams::FmmlxManipulator()
      then
        problems = m.removeEnumerationValue(self.package, enumName, enumValueName)
      in
        ("removeEnumerationValue problems: " + problems).println();
        self.communicator.sendMessageToJava([self.vector2Seq(requestID), problems])
      end
    end
    
    @Operation printProtocol(requestID : Seq(Integer))
      self.protocol.println()
    end
    
    @Operation assignToGlobal(requestID : Seq(Integer), objID:Integer, varName:String)
      let 
        class = self.getMapping(requestID).getMapping(objID).object
      in
        if 
          class <> null
        then
          class.assignToGlobal(varName)
        end;
        []
      end
    end
        
    @Operation showBody(requestID : Seq(Integer), objID:Integer, opName:String, arity:Integer)
      let 
        class = self.getMapping(requestID).getMapping(objID).object
      in
        if 
          class <> null andthen class.getOperation(opName) <> null
        then
          class.getOperation(opName).edit()
        end;
        []
      end
    end

    @Operation loadProjectFromXml(requestID : Seq(Integer), name : String)
        (name).println();

            let package : XCore::Element = XCore::Package(name)
        	in
        	let project : XCore::Element = Projects::Project(package,"",null)
        		in
        		Root.add(package);
        			//self.add(project);
                    xmf.projectManager("MyProjects").add(project);
        			if Root.hasElement("FMML")
        			then
        				package.addParent(FMML);
        				package.removeParent(Object)
        			end
        		end
        	end
        	[]
        end
    

    
    @Operation updateAll(obj:Element)
      let 
        clients = Clients::FmmlxDiagrams::FmmlxDiagramClient.allInstances()->select(a | a.package = obj.owner)
      in
        @For client in clients do 
          client.communicator.triggerUpdate()
        end
      end
    end
    
    @Operation evalList(requestID : Seq(Integer), text)
      ("eval List start: " + text).println();
      let
        m = FmmlxDiagrams::FmmlxManipulator()
      then
        result = [];
        error = [];
        parseResult = m.evalString(text, self.package)
      in
        if 
          parseResult.at(1) = null 
        then
          parseResult.at(0).println();
          if
            parseResult.at(0).isKindOf(Seq(Element))
          then
            @For element in parseResult.at(0) do
              result := result + [element.toString()]
            end
          else
            result:=["The expression " + text + " does not evaluate to a list."]
          end
        else
          parseResult.at(1).println();
          result:=[parseResult.at(1)]
        end;
        "eval List done".println();
        self.communicator.sendMessageToJava([self.vector2Seq(requestID), result])
      end
    end
        
    @Operation addDefaultEnums(p:Package)
      let
        m = FmmlxDiagrams::FmmlxManipulator()
      in
        if not p.hasElement("Level") then
          m.addEnumeration(p, "Level");
          m.addEnumerationValue(p, "Level", "High");
          m.addEnumerationValue(p, "Level", "Medium");
          m.addEnumerationValue(p, "Level", "Low") end;
        if not p.hasElement("Gender") then
          m.addEnumeration(p, "Gender");
          m.addEnumerationValue(p, "Gender", "Male");
          m.addEnumerationValue(p, "Gender", "Female");
          m.addEnumerationValue(p, "Gender", "Unspecified") end;
        if not p.hasElement("LegalForm") then
          m.addEnumeration(p, "LegalForm");
          m.addEnumerationValue(p, "LegalForm", "Private_Limited_Partnership");
          m.addEnumerationValue(p, "LegalForm", "Limited_Liability");
          m.addEnumerationValue(p, "LegalForm", "Corporation");
          m.addEnumerationValue(p, "LegalForm", "Non_Profit") end;
        if not p.hasElement("Unit") then
          m.addEnumeration(p, "Unit");
          m.addEnumerationValue(p, "Unit", "piece");
          m.addEnumerationValue(p, "Unit", "kg");
          m.addEnumerationValue(p, "Unit", "litre");
          m.addEnumerationValue(p, "Unit", "gr");
          m.addEnumerationValue(p, "Unit", "meter");
          m.addEnumerationValue(p, "Unit", "km");
          m.addEnumerationValue(p, "Unit", "qm");
          m.addEnumerationValue(p, "Unit", "crate") end
      end
    end

    @Operation getDiagramData(requestID : Seq(Integer))
        //let 
        //  result = [protocol] 
        //in
    	  self.communicator.sendMessageToJava([self.vector2Seq(requestID), if protocol.size() = 0 then ["protocol"] else ["protocol"] + protocol end])
        //end
    end
end<|MERGE_RESOLUTION|>--- conflicted
+++ resolved
@@ -21,16 +21,10 @@
     end
     
     @Operation getCommunicator()
-<<<<<<< HEAD
       if self.communicator = null then
         let
           FmmlxDiagramCommunicator = xmf.javaClass("tool.clients.fmmlxdiagrams.FmmlxDiagramCommunicator");
           handle = xmf.getHandle(self)
-=======
-      if self.communicator = null then 
-        let
-          FmmlxDiagramCommunicator = xmf.javaClass("tool.clients.fmmlxdiagrams.FmmlxDiagramCommunicator")
->>>>>>> 2e24a2de
         in
           self.communicator := FmmlxDiagramCommunicator();
           self.communicator.setHandle(handle)
@@ -38,11 +32,6 @@
       end;
       self.communicator
     end
-<<<<<<< HEAD
-
-=======
-    
->>>>>>> 2e24a2de
     @Operation createDiagram(package,name)
       let
         selectedNames = xmf.selects("Select Diagram","select existing diagram - or none for new", diagrams.values().diagramName,{},null)
@@ -90,17 +79,10 @@
 
         self.addDefaultEnums(package);
         //////////////////////////////////////////////////////
-<<<<<<< HEAD
-
-        let
-          //FmmlxDiagramCommunicator = xmf.javaClass("tool.clients.fmmlxdiagrams.FmmlxDiagramCommunicator");
-          //handle = xmf.getHandle(self);
-=======
         
         let 
           //FmmlxDiagramCommunicator = xmf.javaClass("tool.clients.fmmlxdiagrams.FmmlxDiagramCommunicator");
           handle = xmf.getHandle(self);
->>>>>>> 2e24a2de
           diagram = FmmlxDiagram();
           newID = 0
         in
@@ -111,22 +93,14 @@
           diagram.diagramName := ("Diagram " + package.name + " " + newID);
           diagram.package := package;
           self.diagrams.put(newID, diagram);
-<<<<<<< HEAD
-
-          //if self.communicator = null then
-=======
           
           //if self.communicator = null then 
->>>>>>> 2e24a2de
           //  self.communicator := FmmlxDiagramCommunicator();
           //  self.communicator.setHandle(handle)
           //end;//*/
           self.getCommunicator();
-<<<<<<< HEAD
-
-=======
+
           
->>>>>>> 2e24a2de
           // TEMP
           //self.diagrams.put(newID, self.diagram);
           //self.communicator := FmmlxDiagramCommunicator();
@@ -680,11 +654,7 @@
         m.removeClass(class, strategy);
         self.protocol := self.protocol + 	[["removeClass", ["class", classPath4Log]]]
       end;
-<<<<<<< HEAD
-      self.communicator.sendMessageToJava([self.vector2Seq(requestID), null]) // temporary empty result
-=======
       self.communicator.sendMessageToJava([self.vector2Seq(requestID), null]) // temporary empty result 
->>>>>>> 2e24a2de
     end
 
     @Operation changeClassName(requestID : Seq(Integer), classId, newName)
@@ -1081,11 +1051,7 @@
         a = self.getMapping(requestID).getMapping(associationID).object
       then
         newMult = m.valueList2Multiplicity(self.vector2Seq(multV))
-<<<<<<< HEAD
-      in
-=======
       in 
->>>>>>> 2e24a2de
         self.protocol := self.protocol + [["changeAssociationEnd2StartMultiplicity", ["name", a.name], ["mult", newMult+""]]];
         self.communicator.sendMessageToJava([self.vector2Seq(requestID), m.changeAssociationMultiplicity(a, newMult, null)])
       end
@@ -1098,11 +1064,7 @@
         a = self.getMapping(requestID).getMapping(associationID).object
       then
         newMult = m.valueList2Multiplicity(self.vector2Seq(multV))
-<<<<<<< HEAD
-      in
-=======
       in 
->>>>>>> 2e24a2de
         self.protocol := self.protocol + [["changeAssociationStart2EndMultiplicity", ["name", a.name], ["mult", newMult+""]]];
         self.communicator.sendMessageToJava([self.vector2Seq(requestID), m.changeAssociationMultiplicity(a, null, newMult)])
       end
