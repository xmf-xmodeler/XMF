package foreignfuns;

/******************************************************************************
 *                                                                            *
 *                        Foreign Function Definitions                        *
 *             ------------------------------------------------               *
 *                                                                            *
 *  This file defines all of the foreign functions used by XMF.               *
 *                                                                            *
 ******************************************************************************/

import java.io.File;
import java.io.FileInputStream;
import java.io.FileOutputStream;
import java.io.FilenameFilter;
import java.io.IOException;
import java.io.InputStream;
import java.io.OutputStream;
import java.lang.reflect.InvocationTargetException;
import java.text.DateFormat;
import java.text.SimpleDateFormat;
import java.util.Arrays;
import java.util.Date;
import java.util.List;
import java.util.Random;
import java.util.regex.Matcher;
import java.util.regex.Pattern;

import database.Database;
import engine.Instr;
import engine.Machine;
import errors.Errors;
import errors.MachineError;
import foreignobj.ForeignObject;
import gc.AllInstances;
import gc.AllSubClasses;
import gc.GC;
import threads.Thread;
import util.Unify;
import values.Serializer;
import values.Value;
import xjava.XJ;
import xml.XMLReader;

public class ForeignFuns implements Value, Instr, Errors {

  // Foreign functions are those written in java and which can be
  // applied to a machine state.

  public static void addToTable(Machine machine, int table, ForeignFun fun) {
    int symbol = machine.mkSymbol(fun.name());
    int value = machine.newForeignFun(fun);
    machine.symbolSetValue(symbol, value);
    machine.hashTablePut(table, symbol, value);
  }

  public static void builtinForeignFuns(Machine machine, int table) {

    // The foreign functions are declared here and then defined in the rest of the file...

    addToTable(machine, table, new ForeignFun("foreignfuns.ForeignFuns", "gc", 0));
    addToTable(machine, table, new ForeignFun("foreignfuns.ForeignFuns", "Kernel_addAtt", 3));
    addToTable(machine, table, new ForeignFun("foreignfuns.ForeignFuns", "Kernel_allInstances", 1));
    addToTable(machine, table, new ForeignFun("foreignfuns.ForeignFuns", "Kernel_allSubClasses", 1));
    addToTable(machine, table, new ForeignFun("foreignfuns.ForeignFuns", "Kernel_arrayDaemons", 1));
    addToTable(machine, table, new ForeignFun("foreignfuns.ForeignFuns", "Kernel_arrayDaemonsActive", 1));
    addToTable(machine, table, new ForeignFun("foreignfuns.ForeignFuns", "Kernel_arrayLength", 1));
    addToTable(machine, table, new ForeignFun("foreignfuns.ForeignFuns", "Kernel_arrayRef", 2));
    addToTable(machine, table, new ForeignFun("foreignfuns.ForeignFuns", "Kernel_arraySet", 3));
    addToTable(machine, table, new ForeignFun("foreignfuns.ForeignFuns", "Kernel_arraySetDaemons", 2));
    addToTable(machine, table, new ForeignFun("foreignfuns.ForeignFuns", "Kernel_arraySetDaemonsActive", 2));
    addToTable(machine, table, new ForeignFun("foreignfuns.ForeignFuns", "Kernel_asSeq", 1));
    addToTable(machine, table, new ForeignFun("foreignfuns.ForeignFuns", "Kernel_asSet", 1));
    addToTable(machine, table, new ForeignFun("foreignfuns.ForeignFuns", "Kernel_asString", 1));
    addToTable(machine, table, new ForeignFun("foreignfuns.ForeignFuns", "Kernel_available", 1));
    addToTable(machine, table, new ForeignFun("foreignfuns.ForeignFuns", "Kernel_backtrace", 0));
    addToTable(machine, table, new ForeignFun("foreignfuns.ForeignFuns", "Kernel_bufferAsString", 1));
    addToTable(machine, table, new ForeignFun("foreignfuns.ForeignFuns", "Kernel_bufferIncrement", 1));
    addToTable(machine, table, new ForeignFun("foreignfuns.ForeignFuns", "Kernel_bufferDaemons", 1));
    addToTable(machine, table, new ForeignFun("foreignfuns.ForeignFuns", "Kernel_bufferDaemonsActive", 1));
    addToTable(machine, table, new ForeignFun("foreignfuns.ForeignFuns", "Kernel_bufferSetAsString", 2));
    addToTable(machine, table, new ForeignFun("foreignfuns.ForeignFuns", "Kernel_bufferSetDaemons", 2));
    addToTable(machine, table, new ForeignFun("foreignfuns.ForeignFuns", "Kernel_bufferSetDaemonsActive", 2));
    addToTable(machine, table, new ForeignFun("foreignfuns.ForeignFuns", "Kernel_bufferSetSize", 2));
    addToTable(machine, table, new ForeignFun("foreignfuns.ForeignFuns", "Kernel_bufferSize", 1));
    addToTable(machine, table, new ForeignFun("foreignfuns.ForeignFuns", "Kernel_bufferStorage", 1));
    addToTable(machine, table, new ForeignFun("foreignfuns.ForeignFuns", "Kernel_call", 2));
    addToTable(machine, table, new ForeignFun("foreignfuns.ForeignFuns", "Kernel_callcc", 1));
    addToTable(machine, table, new ForeignFun("foreignfuns.ForeignFuns", "Kernel_ceiling", 1));
    addToTable(machine, table, new ForeignFun("foreignfuns.ForeignFuns", "Kernel_client_connect", 2));
    addToTable(machine, table, new ForeignFun("foreignfuns.ForeignFuns", "Kernel_clientInputChannel", 1));
    addToTable(machine, table, new ForeignFun("foreignfuns.ForeignFuns", "Kernel_clientInterface", 0));
    addToTable(machine, table, new ForeignFun("foreignfuns.ForeignFuns", "Kernel_clientOutputChannel", 1));
    addToTable(machine, table, new ForeignFun("foreignfuns.ForeignFuns", "Kernel_close", 1));
    addToTable(machine, table, new ForeignFun("foreignfuns.ForeignFuns", "Kernel_closeAll", 0));
    addToTable(machine, table, new ForeignFun("foreignfuns.ForeignFuns", "Kernel_closeZipInputChannel", 1));
    addToTable(machine, table, new ForeignFun("foreignfuns.ForeignFuns", "Kernel_charCount", 2));
    addToTable(machine, table, new ForeignFun("foreignfuns.ForeignFuns", "Kernel_codeBoxSetCode", 2));
    addToTable(machine, table, new ForeignFun("foreignfuns.ForeignFuns", "Kernel_codeBoxCodeSize", 1));
    addToTable(machine, table, new ForeignFun("foreignfuns.ForeignFuns", "Kernel_codeBoxConstants", 1));
    addToTable(machine, table, new ForeignFun("foreignfuns.ForeignFuns", "Kernel_codeBoxInstrAt", 2));
    addToTable(machine, table, new ForeignFun("foreignfuns.ForeignFuns", "Kernel_codeBoxLocals", 1));
    addToTable(machine, table, new ForeignFun("foreignfuns.ForeignFuns", "Kernel_codeBoxName", 1));
    addToTable(machine, table, new ForeignFun("foreignfuns.ForeignFuns", "Kernel_codeBoxOperandsAt", 2));
    addToTable(machine, table, new ForeignFun("foreignfuns.ForeignFuns", "Kernel_codeBoxSetConstants", 2));
    addToTable(machine, table, new ForeignFun("foreignfuns.ForeignFuns", "Kernel_codeBoxSetInstrAt", 4));
    addToTable(machine, table, new ForeignFun("foreignfuns.ForeignFuns", "Kernel_codeBoxSetResourceName", 2));
    addToTable(machine, table, new ForeignFun("foreignfuns.ForeignFuns", "Kernel_codeBoxResourceName", 1));
    addToTable(machine, table, new ForeignFun("foreignfuns.ForeignFuns", "Kernel_codeBoxSetName", 2));
    addToTable(machine, table, new ForeignFun("foreignfuns.ForeignFuns", "Kernel_codeBoxSetSource", 2));
    addToTable(machine, table, new ForeignFun("foreignfuns.ForeignFuns", "Kernel_codeBoxSource", 1));
    addToTable(machine, table, new ForeignFun("foreignfuns.ForeignFuns", "Kernel_codeBoxToFun", 3));
    addToTable(machine, table, new ForeignFun("foreignfuns.ForeignFuns", "Kernel_codeSet", 4));
    addToTable(machine, table, new ForeignFun("foreignfuns.ForeignFuns", "Kernel_copy", 1));
    addToTable(machine, table, new ForeignFun("foreignfuns.ForeignFuns", "Kernel_copyFile", 2));
    addToTable(machine, table, new ForeignFun("foreignfuns.ForeignFuns", "Kernel_cos", 1));
    addToTable(machine, table, new ForeignFun("foreignfuns.ForeignFuns", "Kernel_daemonId", 1));
    addToTable(machine, table, new ForeignFun("foreignfuns.ForeignFuns", "Kernel_daemonType", 1));
    addToTable(machine, table, new ForeignFun("foreignfuns.ForeignFuns", "Kernel_daemonSlot", 1));
    addToTable(machine, table, new ForeignFun("foreignfuns.ForeignFuns", "Kernel_daemonAction", 1));
    addToTable(machine, table, new ForeignFun("foreignfuns.ForeignFuns", "Kernel_daemonPersistent", 1));
    addToTable(machine, table, new ForeignFun("foreignfuns.ForeignFuns", "Kernel_daemonTraced", 1));
    addToTable(machine, table, new ForeignFun("foreignfuns.ForeignFuns", "Kernel_daemonTarget", 1));
    addToTable(machine, table, new ForeignFun("foreignfuns.ForeignFuns", "Kernel_daemonSetId", 2));
    addToTable(machine, table, new ForeignFun("foreignfuns.ForeignFuns", "Kernel_daemonSetType", 2));
    addToTable(machine, table, new ForeignFun("foreignfuns.ForeignFuns", "Kernel_daemonSetSlot", 2));
    addToTable(machine, table, new ForeignFun("foreignfuns.ForeignFuns", "Kernel_daemonSetAction", 2));
    addToTable(machine, table, new ForeignFun("foreignfuns.ForeignFuns", "Kernel_daemonSetPersistent", 2));
    addToTable(machine, table, new ForeignFun("foreignfuns.ForeignFuns", "Kernel_daemonSetTraced", 2));
    addToTable(machine, table, new ForeignFun("foreignfuns.ForeignFuns", "Kernel_daemonSetTarget", 2));
    addToTable(machine, table, new ForeignFun("foreignfuns.ForeignFuns", "Kernel_daemons", 1));
    addToTable(machine, table, new ForeignFun("foreignfuns.ForeignFuns", "Kernel_daemonsOff", 1));
    addToTable(machine, table, new ForeignFun("foreignfuns.ForeignFuns", "Kernel_daemonsOn", 1));
    addToTable(machine, table, new ForeignFun("foreignfuns.ForeignFuns", "Kernel_date", 1));
    addToTable(machine, table, new ForeignFun("foreignfuns.ForeignFuns", "Kernel_dbAutoCommit", 2));
    addToTable(machine, table, new ForeignFun("foreignfuns.ForeignFuns", "Kernel_dbClose", 1));
    addToTable(machine, table, new ForeignFun("foreignfuns.ForeignFuns", "Kernel_dbCommit", 1));
    addToTable(machine, table, new ForeignFun("foreignfuns.ForeignFuns", "Kernel_dbConnect", 3));
    addToTable(machine, table, new ForeignFun("foreignfuns.ForeignFuns", "Kernel_dbLoadDriver", 1));
    addToTable(machine, table, new ForeignFun("foreignfuns.ForeignFuns", "Kernel_dbUpdate", 2));
    addToTable(machine, table, new ForeignFun("foreignfuns.ForeignFuns", "Kernel_dbQuery", 2));
    addToTable(machine, table, new ForeignFun("foreignfuns.ForeignFuns", "Kernel_dbQueryLookup", 3));
    addToTable(machine, table, new ForeignFun("foreignfuns.ForeignFuns", "Kernel_dbQueryNext", 1));
    addToTable(machine, table, new ForeignFun("foreignfuns.ForeignFuns", "Kernel_dbQueryPrevious", 1));
    addToTable(machine, table, new ForeignFun("foreignfuns.ForeignFuns", "Kernel_dbQueryClose", 1));
    addToTable(machine, table, new ForeignFun("foreignfuns.ForeignFuns", "Kernel_delay", 1));
    addToTable(machine, table, new ForeignFun("foreignfuns.ForeignFuns", "Kernel_deleteFile", 1));
    addToTable(machine, table, new ForeignFun("foreignfuns.ForeignFuns", "Kernel_die", 0));
    addToTable(machine, table, new ForeignFun("foreignfuns.ForeignFuns", "Kernel_dirContents", 2));
    addToTable(machine, table, new ForeignFun("foreignfuns.ForeignFuns", "Kernel_div", 2));
    addToTable(machine, table, new ForeignFun("foreignfuns.ForeignFuns", "Kernel_eof", 1));
    addToTable(machine, table, new ForeignFun("foreignfuns.ForeignFuns", "Kernel_exec", 2));
    addToTable(machine, table, new ForeignFun("foreignfuns.ForeignFuns", "Kernel_execRedo", 0));
    addToTable(machine, table, new ForeignFun("foreignfuns.ForeignFuns", "Kernel_execUndo", 0));
    addToTable(machine, table, new ForeignFun("foreignfuns.ForeignFuns", "Kernel_exit", 1));
    addToTable(machine, table, new ForeignFun("foreignfuns.ForeignFuns", "Kernel_extendHeap", 1));
    addToTable(machine, table, new ForeignFun("foreignfuns.ForeignFuns", "Kernel_floor", 1));
    addToTable(machine, table, new ForeignFun("foreignfuns.ForeignFuns", "Kernel_flush", 1));
    addToTable(machine, table, new ForeignFun("foreignfuns.ForeignFuns", "Kernel_letVar", 2));
    addToTable(machine, table, new ForeignFun("foreignfuns.ForeignFuns", "Kernel_loadbin", 1));
    addToTable(machine, table, new ForeignFun("foreignfuns.ForeignFuns", "Kernel_loadImage", 1));
    addToTable(machine, table, new ForeignFun("foreignfuns.ForeignFuns", "Kernel_lsh", 2));
    addToTable(machine, table, new ForeignFun("foreignfuns.ForeignFuns", "Kernel_fileReadOnly", 1));
    addToTable(machine, table, new ForeignFun("foreignfuns.ForeignFuns", "Kernel_fileExists", 1));
    addToTable(machine, table, new ForeignFun("foreignfuns.ForeignFuns", "Kernel_fileInputChannel", 1));
    addToTable(machine, table, new ForeignFun("foreignfuns.ForeignFuns", "Kernel_fileOutputChannel", 1));
    addToTable(machine, table, new ForeignFun("foreignfuns.ForeignFuns", "Kernel_fileSize", 1));
    addToTable(machine, table, new ForeignFun("foreignfuns.ForeignFuns", "Kernel_forName", 2));
    addToTable(machine, table, new ForeignFun("foreignfuns.ForeignFuns", "Kernel_fork", 2));
    addToTable(machine, table, new ForeignFun("foreignfuns.ForeignFuns", "Kernel_foreignTypeMapping", 0));
    addToTable(machine, table, new ForeignFun("foreignfuns.ForeignFuns", "Kernel_foreignMOPMapping", 0));
    addToTable(machine, table, new ForeignFun("foreignfuns.ForeignFuns", "Kernel_forwardRefs", 0));
    addToTable(machine, table, new ForeignFun("foreignfuns.ForeignFuns", "Kernel_forwardRefPath", 1));
    addToTable(machine, table, new ForeignFun("foreignfuns.ForeignFuns", "Kernel_forwardRefValue", 1));
    addToTable(machine, table, new ForeignFun("foreignfuns.ForeignFuns", "Kernel_forwardRefListeners", 1));
    addToTable(machine, table, new ForeignFun("foreignfuns.ForeignFuns", "Kernel_forwardRefSetPath", 2));
    addToTable(machine, table, new ForeignFun("foreignfuns.ForeignFuns", "Kernel_forwardRefSetValue", 2));
    addToTable(machine, table, new ForeignFun("foreignfuns.ForeignFuns", "Kernel_forwardRefSetListeners", 2));
    addToTable(machine, table, new ForeignFun("foreignfuns.ForeignFuns", "Kernel_funArity", 1));
    addToTable(machine, table, new ForeignFun("foreignfuns.ForeignFuns", "Kernel_funArgs", 1));
    addToTable(machine, table, new ForeignFun("foreignfuns.ForeignFuns", "Kernel_funSig", 1));
    addToTable(machine, table, new ForeignFun("foreignfuns.ForeignFuns", "Kernel_funCodeBox", 1));
    addToTable(machine, table, new ForeignFun("foreignfuns.ForeignFuns", "Kernel_funGlobals", 1));
    addToTable(machine, table, new ForeignFun("foreignfuns.ForeignFuns", "Kernel_funInstLevel", 1));
    addToTable(machine, table, new ForeignFun("foreignfuns.ForeignFuns", "Kernel_funIsIntrinsic", 1));
    addToTable(machine, table, new ForeignFun("foreignfuns.ForeignFuns", "Kernel_funIsVarArgs", 1));
    addToTable(machine, table, new ForeignFun("foreignfuns.ForeignFuns", "Kernel_funDoc", 1));
    addToTable(machine, table, new ForeignFun("foreignfuns.ForeignFuns", "Kernel_funDynamics", 1));
    addToTable(machine, table, new ForeignFun("foreignfuns.ForeignFuns", "Kernel_funName", 1));
    addToTable(machine, table, new ForeignFun("foreignfuns.ForeignFuns", "Kernel_funOwner", 1));
    addToTable(machine, table, new ForeignFun("foreignfuns.ForeignFuns", "Kernel_funProperties", 1));
    addToTable(machine, table, new ForeignFun("foreignfuns.ForeignFuns", "Kernel_funSelf", 1));
    addToTable(machine, table, new ForeignFun("foreignfuns.ForeignFuns", "Kernel_funSetCodeBox", 2));
    addToTable(machine, table, new ForeignFun("foreignfuns.ForeignFuns", "Kernel_funSetDoc", 2));
    addToTable(machine, table, new ForeignFun("foreignfuns.ForeignFuns", "Kernel_funSetSig", 2));
    addToTable(machine, table, new ForeignFun("foreignfuns.ForeignFuns", "Kernel_funSetArgs", 2));
    addToTable(machine, table, new ForeignFun("foreignfuns.ForeignFuns", "Kernel_funSetArity", 2));
    addToTable(machine, table, new ForeignFun("foreignfuns.ForeignFuns", "Kernel_funSetDynamics", 2));
    addToTable(machine, table, new ForeignFun("foreignfuns.ForeignFuns", "Kernel_funSetGlobals", 2));
    addToTable(machine, table, new ForeignFun("foreignfuns.ForeignFuns", "Kernel_funSetInstLevel", 2));
    addToTable(machine, table, new ForeignFun("foreignfuns.ForeignFuns", "Kernel_funSetIsIntrinsic", 2));
    addToTable(machine, table, new ForeignFun("foreignfuns.ForeignFuns", "Kernel_funSetIsVarArgs", 2));
    addToTable(machine, table, new ForeignFun("foreignfuns.ForeignFuns", "Kernel_funSetName", 2));
    addToTable(machine, table, new ForeignFun("foreignfuns.ForeignFuns", "Kernel_funSetOwner", 2));
    addToTable(machine, table, new ForeignFun("foreignfuns.ForeignFuns", "Kernel_funSetProperties", 2));
    addToTable(machine, table, new ForeignFun("foreignfuns.ForeignFuns", "Kernel_funSetSelf", 2));
    addToTable(machine, table, new ForeignFun("foreignfuns.ForeignFuns", "Kernel_funSetSupers", 2));
    addToTable(machine, table, new ForeignFun("foreignfuns.ForeignFuns", "Kernel_funSupers", 1));
    addToTable(machine, table, new ForeignFun("foreignfuns.ForeignFuns", "Kernel_funTraced", 1));
    addToTable(machine, table, new ForeignFun("foreignfuns.ForeignFuns", "Kernel_funSetTraced", 2));
    addToTable(machine, table, new ForeignFun("foreignfuns.ForeignFuns", "Kernel_getForeignSlot", 2));
    addToTable(machine, table, new ForeignFun("foreignfuns.ForeignFuns", "Kernel_getLastModified", 1));
    addToTable(machine, table, new ForeignFun("foreignfuns.ForeignFuns", "Kernel_getNonReferencedElements", 2));
    addToTable(machine, table, new ForeignFun("foreignfuns.ForeignFuns", "Kernel_getSlotValue", 2));
    addToTable(machine, table, new ForeignFun("foreignfuns.ForeignFuns", "Kernel_getVar", 1));
    addToTable(machine, table, new ForeignFun("foreignfuns.ForeignFuns", "Kernel_graphLayout", 7));
    addToTable(machine, table, new ForeignFun("foreignfuns.ForeignFuns", "Kernel_gzipInputChannel", 1));
    addToTable(machine, table, new ForeignFun("foreignfuns.ForeignFuns", "Kernel_gzipOutputChannel", 1));
    addToTable(machine, table, new ForeignFun("foreignfuns.ForeignFuns", "Kernel_hasForeignSlot", 2));
    addToTable(machine, table, new ForeignFun("foreignfuns.ForeignFuns", "Kernel_hasSlot", 2));
    addToTable(machine, table, new ForeignFun("foreignfuns.ForeignFuns", "Kernel_hasVar", 1));
    addToTable(machine, table, new ForeignFun("foreignfuns.ForeignFuns", "Kernel_hashCode", 1));
    addToTable(machine, table, new ForeignFun("foreignfuns.ForeignFuns", "Kernel_heapSize", 0));
    addToTable(machine, table, new ForeignFun("foreignfuns.ForeignFuns", "Kernel_import", 1));
    addToTable(machine, table, new ForeignFun("foreignfuns.ForeignFuns", "Kernel_imports", 0));
    addToTable(machine, table, new ForeignFun("foreignfuns.ForeignFuns", "Kernel_invoke", 4));
    addToTable(machine, table, new ForeignFun("foreignfuns.ForeignFuns", "Kernel_invokeMethod", 3));
    addToTable(machine, table, new ForeignFun("foreignfuns.ForeignFuns", "Kernel_isDir", 1));
    addToTable(machine, table, new ForeignFun("foreignfuns.ForeignFuns", "Kernel_isOlder", 2));
    addToTable(machine, table, new ForeignFun("foreignfuns.ForeignFuns", "Kernel_lineCount", 2));
    addToTable(machine, table, new ForeignFun("foreignfuns.ForeignFuns", "Kernel_load", 1));
    addToTable(machine, table, new ForeignFun("foreignfuns.ForeignFuns", "Kernel_load3_tmp", 1));
    addToTable(machine, table, new ForeignFun("foreignfuns.ForeignFuns", "Kernel_local", 1));
    addToTable(machine, table, new ForeignFun("foreignfuns.ForeignFuns", "Kernel_lowerCase", 1));
    addToTable(machine, table, new ForeignFun("foreignfuns.ForeignFuns", "Kernel_needsGC", 0));
    addToTable(machine, table, new ForeignFun("foreignfuns.ForeignFuns", "Kernel_memory", 0));
    addToTable(machine, table, new ForeignFun("foreignfuns.ForeignFuns", "Kernel_mk24bit", 3));
    addToTable(machine, table, new ForeignFun("foreignfuns.ForeignFuns", "Kernel_mkArray", 1));
    addToTable(machine, table, new ForeignFun("foreignfuns.ForeignFuns", "Kernel_mkBasicTokenChannel", 1));
    addToTable(machine, table, new ForeignFun("foreignfuns.ForeignFuns", "Kernel_mkBuffer", 1));
    addToTable(machine, table, new ForeignFun("foreignfuns.ForeignFuns", "Kernel_mkCode", 1));
    addToTable(machine, table, new ForeignFun("foreignfuns.ForeignFuns", "Kernel_mkCodeBox", 1));
    addToTable(machine, table, new ForeignFun("foreignfuns.ForeignFuns", "Kernel_mkDataInputChannel", 1));
    addToTable(machine, table, new ForeignFun("foreignfuns.ForeignFuns", "Kernel_mkDataOutputChannel", 1));
    addToTable(machine, table, new ForeignFun("foreignfuns.ForeignFuns", "Kernel_mkDaemon", 0));
    addToTable(machine, table, new ForeignFun("foreignfuns.ForeignFuns", "Kernel_mkDir", 1));
    addToTable(machine, table, new ForeignFun("foreignfuns.ForeignFuns", "Kernel_mkFloat", 2));
    addToTable(machine, table, new ForeignFun("foreignfuns.ForeignFuns", "Kernel_mkFun", 0));
    addToTable(machine, table, new ForeignFun("foreignfuns.ForeignFuns", "Kernel_mkString", 1));
    addToTable(machine, table, new ForeignFun("foreignfuns.ForeignFuns", "Kernel_mkTable", 1));
    addToTable(machine, table, new ForeignFun("foreignfuns.ForeignFuns", "Kernel_mkObj", 0));
    addToTable(machine, table, new ForeignFun("foreignfuns.ForeignFuns", "Kernel_mkSymbol", 1));
    addToTable(machine, table, new ForeignFun("foreignfuns.ForeignFuns", "Kernel_mod", 2));
    addToTable(machine, table, new ForeignFun("foreignfuns.ForeignFuns", "Kernel_newListeners", 0));
    addToTable(machine, table, new ForeignFun("foreignfuns.ForeignFuns", "Kernel_newObj", 1));
    addToTable(machine, table, new ForeignFun("foreignfuns.ForeignFuns", "Kernel_nextToken", 1));
    addToTable(machine, table, new ForeignFun("foreignfuns.ForeignFuns", "Kernel_objDaemonsActive", 1));
    addToTable(machine, table, new ForeignFun("foreignfuns.ForeignFuns", "Kernel_objSetDaemonsActive", 2));
    addToTable(machine, table, new ForeignFun("foreignfuns.ForeignFuns", "Kernel_objIsSaveAsLookup", 1));
    addToTable(machine, table, new ForeignFun("foreignfuns.ForeignFuns", "Kernel_objSetSaveAsLookup", 2));
    addToTable(machine, table, new ForeignFun("foreignfuns.ForeignFuns", "Kernel_objIsNotVMNew", 1));
    addToTable(machine, table, new ForeignFun("foreignfuns.ForeignFuns", "Kernel_objSetNotVMNew", 2));
    addToTable(machine, table, new ForeignFun("foreignfuns.ForeignFuns", "Kernel_objHotLoad", 1));
    addToTable(machine, table, new ForeignFun("foreignfuns.ForeignFuns", "Kernel_objSetHotLoad", 2));
    addToTable(machine, table, new ForeignFun("foreignfuns.ForeignFuns", "Kernel_objSlots", 1));
    addToTable(machine, table, new ForeignFun("foreignfuns.ForeignFuns", "Kernel_of", 1));
    addToTable(machine, table, new ForeignFun("foreignfuns.ForeignFuns", "Kernel_operationCodeBox", 1));
    addToTable(machine, table, new ForeignFun("foreignfuns.ForeignFuns", "Kernel_operatorPrecedenceList", 1));
    addToTable(machine, table, new ForeignFun("foreignfuns.ForeignFuns", "Kernel_patternMatch", 2));
    addToTable(machine, table, new ForeignFun("foreignfuns.ForeignFuns", "Kernel_peek", 1));
    addToTable(machine, table, new ForeignFun("foreignfuns.ForeignFuns", "Kernel_readString", 1));
    addToTable(machine, table, new ForeignFun("foreignfuns.ForeignFuns", "Kernel_readVector", 2));
    addToTable(machine, table, new ForeignFun("foreignfuns.ForeignFuns", "Kernel_ready", 1));
    addToTable(machine, table, new ForeignFun("foreignfuns.ForeignFuns", "Kernel_readXML", 1));
    addToTable(machine, table, new ForeignFun("foreignfuns.ForeignFuns", "Kernel_rebindStdin", 1));
    addToTable(machine, table, new ForeignFun("foreignfuns.ForeignFuns", "Kernel_rebindStdout", 1));
    addToTable(machine, table, new ForeignFun("foreignfuns.ForeignFuns", "Kernel_redoStackSize", 0));
    addToTable(machine, table, new ForeignFun("foreignfuns.ForeignFuns", "Kernel_removeAtt", 2));
    addToTable(machine, table, new ForeignFun("foreignfuns.ForeignFuns", "Kernel_renameFile", 2));
    addToTable(machine, table, new ForeignFun("foreignfuns.ForeignFuns", "Kernel_resetSaveLoad", 0));
    addToTable(machine, table, new ForeignFun("foreignfuns.ForeignFuns", "Kernel_resetToInitialState", 1));
    addToTable(machine, table, new ForeignFun("foreignfuns.ForeignFuns", "Kernel_random", 0));
    addToTable(machine, table, new ForeignFun("foreignfuns.ForeignFuns", "Kernel_round", 1));
    addToTable(machine, table, new ForeignFun("foreignfuns.ForeignFuns", "Kernel_rsh", 2));
    addToTable(machine, table, new ForeignFun("foreignfuns.ForeignFuns", "Kernel_save", 2));
    addToTable(machine, table, new ForeignFun("foreignfuns.ForeignFuns", "Kernel_save2", 3));
    addToTable(machine, table, new ForeignFun("foreignfuns.ForeignFuns", "Kernel_save3_tmp", 3));
    addToTable(machine, table, new ForeignFun("foreignfuns.ForeignFuns", "Kernel_saxInputChannel", 1));
    addToTable(machine, table, new ForeignFun("foreignfuns.ForeignFuns", "Kernel_self", 0));
    addToTable(machine, table, new ForeignFun("foreignfuns.ForeignFuns", "Kernel_sendForeignInstance", 3));
    addToTable(machine, table, new ForeignFun("foreignfuns.ForeignFuns", "Kernel_setDaemons", 2));
    addToTable(machine, table, new ForeignFun("foreignfuns.ForeignFuns", "Kernel_setOf", 2));
    addToTable(machine, table, new ForeignFun("foreignfuns.ForeignFuns", "Kernel_setCharAt", 3));
    addToTable(machine, table, new ForeignFun("foreignfuns.ForeignFuns", "Kernel_setConstructorArgs", 2));
    addToTable(machine, table, new ForeignFun("foreignfuns.ForeignFuns", "Kernel_setDefaultGetMOP", 2));
    addToTable(machine, table, new ForeignFun("foreignfuns.ForeignFuns", "Kernel_setDefaultSetMOP", 2));
    addToTable(machine, table, new ForeignFun("foreignfuns.ForeignFuns", "Kernel_setDefaultSendMOP", 2));
    addToTable(machine, table, new ForeignFun("foreignfuns.ForeignFuns", "Kernel_setFileLastModified", 5));
    addToTable(machine, table, new ForeignFun("foreignfuns.ForeignFuns", "Kernel_setForeignSlot", 3));
    addToTable(machine, table, new ForeignFun("foreignfuns.ForeignFuns", "Kernel_setForwardRefs", 1));
    addToTable(machine, table, new ForeignFun("foreignfuns.ForeignFuns", "Kernel_setSlotValue", 3));
    addToTable(machine, table, new ForeignFun("foreignfuns.ForeignFuns", "Kernel_setTypes", 26));
    addToTable(machine, table, new ForeignFun("foreignfuns.ForeignFuns", "Kernel_setUndoSize", 1));
    addToTable(machine, table, new ForeignFun("foreignfuns.ForeignFuns", "Kernel_size", 1));
    addToTable(machine, table, new ForeignFun("foreignfuns.ForeignFuns", "Kernel_sin", 1));
    addToTable(machine, table, new ForeignFun("foreignfuns.ForeignFuns", "Kernel_slotNames", 1));
    addToTable(machine, table, new ForeignFun("foreignfuns.ForeignFuns", "Kernel_sortNamedElements", 2));
    addToTable(machine, table, new ForeignFun("foreignfuns.ForeignFuns", "Kernel_sqrt", 1));
    addToTable(machine, table, new ForeignFun("foreignfuns.ForeignFuns", "Kernel_stats", 0));
    addToTable(machine, table, new ForeignFun("foreignfuns.ForeignFuns", "Kernel_stackFrames", 0));
    addToTable(machine, table, new ForeignFun("foreignfuns.ForeignFuns", "Kernel_startUndoContext", 0));
    addToTable(machine, table, new ForeignFun("foreignfuns.ForeignFuns", "Kernel_endUndoContext", 0));
    addToTable(machine, table, new ForeignFun("foreignfuns.ForeignFuns", "Kernel_stringInputChannel", 1));
    addToTable(machine, table, new ForeignFun("foreignfuns.ForeignFuns", "Kernel_symbolName", 1));
    addToTable(machine, table, new ForeignFun("foreignfuns.ForeignFuns", "Kernel_symbolSetName", 2));
    addToTable(machine, table, new ForeignFun("foreignfuns.ForeignFuns", "Kernel_symbolValue", 1));
    addToTable(machine, table, new ForeignFun("foreignfuns.ForeignFuns", "Kernel_symbolSetValue", 2));
    addToTable(machine, table, new ForeignFun("foreignfuns.ForeignFuns", "Kernel_tableKeys", 1));
    addToTable(machine, table, new ForeignFun("foreignfuns.ForeignFuns", "Kernel_tableRemove", 2));
    addToTable(machine, table, new ForeignFun("foreignfuns.ForeignFuns", "Kernel_tableHasKey", 2));
    addToTable(machine, table, new ForeignFun("foreignfuns.ForeignFuns", "Kernel_tableHasValue", 2));
    addToTable(machine, table, new ForeignFun("foreignfuns.ForeignFuns", "Kernel_tag", 1));
    addToTable(machine, table, new ForeignFun("foreignfuns.ForeignFuns", "Kernel_tempFile", 3));
    addToTable(machine, table, new ForeignFun("foreignfuns.ForeignFuns", "Kernel_tempDir", 2));
    addToTable(machine, table, new ForeignFun("foreignfuns.ForeignFuns", "Kernel_thread", 0));
    addToTable(machine, table, new ForeignFun("foreignfuns.ForeignFuns", "Kernel_threadId", 1));
    addToTable(machine, table, new ForeignFun("foreignfuns.ForeignFuns", "Kernel_threadKill", 1));
    addToTable(machine, table, new ForeignFun("foreignfuns.ForeignFuns", "Kernel_threadState", 1));
    addToTable(machine, table, new ForeignFun("foreignfuns.ForeignFuns", "Kernel_threadNext", 1));
    addToTable(machine, table, new ForeignFun("foreignfuns.ForeignFuns", "Kernel_time", 0));
    addToTable(machine, table, new ForeignFun("foreignfuns.ForeignFuns", "Kernel_timeAdd", 2));
    addToTable(machine, table, new ForeignFun("foreignfuns.ForeignFuns", "Kernel_timeDifference", 2));
    addToTable(machine, table, new ForeignFun("foreignfuns.ForeignFuns", "Kernel_tokenChannelTextTo", 2));
    addToTable(machine, table, new ForeignFun("foreignfuns.ForeignFuns", "Kernel_toJava", 2));
    addToTable(machine, table, new ForeignFun("foreignfuns.ForeignFuns", "Kernel_usedHeap", 0));
    addToTable(machine, table, new ForeignFun("foreignfuns.ForeignFuns", "Kernel_undoStackSize", 0));
    addToTable(machine, table, new ForeignFun("foreignfuns.ForeignFuns", "Kernel_unify", 4));
    addToTable(machine, table, new ForeignFun("foreignfuns.ForeignFuns", "Kernel_URLInputChannel", 1));
    addToTable(machine, table, new ForeignFun("foreignfuns.ForeignFuns", "Kernel_value", 1));
    addToTable(machine, table, new ForeignFun("foreignfuns.ForeignFuns", "Kernel_valueToString", 1));
    addToTable(machine, table, new ForeignFun("foreignfuns.ForeignFuns", "Kernel_wake", 2));
    addToTable(machine, table, new ForeignFun("foreignfuns.ForeignFuns", "Kernel_write", 2));
    addToTable(machine, table, new ForeignFun("foreignfuns.ForeignFuns", "Kernel_writeCommand", -1));
    addToTable(machine, table, new ForeignFun("foreignfuns.ForeignFuns", "Kernel_writePacket", 3));
    addToTable(machine, table, new ForeignFun("foreignfuns.ForeignFuns", "Kernel_yield", 0));
    addToTable(machine, table, new ForeignFun("foreignfuns.ForeignFuns", "Kernel_xmf", 0));
    addToTable(machine, table, new ForeignFun("foreignfuns.ForeignFuns", "Kernel_zipNewEntry", 2));
    addToTable(machine, table, new ForeignFun("foreignfuns.ForeignFuns", "Kernel_zipInputChannel", 2));
    addToTable(machine, table, new ForeignFun("foreignfuns.ForeignFuns", "Kernel_zipOutputChannel", 1));
    addToTable(machine, table, new ForeignFun("foreignfuns.ForeignFuns", "print", 1));
    addToTable(machine, table, new ForeignFun("foreignfuns.ForeignFuns", "restoreMachineState", 1));
    addToTable(machine, table, new ForeignFun("foreignfuns.ForeignFuns", "saveMachineState", 1));
    addToTable(machine, table, new ForeignFun("foreignfuns.ForeignFuns", "resetOperatorTable", 0));
  }

  public static void copyDirectory(File srcDir, File dstDir) throws IOException {
    if (srcDir.isDirectory()) {
      String[] children = srcDir.list();
      if (!dstDir.exists()) {
        dstDir.mkdir();
      }
      for (int i = 0; i < children.length; i++) {
        copyDirectory(new File(srcDir, children[i]), new File(dstDir, children[i]));
      }
    } else {
      copySingleFile(srcDir, dstDir);
    }
  }

  public static void copySingleFile(File src, File dst) throws IOException {
    InputStream in = new FileInputStream(src);
    OutputStream out = new FileOutputStream(dst);

    // Transfer bytes from in to out
    byte[] buf = new byte[1024];
    int len;
    while ((len = in.read(buf)) > 0) {
      out.write(buf, 0, len);
    }
    in.close();
    out.close();
  }

  public static void deleteFile(File file) {
    if (file.isDirectory()) {
      String[] children = file.list();
      for (int i = 0; i < children.length; i++) {
        deleteFile(new File(file, children[i]));
      }
    }
    file.delete();
  }

  public static void error(int id, Machine machine, String message, int... data) {
    machine.popFrame(); // this probably shouldn't happen every time (Paul)
    machine.error(id, message, data);
  }

  public static void gc(Machine machine) {

    // Cause the machine to collect garbage.

    machine.gc();
    machine.popStack();
    machine.pushStack(Machine.trueValue);
    machine.popFrame();
  }

  public static long javaTime(Machine machine, int machineTime) {
    int hours = Machine.value(machine.at(machineTime, 0));
    int mins = Machine.value(machine.at(machineTime, 1));
    int secs = Machine.value(machine.at(machineTime, 2));
    int millis = Machine.value(machine.at(machineTime, 3));
    return (long) ((hours * 60 * 60 * 1000F) + (mins * 60 * 1000F) + (secs * 1000F) + millis);
  }

  public static void Kernel_addAtt(Machine machine) {

    // addField(obj,att). Add the given att to the object.
    // The object is modified in place. The attribute name
    // must be either a string or a symbol. If it is a string
    // then the string is interned...

    int obj = machine.frameLocal(0);
    int name = machine.frameLocal(1);
    int value = machine.frameLocal(2);
    machine.objAddAttribute(obj, name, value);
    machine.pushStack(obj);
    machine.popFrame();
  }

  public static void Kernel_allInstances(Machine machine) {
    int types = machine.frameLocal(0);
    int length = machine.consLength(types);
    int[] classes = new int[length];
    for (int i = 0; i < length; i++) {
      classes[i] = machine.consHead(types);
      types = machine.consTail(types);
    }
    GC gc = machine.getGC();
    machine.setGC(new AllInstances(machine, classes));
    machine.gc();
    machine.setGC(gc);
    machine.popFrame();
  }

  public static void Kernel_allSubClasses(Machine machine) {
    int _class = machine.frameLocal(0);
    GC gc = machine.getGC();
    machine.setGC(new AllSubClasses(machine, _class));
    machine.gc();
    machine.setGC(gc);
    machine.popFrame();
  }

  public static void Kernel_arrayDaemons(Machine machine) {
    int array = machine.frameLocal(0);
    machine.pushStack(machine.arrayDaemons(array));
    machine.popFrame();
  }

  public static void Kernel_arrayDaemonsActive(Machine machine) {
    int array = machine.frameLocal(0);
    machine.pushStack(machine.arrayDaemonsActive(array));
    machine.popFrame();
  }

  public static void Kernel_arrayLength(Machine machine) {
    int array = machine.frameLocal(0);
    machine.pushStack(Machine.mkInt(machine.arrayLength(array)));
    machine.popFrame();
  }

  public static void Kernel_arrayRef(Machine machine) {
    int array = machine.frameLocal(0);
    int index = machine.frameLocal(1);
    machine.pushStack(machine.arrayRef(array, Machine.value(index)));
    machine.popFrame();
  }

  public static void Kernel_arraySet(Machine machine) {
    int array = machine.frameLocal(0);
    int index = machine.frameLocal(1);
    int value = machine.frameLocal(2);
    machine.arraySet(array, Machine.value(index), value);
    machine.pushStack(array);
    machine.popFrame();
  }

  public static void Kernel_arraySetDaemons(Machine machine) {
    int array = machine.frameLocal(0);
    int daemons = machine.frameLocal(1);
    machine.arraySetDaemons(array, daemons);
    machine.pushStack(array);
    machine.popFrame();
  }

  public static void Kernel_arraySetDaemonsActive(Machine machine) {
    int array = machine.frameLocal(0);
    int daemonsActive = machine.frameLocal(1);
    machine.arraySetDaemons(array, daemonsActive);
    machine.pushStack(array);
    machine.popFrame();
  }

  public static void Kernel_asSeq(Machine machine) {

    // Transform a collection to a sequence...

    machine.pushStack(machine.asSeq(machine.frameLocal(0)));
    machine.popFrame();
  }

  public static void Kernel_asSet(Machine machine) {

    // Transform a collection to a set...

    machine.pushStack(machine.asSet(machine.frameLocal(0)));
    machine.popFrame();
  }

  public static void Kernel_asString(Machine machine) {
    int value = machine.frameLocal(0);
    int string = -1;
    switch (Machine.tag(value)) {
    case INT:
      string = machine.mkString(1);
      machine.stringSet(string, 0, Machine.byte1(value));
      break;
    case CONS:
      string = machine.asString(value);
      break;
    case ARRAY:
      string = machine.asString(value);
      break;
    case BUFFER:
      string = machine.asString(value);
      break;
    default:
      string = machine.mkString(0);
    }
    machine.pushStack(string);
    machine.popFrame();
  }

  public static void Kernel_available(Machine machine) {
    int inputChannel = machine.frameLocal(0);
    machine.pushStack(machine.available(inputChannel));
    machine.popFrame();
  }

  public static void Kernel_backtrace(Machine machine) {
    machine.pushStack(Machine.trueValue);
    machine.popFrame();
    machine.printBacktrace();
  }

  public static void Kernel_bufferAsString(Machine machine) {
    int buffer = machine.frameLocal(0);
    machine.pushStack(machine.bufferAsString(buffer));
    machine.popFrame();
  }

  public static void Kernel_bufferDaemons(Machine machine) {
    int buffer = machine.frameLocal(0);
    machine.pushStack(machine.bufferDaemons(buffer));
    machine.popFrame();
  }

  public static void Kernel_bufferDaemonsActive(Machine machine) {
    int buffer = machine.frameLocal(0);
    machine.pushStack(machine.bufferDaemonsActive(buffer));
    machine.popFrame();
  }

  public static void Kernel_bufferIncrement(Machine machine) {
    int buffer = machine.frameLocal(0);
    machine.pushStack(machine.bufferIncrement(buffer));
    machine.popFrame();
  }

  public static void Kernel_bufferSetAsString(Machine machine) {
    int buffer = machine.frameLocal(0);
    int asString = machine.frameLocal(1);
    machine.bufferSetAsString(buffer, asString);
    machine.pushStack(buffer);
    machine.popFrame();
  }

  public static void Kernel_bufferSetDaemons(Machine machine) {
    int buffer = machine.frameLocal(0);
    int daemons = machine.frameLocal(1);
    machine.bufferSetDaemons(buffer, daemons);
    machine.pushStack(buffer);
    machine.popFrame();
  }

  public static void Kernel_bufferSetDaemonsActive(Machine machine) {
    int buffer = machine.frameLocal(0);
    int active = machine.frameLocal(1);
    machine.bufferSetDaemonsActive(buffer, active);
    machine.pushStack(buffer);
    machine.popFrame();
  }

  public static void Kernel_bufferSetSize(Machine machine) {
    int buffer = machine.frameLocal(0);
    int size = machine.frameLocal(1);
    machine.bufferSetSize(buffer, size);
    machine.pushStack(buffer);
    machine.popFrame();
  }

  public static void Kernel_bufferSize(Machine machine) {
    int buffer = machine.frameLocal(0);
    machine.pushStack(machine.bufferSize(buffer));
    machine.popFrame();
  }

  public static void Kernel_bufferStorage(Machine machine) {
    int buffer = machine.frameLocal(0);
    machine.pushStack(machine.bufferStorage(buffer));
    machine.popFrame();
  }

  public static void Kernel_call(Machine machine) {
    int output = machine.frameLocal(0);
    int value = machine.frameLocal(1);
    machine.pushStack(machine.call(output, value));
    machine.popFrame();
  }

  public static void Kernel_callcc(Machine machine) {
    // Create a new continution.
    machine.callcc(machine.frameLocal(0));
  }

  public static void Kernel_ceiling(Machine machine) {
    int f = machine.frameLocal(0);
    if (Machine.isFloat(f)) {
      machine.pushStack(Machine.mkInt((int) Math.ceil(Double.parseDouble(machine.valueToString(f)))));
      machine.popFrame();
    } else error(TYPE, machine, "Kernel_ceiling expects a float " + machine.valueToString(f));
  }

  public static void Kernel_charCount(Machine machine) {
    int string = machine.frameLocal(0);
    int charPos = machine.frameLocal(1);
    machine.pushStack(Machine.mkInt(machine.charCount(string, Machine.value(charPos))));
    machine.popFrame();
  }

  public static void Kernel_client_connect(Machine machine) {
    System.out.println("Kernel_clientConnect() not implemented");
    System.exit(0);
    machine.popFrame();
  }

  public static void Kernel_clientInputChannel(Machine machine) {
    int name = machine.frameLocal(0);
    int in = machine.clientInputChannel(name);
    if (in != -1)
      machine.pushStack(in);
    else error(ERROR, machine, "Cannot find input channel for " + machine.valueToString(name));
    machine.popFrame();
  }

  public static void Kernel_clientInterface(Machine machine) {
    machine.pushStack(machine.getClientInterface());
    machine.popFrame();
  }

  public static void Kernel_clientOutputChannel(Machine machine) {
    int name = machine.frameLocal(0);
    int out = machine.clientOutputChannel(name);
    if (out != -1)
      machine.pushStack(out);
    else error(ERROR, machine, "Cannot find output channel for " + machine.valueToString(name));
    machine.popFrame();
  }

  public static void Kernel_close(Machine machine) {
    int channel = machine.frameLocal(0);
    machine.close(channel);
    machine.pushStack(channel);
    machine.popFrame();
  }

  public static void Kernel_closeAll(Machine machine) {
    machine.closeAll();
    machine.pushStack(Machine.trueValue);
    machine.popFrame();
  }

  public static void Kernel_closeZipInputChannel(Machine machine) {
    int fileName = machine.frameLocal(0);
    machine.closeZipInputChannel(fileName);
    machine.pushStack(fileName);
    machine.popFrame();
  }

  public static void Kernel_codeBoxCodeSize(Machine machine) {
    int codeBox = machine.frameLocal(0);
    int code = machine.codeBoxInstrs(codeBox);
    machine.pushStack(Machine.mkInt(machine.codeLength(code)));
    machine.popFrame();
  }

  public static void Kernel_codeBoxConstants(Machine machine) {
    int codeBox = machine.frameLocal(0);
    machine.pushStack(machine.codeBoxConstants(codeBox));
    machine.popFrame();
  }

  public static void Kernel_codeBoxInstrAt(Machine machine) {
    int codeBox = machine.frameLocal(0);
    int index = Machine.value(machine.frameLocal(1));
    int code = machine.codeBoxInstrs(codeBox);
    machine.pushStack(Machine.mkInt(Machine.tag(machine.codeRef(code, index))));
    machine.popFrame();
  }

  public static void Kernel_codeBoxLocals(Machine machine) {
    int codeBox = machine.frameLocal(0);
    machine.pushStack(Machine.mkInt(machine.codeBoxLocals(codeBox)));
    machine.popFrame();
  }

  public static void Kernel_codeBoxName(Machine machine) {
    int codeBox = machine.frameLocal(0);
    machine.pushStack(machine.codeBoxName(codeBox));
    machine.popFrame();
  }

  public static void Kernel_codeBoxOperandsAt(Machine machine) {
    int codeBox = machine.frameLocal(0);
    int index = Machine.value(machine.frameLocal(1));
    int code = machine.codeBoxInstrs(codeBox);
    machine.pushStack(Machine.mkInt(Machine.value(machine.codeRef(code, index))));
    machine.popFrame();
  }

  public static void Kernel_codeBoxResourceName(Machine machine) {
    int codeBox = machine.frameLocal(0);
    machine.pushStack(machine.codeBoxResourceName(codeBox));
    machine.popFrame();
  }

  public static void Kernel_codeBoxSetCode(Machine machine) {
    int codeBox = machine.frameLocal(0);
    int code = machine.frameLocal(1);
    machine.codeBoxSetInstrs(codeBox, code);
    machine.pushStack(codeBox);
    machine.popFrame();
  }

  public static void Kernel_codeBoxSetConstants(Machine machine) {
    int codeBox = machine.frameLocal(0);
    int constants = machine.frameLocal(1);
    machine.codeBoxSetConstants(codeBox, constants);
    machine.pushStack(codeBox);
    machine.popFrame();
  }

  public static void Kernel_codeBoxSetInstrAt(Machine machine) {
    int codeBox = machine.frameLocal(0);
    int index = Machine.value(machine.frameLocal(1));
    int tag = Machine.value(machine.frameLocal(2));
    int operands = Machine.value(machine.frameLocal(3));
    int code = machine.codeBoxInstrs(codeBox);
    int instr = Machine.mkImmediate(tag, Machine.value(operands));
    machine.codeSet(code, index, instr);
    machine.pushStack(codeBox);
    machine.popFrame();
  }

  public static void Kernel_codeBoxSetName(Machine machine) {
    int codeBox = machine.frameLocal(0);
    int name = machine.frameLocal(1);
    if (!Machine.isSymbol(name)) name = machine.mkSymbol(name);
    machine.codeBoxSetName(codeBox, name);
    machine.pushStack(codeBox);
    machine.popFrame();
  }

  public static void Kernel_codeBoxSetResourceName(Machine machine) {
    int codeBox = machine.frameLocal(0);
    int resourceName = machine.frameLocal(1);
    machine.codeBoxSetResourceName(codeBox, resourceName);
    machine.pushStack(codeBox);
    machine.popFrame();
  }

  public static void Kernel_codeBoxSetSource(Machine machine) {
    int codeBox = machine.frameLocal(0);
    int source = machine.frameLocal(1);
    machine.codeBoxSetSource(codeBox, source);
    machine.pushStack(codeBox);
    machine.popFrame();
  }

  public static void Kernel_codeBoxSource(Machine machine) {
    int codeBox = machine.frameLocal(0);
    machine.pushStack(machine.codeBoxSource(codeBox));
    machine.popFrame();
  }

  public static void Kernel_codeBoxToFun(Machine machine) {
    int codeBox = machine.frameLocal(0);
    int arity = machine.frameLocal(1);
    int dynamics = machine.frameLocal(2);
    machine.pushStack(machine.codeBoxToFun(codeBox, Machine.value(arity), dynamics));
    machine.popFrame();
  }

  public static void Kernel_codeSet(Machine machine) {
    int array = machine.frameLocal(0);
    int index = machine.frameLocal(1);
    int tag = machine.frameLocal(2);
    int operands = machine.frameLocal(3);
    int instr = Machine.mkImmediate(Machine.value(tag), Machine.value(operands));
    machine.codeSet(array, Machine.value(index), instr);
    machine.pushStack(array);
    machine.popFrame();
  }

  public static void Kernel_copy(Machine machine) {
    int value = machine.frameLocal(0);
    machine.pushStack(machine.copy(value));
    machine.popFrame();
  }

  public static void Kernel_copyFile(Machine machine) {
    int source = machine.frameLocal(0);
    int target = machine.frameLocal(1);
    File sourcef = new File(machine.valueToString(source));
    File targetf = new File(machine.valueToString(target));
    if (sourcef.exists()) {
      try {
        if (sourcef.isDirectory()) {
          copyDirectory(sourcef, targetf);
          machine.pushStack(Machine.trueValue);
        } else {
          copySingleFile(sourcef, targetf);
          machine.pushStack(Machine.trueValue);
        }
      } catch (IOException iox) {
        machine.pushStack(Machine.falseValue);
      }
    } else machine.pushStack(Machine.falseValue);
    machine.popFrame();
  }

  public static void Kernel_cos(Machine machine) {
    int angle = machine.frameLocal(0);
    if (Machine.isFloat(angle)) {
      float f = Float.parseFloat(machine.valueToString(angle));
      double radians = (Math.PI / 180) * f;
      machine.pushStack(machine.mkFloat(Math.cos(radians)));
      machine.popFrame();
    } else error(TYPE, machine, "Kernel_cos expects a float " + machine.valueToString(angle));
  }

  public static void Kernel_daemonAction(Machine machine) {
    int daemon = machine.frameLocal(0);
    machine.pushStack(machine.daemonAction(daemon));
    machine.popFrame();
  }

  public static void Kernel_daemonId(Machine machine) {
    int daemon = machine.frameLocal(0);
    machine.pushStack(machine.daemonId(daemon));
    machine.popFrame();
  }

  public static void Kernel_daemonPersistent(Machine machine) {
    int daemon = machine.frameLocal(0);
    machine.pushStack(machine.daemonPersistent(daemon));
    machine.popFrame();
  }

  public static void Kernel_daemons(Machine machine) {
    int obj = machine.frameLocal(0);
    machine.pushStack(machine.objDaemons(obj));
    machine.popFrame();
  }

  public static void Kernel_daemonSetAction(Machine machine) {
    int daemon = machine.frameLocal(0);
    int action = machine.frameLocal(1);
    machine.daemonSetAction(daemon, action);
    machine.pushStack(daemon);
    machine.popFrame();
  }

  public static void Kernel_daemonSetId(Machine machine) {
    int daemon = machine.frameLocal(0);
    int id = machine.frameLocal(1);
    machine.daemonSetId(daemon, id);
    machine.pushStack(daemon);
    machine.popFrame();
  }

  public static void Kernel_daemonSetPersistent(Machine machine) {
    int daemon = machine.frameLocal(0);
    int persistent = machine.frameLocal(1);
    machine.daemonSetPersistent(daemon, persistent);
    machine.pushStack(daemon);
    machine.popFrame();
  }

  public static void Kernel_daemonSetSlot(Machine machine) {
    int daemon = machine.frameLocal(0);
    int slot = machine.frameLocal(1);
    machine.daemonSetSlot(daemon, slot);
    machine.pushStack(daemon);
    machine.popFrame();
  }

  public static void Kernel_daemonSetTarget(Machine machine) {
    int daemon = machine.frameLocal(0);
    int target = machine.frameLocal(1);
    machine.daemonSetTarget(daemon, target);
    machine.pushStack(daemon);
    machine.popFrame();
  }

  public static void Kernel_daemonSetTraced(Machine machine) {
    int daemon = machine.frameLocal(0);
    int traced = machine.frameLocal(1);
    machine.daemonSetTraced(daemon, traced);
    machine.pushStack(daemon);
    machine.popFrame();
  }

  public static void Kernel_daemonSetType(Machine machine) {
    int daemon = machine.frameLocal(0);
    int type = machine.frameLocal(1);
    machine.daemonSetType(daemon, type);
    machine.pushStack(daemon);
    machine.popFrame();
  }

  public static void Kernel_daemonSlot(Machine machine) {
    int daemon = machine.frameLocal(0);
    machine.pushStack(machine.daemonSlot(daemon));
    machine.popFrame();
  }

  public static void Kernel_daemonsOff(Machine machine) {
    int obj = machine.frameLocal(0);
    machine.objSetDaemonsActive(obj, Machine.falseValue);
    machine.pushStack(obj);
    machine.popFrame();
  }

  public static void Kernel_daemonsOn(Machine machine) {
    int obj = machine.frameLocal(0);
    machine.objSetDaemonsActive(obj, Machine.trueValue);
    machine.pushStack(obj);
    machine.popFrame();
  }

  public static void Kernel_daemonTarget(Machine machine) {
    int daemon = machine.frameLocal(0);
    machine.pushStack(machine.daemonTarget(daemon));
    machine.popFrame();
  }

  public static void Kernel_daemonTraced(Machine machine) {
    int daemon = machine.frameLocal(0);
    machine.pushStack(machine.daemonTraced(daemon));
    machine.popFrame();
  }

  public static void Kernel_daemonType(Machine machine) {
    int daemon = machine.frameLocal(0);
    machine.pushStack(machine.daemonType(daemon));
    machine.popFrame();
  }

  public static void Kernel_date(Machine machine) {
    boolean verbose = machine.frameLocal(0) == Machine.trueValue;
    java.util.Date d = new java.util.Date();
    String dateString = "";
    if (verbose)
      dateString = d.toString();
    else {
      SimpleDateFormat dateFormat = (SimpleDateFormat) DateFormat.getDateInstance();
      dateFormat.applyPattern("MMM dd HH:mm:ss");
      dateString = dateFormat.format(d);
    }
    machine.pushStack(machine.mkString(dateString));
    machine.popFrame();
  }

  public static void Kernel_dbAutoCommit(Machine machine) {
    Database.autoCommit(machine);
  }

  public static void Kernel_dbClose(Machine machine) {
    Database.close(machine);
  }

  public static void Kernel_dbCommit(Machine machine) {
    Database.autoCommit(machine);
  }

  public static void Kernel_dbConnect(Machine machine) {
    Database.connect(machine);
  }

  public static void Kernel_dbLoadDriver(Machine machine) {
    Database.loadDriver(machine);
  }

  public static void Kernel_dbQuery(Machine machine) {
    Database.query(machine);
  }

  public static void Kernel_dbQueryClose(Machine machine) {
    Database.queryClose(machine);
  }

  public static void Kernel_dbQueryLookup(Machine machine) {
    Database.queryResultLookup(machine);
  }

  public static void Kernel_dbQueryNext(Machine machine) {
    Database.queryResultNext(machine);
  }

  public static void Kernel_dbQueryPrevious(Machine machine) {
    Database.queryResultPrevious(machine);
  }

  public static void Kernel_dbUpdate(Machine machine) {
    Database.update(machine);
  }

  public static void Kernel_delay(Machine machine) {
	  int millis = machine.frameLocal(0);
	  int milliseconds = Machine.value(millis);
	  try {
		  java.lang.Thread.sleep(milliseconds);
	  } catch (InterruptedException ie) {
		  
	  }
	  machine.popFrame();
  }

  public static void Kernel_deleteFile(Machine machine) {
    int name = machine.frameLocal(0);
    File file = machine.getFile(machine.valueToString(name));
    if (file.exists()) {
      deleteFile(file);
      machine.pushStack(Machine.trueValue);
    } else machine.pushStack(Machine.falseValue);
    machine.popFrame();
  }

  public static void Kernel_die(Machine machine) {
    machine.killCurrentThread();
  }

  public static void Kernel_dirContents(Machine machine) {
    int dir = machine.frameLocal(0);
    int dirFilters = machine.frameLocal(1);
    if (!Machine.isCons(dirFilters))
      error(TYPE, machine, "Kernel_dirContents expects filters to be a sequence.");
    else {
      String dirString = machine.valueToString(dir);
      String filters = "";
      while (dirFilters != Machine.nilValue) {
        int filter = machine.consHead(dirFilters);
        filters = filters + machine.valueToString(filter) + "|";
        dirFilters = machine.consTail(dirFilters);
      }
      filters = filters.substring(0, filters.length() - 1); // delete
      // the extra
      // bar
      File file = new File(dirString);
      final Pattern filter = Pattern.compile(filters);
      String[] contents = file.list(new FilenameFilter() {
        public boolean accept(File dir, String name) {
          File file = new File(dir.getPath() + "/" + name);
          if (file.isDirectory()) return true;
          Matcher m = filter.matcher(name);
          return m.matches();
        }
      });
      int result = Machine.nilValue;
      List<?> contentsList = Arrays.asList(contents);
      for (int i = 0; i < contentsList.size(); i++) {
        String content = (String) contentsList.get(i);
        int value = machine.mkString(content);
        result = machine.mkCons(value, result);
      }
      machine.pushStack(result);
      machine.popFrame();
    }
  }

  public static void Kernel_div(Machine machine) {
    int n = Machine.value(machine.frameLocal(0));
    int m = Machine.value(machine.frameLocal(1));
    machine.pushStack(Machine.mkInt(n / m));
    machine.popFrame();
  }

  public static void Kernel_endUndoContext(Machine machine) {
    machine.popFrame();
    machine.undo.endContext();
    machine.pushStack(Machine.trueValue);
  }

  public static void Kernel_eof(Machine machine) {
    int inputChannel = machine.frameLocal(0);
    if (machine.eof(inputChannel))
      machine.pushStack(Machine.trueValue);
    else machine.pushStack(Machine.falseValue);
    machine.popFrame();
  }

  public static void Kernel_exec(Machine machine) {
    int program = machine.frameLocal(0);
    int args = machine.frameLocal(1);
    String[] execArgs = new String[machine.consLength(args) + 1];
    execArgs[0] = machine.valueToString(program);
    int index = 1;
    while (args != Machine.nilValue) {
      int arg = machine.consHead(args);
      execArgs[index++] = machine.valueToString(arg);
      args = machine.consTail(args);
    }
    try {
      Process p = Runtime.getRuntime().exec(execArgs);
      InputStream results = p.getInputStream();
      OutputStream commands = p.getOutputStream();
      int result = machine.mkCons(machine.mkInputChannel(results), machine.mkOutputChannel(commands));
      machine.pushStack(result);
    } catch (IOException ioe) {
      System.out.println(ioe.getMessage());
      ioe.printStackTrace();
      error(FOREIGNFUNERR, machine, ioe.getMessage());
    }
    machine.popFrame();
  }

  public static void Kernel_execRedo(Machine machine) {
    machine.undo.execRedo(machine);
    machine.pushStack(Machine.trueValue);
    machine.popFrame();
  }

  public static void Kernel_execUndo(Machine machine) {
    machine.undo.execUndo(machine);
    machine.pushStack(Machine.trueValue);
    machine.popFrame();
  }

  public static void Kernel_exit(Machine machine) {
    // Use the following sparingly! Never returns.
    int value = machine.frameLocal(0);
    machine.exit(value);
  }

  public static void Kernel_extendHeap(Machine machine) {
    int words = machine.frameLocal(0);
    boolean done = machine.extendHeap(Machine.value(words));
    machine.pushStack(done ? Machine.trueValue : Machine.falseValue);
    machine.popFrame();
  }

  public static void Kernel_fileExists(Machine machine) {
    int string = machine.frameLocal(0);
    String fileName = machine.valueToString(string);
    File file = machine.getFile(fileName);
    machine.pushStack(file.exists() ? Machine.trueValue : Machine.falseValue);
    machine.popFrame();
  }

  public static void Kernel_fileInputChannel(Machine machine) {
    int string = machine.frameLocal(0);
    String fileName = machine.valueToString(string);
    machine.pushStack(machine.mkFileInputChannel(fileName));
    machine.popFrame();
  }

  public static void Kernel_fileOutputChannel(Machine machine) {
    int string = machine.frameLocal(0);
    String fileName = machine.valueToString(string);
    machine.pushStack(machine.mkFileOutputChannel(fileName));
    machine.popFrame();
  }

  public static void Kernel_fileReadOnly(Machine machine) {
    int string = machine.frameLocal(0);
    String fileName = machine.valueToString(string);
    File file = new File(fileName);
    if (file.exists()) {
      if (!file.canWrite())
        machine.pushStack(Machine.trueValue);
      else machine.pushStack(Machine.falseValue);
    } else {
      machine.pushStack(Machine.falseValue);
    }
    machine.popFrame();
  }

  public static void Kernel_fileSize(Machine machine) {
    int string = machine.frameLocal(0);
    String fileName = machine.valueToString(string);
    File file = new File(fileName);
    machine.pushStack(file.exists() ? Machine.mkInt((int) file.length()) : Machine.mkInt(-1));
    machine.popFrame();
  }

  public static void Kernel_floor(Machine machine) {
    int f = machine.frameLocal(0);
    if (Machine.isFloat(f)) {
      machine.pushStack(Machine.mkInt((int) Math.floor(Double.parseDouble(machine.valueToString(f)))));
      machine.popFrame();
    } else error(TYPE, machine, "Kernel_floor expects a float " + machine.valueToString(f));
  }

  public static void Kernel_flush(Machine machine) {
    int channel = machine.frameLocal(0);
    machine.flush(channel);
    machine.pushStack(channel);
    machine.popFrame();
  }

  public static void Kernel_foreignMOPMapping(Machine machine) {
    machine.pushStack(machine.getForeignMOPMapping());
    machine.popFrame();
  }

  public static void Kernel_foreignTypeMapping(Machine machine) {
    machine.pushStack(machine.getForeignTypeMapping());
    machine.popFrame();
  }

  public static void Kernel_fork(Machine machine) {
    int value = machine.frameLocal(0);
    int fun = machine.frameLocal(1);
    if (machine.funArity(fun) == 0) {
      // Push a dummy value for now....
      machine.pushStack(Machine.undefinedValue);
      machine.popFrame();
      int thread = machine.fork(value, fun);
      // Pop the dummy value...
      machine.popStack();
      machine.pushStack(thread);
    } else error(ARGCOUNT, machine, "Fork expects a 0-arity function.", fun, Machine.nilValue);
  }

  public static void Kernel_forName(Machine machine) {
    int name = machine.frameLocal(0);
    int paths = machine.frameLocal(1);
    String[] strings = new String[machine.consLength(paths)];
    for (int i = 0; i < strings.length; i++) {
      String path = machine.valueToString(machine.consHead(paths));
      File file = machine.getFile(path);
      strings[i] = file.getAbsolutePath();
      paths = machine.consTail(paths);
    }
    int object = XJ.forName(machine, strings, machine.valueToString(name));
    if (object == -1)
      machine.pushStack(Machine.undefinedValue);
    else machine.pushStack(object);
    machine.popFrame();
  }

  public static void Kernel_forwardRefListeners(Machine machine) {
    int forwardRef = machine.frameLocal(0);
    machine.pushStack(machine.forwardRefListeners(forwardRef));
    machine.popFrame();
  }

  public static void Kernel_forwardRefPath(Machine machine) {
    int forwardRef = machine.frameLocal(0);
    machine.pushStack(machine.forwardRefPath(forwardRef));
    machine.popFrame();
  }

  public static void Kernel_forwardRefs(Machine machine) {
    machine.pushStack(machine.forwardRefs());
    machine.popFrame();
  }

  public static void Kernel_forwardRefSetListeners(Machine machine) {
    int forwardRef = machine.frameLocal(0);
    int listeners = machine.frameLocal(1);
    machine.forwardRefSetListeners(forwardRef, listeners);
    machine.pushStack(forwardRef);
    machine.popFrame();
  }

  public static void Kernel_forwardRefSetPath(Machine machine) {
    int forwardRef = machine.frameLocal(0);
    int path = machine.frameLocal(1);
    machine.forwardRefSetPath(forwardRef, path);
    machine.pushStack(forwardRef);
    machine.popFrame();
  }

  public static void Kernel_forwardRefSetValue(Machine machine) {
    int forwardRef = machine.frameLocal(0);
    int value = machine.frameLocal(1);
    machine.forwardRefSetValue(forwardRef, value);
    machine.pushStack(forwardRef);
    machine.popFrame();
  }

  public static void Kernel_forwardRefValue(Machine machine) {
    int forwardRef = machine.frameLocal(0);
    machine.pushStack(machine.forwardRefValue(forwardRef));
    machine.popFrame();
  }

  public static void Kernel_funArgs(Machine machine) {
    int fun = machine.frameLocal(0);
    machine.pushStack(machine.funSig(fun));
    machine.popFrame();
  }

  public static void Kernel_funArity(Machine machine) {
    int fun = machine.frameLocal(0);
    machine.pushStack(Machine.mkInt(machine.funArity(fun)));
    machine.popFrame();
  }

  public static void Kernel_funCodeBox(Machine machine) {
    int fun = machine.frameLocal(0);
    machine.pushStack(machine.funCode(fun));
    machine.popFrame();
  }

  public static void Kernel_funDoc(Machine machine) {
    int fun = machine.frameLocal(0);
    machine.pushStack(machine.funDocumentation(fun));
    machine.popFrame();
  }

  public static void Kernel_funDynamics(Machine machine) {
    int fun = machine.frameLocal(0);
    machine.pushStack(machine.funDynamics(fun));
    machine.popFrame();
  }

  public static void Kernel_funGlobals(Machine machine) {
    int fun = machine.frameLocal(0);
    int globals = machine.funGlobals(fun);
    machine.pushStack(globals);
    machine.popFrame();
  }

  public static void Kernel_funIsVarArgs(Machine machine) {
    int fun = machine.frameLocal(0);
    int isVarArgs = machine.funIsVarArgs(fun);
    machine.pushStack(isVarArgs);
    machine.popFrame();
  }

  public static void Kernel_funIsIntrinsic(Machine machine) {
    int fun = machine.frameLocal(0);
    int isIntrinsic = machine.funIsIntrinsic(fun);
    machine.pushStack(isIntrinsic);
    machine.popFrame();
  }

  public static void Kernel_funInstLevel(Machine machine) {
    int fun = machine.frameLocal(0);
    int instLevel = machine.funInstLevel(fun);
    machine.pushStack(instLevel);
    machine.popFrame();
  }

  public static void Kernel_funName(Machine machine) {
    int fun = machine.frameLocal(0);
    machine.pushStack(machine.funName(fun));
    machine.popFrame();
  }

  public static void Kernel_funOwner(Machine machine) {
    int fun = machine.frameLocal(0);
    machine.pushStack(machine.funOwner(fun));
    machine.popFrame();
  }

  public static void Kernel_funProperties(Machine machine) {
    int fun = machine.frameLocal(0);
    machine.pushStack(machine.funProperties(fun));
    machine.popFrame();
  }

  public static void Kernel_funSelf(Machine machine) {
    int fun = machine.frameLocal(0);
    machine.pushStack(machine.funSelf(fun));
    machine.popFrame();
  }

  public static void Kernel_funSetArgs(Machine machine) {
    int fun = machine.frameLocal(0);
    int args = machine.frameLocal(1);
    machine.funSetSig(fun, args);
    machine.pushStack(fun);
    machine.popFrame();
  }

  public static void Kernel_funSetArity(Machine machine) {
    int fun = machine.frameLocal(0);
    int arity = machine.frameLocal(1);
    machine.funSetArity(fun, arity);
    machine.pushStack(fun);
    machine.popFrame();
  }

  public static void Kernel_funSetCodeBox(Machine machine) {
    int fun = machine.frameLocal(0);
    int codeBox = machine.frameLocal(1);
    machine.funSetCode(fun, codeBox);
    machine.pushStack(fun);
    machine.popFrame();
  }

  public static void Kernel_funSetDoc(Machine machine) {
    int fun = machine.frameLocal(0);
    int doc = machine.frameLocal(1);
    machine.funSetDocumentation(fun, doc);
    machine.pushStack(fun);
    machine.popFrame();
  }

  public static void Kernel_funSetDynamics(Machine machine) {
    int fun = machine.frameLocal(0);
    int dynamics = machine.frameLocal(1);
    machine.funSetDynamics(fun, dynamics);
    machine.pushStack(fun);
    machine.popFrame();
  }

  public static void Kernel_funSetGlobals(Machine machine) {
    int fun = machine.frameLocal(0);
    int glob = machine.frameLocal(1);
    machine.funSetGlobals(fun, glob);
    machine.pushStack(fun);
    machine.popFrame();
  }

  public static void Kernel_funSetIsVarArgs(Machine machine) {
    int fun = machine.frameLocal(0);
    int isVarArgs = machine.frameLocal(1);
    machine.funSetIsVarArgs(fun, isVarArgs);
    machine.pushStack(fun);
    machine.popFrame();
  }
  
  public static void Kernel_funSetIsIntrinsic(Machine machine) {
    int fun = machine.frameLocal(0);
    int isIntrinsic = machine.frameLocal(1);
    machine.funSetIsIntrinsic(fun, isIntrinsic);
    machine.pushStack(fun);
    machine.popFrame();
  }
  
  public static void Kernel_funSetInstLevel(Machine machine) {
    int fun = machine.frameLocal(0);
    int instLevel = machine.frameLocal(1);
    machine.funSetInstLevel(fun, instLevel);
    machine.pushStack(fun);
    machine.popFrame();
  }

  public static void Kernel_funSetName(Machine machine) {
    int fun = machine.frameLocal(0);
    int name = machine.frameLocal(1);
    machine.funSetName(fun, name);
    machine.pushStack(fun);
    machine.popFrame();
  }

  public static void Kernel_funSetOwner(Machine machine) {
    int fun = machine.frameLocal(0);
    int owner = machine.frameLocal(1);
    machine.funSetOwner(fun, owner);
    machine.pushStack(fun);
    machine.popFrame();
  }

  public static void Kernel_funSetProperties(Machine machine) {
    int fun = machine.frameLocal(0);
    int properties = machine.frameLocal(1);
    machine.funSetProperties(fun, properties);
    machine.pushStack(fun);
    machine.popFrame();
  }

  public static void Kernel_funSetSelf(Machine machine) {
    int fun = machine.frameLocal(0);
    int self = machine.frameLocal(1);
    machine.funSetSelf(fun, self);
    machine.pushStack(fun);
    machine.popFrame();
  }

  public static void Kernel_funSetSig(Machine machine) {
    int fun = machine.frameLocal(0);
    int args = machine.frameLocal(1);
    machine.funSetSig(fun, args);
    machine.pushStack(fun);
    machine.popFrame();
  }

  public static void Kernel_funSetSupers(Machine machine) {
    int fun = machine.frameLocal(0);
    int supers = machine.frameLocal(1);
    machine.funSetSupers(fun, supers);
    machine.pushStack(fun);
    machine.popFrame();
  }

  public static void Kernel_funSetTraced(Machine machine) {
    int fun = machine.frameLocal(0);
    int traced = machine.frameLocal(1);
    machine.funSetTraced(fun, traced);
    machine.pushStack(fun);
    machine.popFrame();
  }

  public static void Kernel_funSig(Machine machine) {
    int fun = machine.frameLocal(0);
    machine.pushStack(machine.funSig(fun));
    machine.popFrame();
  }

  public static void Kernel_funSupers(Machine machine) {
    int fun = machine.frameLocal(0);
    machine.pushStack(machine.funSupers(fun));
    machine.popFrame();
  }

  public static void Kernel_funTraced(Machine machine) {
    int fun = machine.frameLocal(0);
    machine.pushStack(machine.funTraced(fun));
    machine.popFrame();
  }

  public static void Kernel_getForeignSlot(Machine machine) {
    int object = machine.frameLocal(0);
    int symbol = machine.frameLocal(1);
    String name = machine.valueToString(Machine.isSymbol(symbol) ? machine.symbolName(symbol) : symbol);
    int value = XJ.getSlot(machine, machine.foreignObj(Machine.value(object)), name);
    if (value == -1)
      error(MISSINGSLOT, machine, "Machine.dot: object " + machine.valueToString(object) + " has no att " + name);
    else {
      machine.pushStack(value);
      machine.popFrame();
    }
  }

  public static void Kernel_getLastModified(Machine machine) {
    int f = machine.frameLocal(0);
    String file = machine.valueToString(f);
    File jfile = new File(file);
    Date jdate = new Date(jfile.lastModified());
    machine.pushStack(machineTime(machine, jdate.getTime(), 0));
    machine.popFrame();
  }

  public static void Kernel_getNonReferencedElements(Machine machine) {
    int elements = machine.frameLocal(0);
    int nameSpaces = machine.frameLocal(1);
    if (!Machine.isCons(elements) && elements != Machine.nilValue)
      error(TYPE, machine, "Kernel_getNonReferencedElements expects a sequence of values.");
    else if (!Machine.isCons(nameSpaces) && nameSpaces != Machine.nilValue)
      error(TYPE, machine, "Kernel_getNonReferencedElements expects a sequence of name spaces.");
    else {
      elements = machine.nonReferencedElements(elements, nameSpaces);
      machine.pushStack(elements);
      machine.popFrame();
    }
  }

  public static void Kernel_getSlotValue(Machine machine) {
    int object = machine.frameLocal(0);
    int name = machine.frameLocal(1);
    name = Machine.isSymbol(name) ? name : machine.mkSymbol(name);
    machine.popFrame();
    machine.popStack();
    machine.dot(name, object);
  }

  public static void Kernel_getVar(Machine machine) {

    // Get the value of a dynamic variable. Throw an error
    // if there is no variable in scope.

    int name = machine.mkSymbol(machine.frameLocal(0));
    int value = machine.dynamicValue(name);
    if (value != -1) {
      machine.pushStack(value);
      machine.popFrame();
    } else error(UNBOUNDVAR, machine, "Kernel_getVar: no dynamic named " + machine.valueToString(name));
  }

  public static void Kernel_graphLayout(Machine machine) {
    int x1 = machine.frameLocal(0);
    int y1 = machine.frameLocal(1);
    int x2 = machine.frameLocal(2);
    int y2 = machine.frameLocal(3);
    int v = machine.frameLocal(4);
    int k = machine.frameLocal(5);
    int isGreater = machine.frameLocal(6);

    int dx1 = x1 - x2;
    int dx2 = x2 - x1;
    int dy1 = y1 - y2;
    int dy2 = y1 - y1;

    double x1r = (double) dx1 / ((double) Math.abs(dx1) + Math.abs(dy1));
    double x2r = (double) dx2 / ((double) Math.abs(dx2) + Math.abs(dy2));
    double y1r = (double) dy1 / ((double) Math.abs(dx1) + Math.abs(dy1));
    double y2r = (double) dy2 / ((double) Math.abs(dx2) + Math.abs(dy2));

    double dist = Math.sqrt((dx1 * dx1) + (dy1 * dy1));
    double delta = 3.0;

    int modx1 = (int) (x1r * delta);
    int mody1 = (int) (y1r * delta);
    int modx2 = (int) (x2r * delta);
    int mody2 = (int) (y2r * delta);

    boolean doit = false;
    if (isGreater == Machine.trueValue)
      doit = (int) dist > Machine.value(k);
    else doit = (int) dist < Machine.value(k);

    if (doit) {
      machine.arraySet(v, 0, Machine.mkInt(modx1));
      machine.arraySet(v, 1, Machine.mkInt(mody1));
      machine.arraySet(v, 2, Machine.mkInt(modx2));
      machine.arraySet(v, 3, Machine.mkInt(mody2));
      machine.pushStack(Machine.trueValue);
    } else machine.pushStack(Machine.falseValue);
    machine.popFrame();
  }

  public static void Kernel_gzipInputChannel(Machine machine) {
    int in = machine.frameLocal(0);
    machine.pushStack(machine.mkGZipInputChannel(in));
    machine.popFrame();
  }

  public static void Kernel_gzipOutputChannel(Machine machine) {
    int out = machine.frameLocal(0);
    machine.pushStack(machine.mkGZipOutputChannel(out));
    machine.popFrame();
  }

  public static void Kernel_hasForeignSlot(Machine machine) {
    int object = machine.frameLocal(0);
    int symbol = machine.frameLocal(1);
    String name = machine.valueToString(Machine.isSymbol(symbol) ? machine.symbolName(symbol) : symbol);
    machine.pushStack(XJ.hasSlot(machine.foreignObj(Machine.value(object)), name) ? Machine.trueValue : Machine.falseValue);
    machine.popFrame();
  }

  public static void Kernel_hashCode(Machine machine) {
    // Return the hash code for any element.
    int element = machine.frameLocal(0);
    machine.pushStack(Machine.mkInt(machine.hashCode(element)));
    machine.popFrame();
  }

  public static void Kernel_hasSlot(Machine machine) {
    // Return true when the object has the given slot.

    int obj = machine.frameLocal(0);
    int name = machine.frameLocal(1);
    if (Machine.isString(name)) name = machine.mkSymbol(name);
    if (Machine.isObj(obj) && machine.objHasAtt(obj, name))
      machine.pushStack(Machine.trueValue);
    else if (Machine.isForeignObj(obj) && machine.foreignObjHasSlot(obj, name))
      machine.pushStack(Machine.trueValue);
    else machine.pushStack(Machine.falseValue);
    machine.popFrame();
  }

  public static void Kernel_hasVar(Machine machine) {
    // Return 'true' if there is a dynamic with the given name
    // otherwise return 'false'.
    int name = machine.mkSymbol(machine.frameLocal(0));
    int dynamic = machine.dynamicValue(name);
    if (dynamic != -1)
      machine.pushStack(Machine.trueValue);
    else machine.pushStack(Machine.falseValue);
    machine.popFrame();
  }

  public static void Kernel_heapSize(Machine machine) {
    machine.pushStack(Machine.mkInt(machine.heapSize));
    machine.popFrame();
  }

  public static void Kernel_import(Machine machine) {
    int table = machine.frameLocal(0);
    machine.pushStack(table);
    machine.popFrame();
    machine.importTable(table);
  }

  public static void Kernel_imports(Machine machine) {
    machine.pushStack(machine.frameDynamics());
    machine.popFrame();
  }

  public static void Kernel_invoke(Machine machine) {

    // Get the arguments supplied to Kernel_invoke and
    // calculate the number of supplied arguments. NB
    // all var args modifications must have taken place.

    int fun = machine.frameLocal(0);
    int target = machine.frameLocal(1);
    int args = machine.frameLocal(2);
    int supers = machine.frameLocal(3);
    int arity = machine.consLength(args);

    // Fix up the stack frame ready for calling the supplied
    // function. The Kernel_invoke stack frame is discarded and
    // a new frame for 'fun' is opened.

    machine.pushStack(target);
    machine.popFrame();
    machine.popStack();
    machine.openFrame();

    // Push the arguments into the call frame ...

    while (args != Machine.nilValue) {
      machine.pushStack(machine.consHead(args));
      args = machine.consTail(args);
    }

    // The following should really be handled by Machine.
    // The factoring is not quite right, so handle it here for now...

    switch (Machine.tag(fun)) {
    case FUN:
      if (machine.funTraced(fun) != Machine.undefinedValue)
        machine.enterTracedFun(fun, machine.funArity(fun), target, supers);
      else machine.enterFun(fun, arity, target, supers);
      break;
    case FOREIGNFUN:
      machine.enterForeignFun(fun, arity);
      break;

    case OBJ:
      machine.enterObj(fun, arity);
      break;
    default:
      machine.error(ERROR, "Trying to apply a non-applicable value.");
    }
  }

  public static void Kernel_invokeMethod(Machine machine) {

    // A Java method is supplied as a foreign object. This
    // is a way of invoking an arbitrary Java method. The
    // upper levels can search for any method they like and
    // invoke it on a Java target.

    int foreign = machine.frameLocal(0);
    int args = machine.frameLocal(2);
    int arity = machine.consLength(args);

    Object object = machine.foreignObj(machine.foreignObjIndex(foreign));
    if (object instanceof java.lang.reflect.Method && arity == 2) {
      Object javaTarget = XJ.mapXMFValue(machine, java.lang.Object.class, machine.at(args, 0));
      Object[] javaArgs = (Object[]) XJ.mapXMFValue(machine, java.lang.Object[].class, machine.at(args, 1));
      java.lang.reflect.Method method = (java.lang.reflect.Method) object;
      try {
        machine.pushStack(XJ.mapJavaValue(machine, method.invoke(javaTarget, javaArgs)));
      } catch (IllegalArgumentException e) {
        machine.error(ERROR, e.toString());
      } catch (IllegalAccessException e) {
        machine.error(ERROR, e.toString());
      } catch (InvocationTargetException e) {
        machine.error(ERROR, e.toString());
      }
      machine.popFrame();
    } else machine.error(ERROR, "Cannot invoke foreign object.");
  }

  public static void Kernel_isDir(Machine machine) {
    String file = machine.valueToString(machine.frameLocal(0));
    File f = machine.getFile(file);
    boolean isDir = f.isDirectory();
    machine.pushStack(isDir ? Machine.trueValue : Machine.falseValue);
    machine.popFrame();
  }

  public static void Kernel_isOlder(Machine machine) {
    String oldName = machine.valueToString(machine.frameLocal(0));
    String newName = machine.valueToString(machine.frameLocal(1));
    File oldFile = machine.getFile(oldName);
    File newFile = machine.getFile(newName);
    if (oldFile.exists() && newFile.exists())
      machine.pushStack(oldFile.lastModified() < newFile.lastModified() ? Machine.trueValue : Machine.falseValue);
    else machine.pushStack(Machine.falseValue);
    machine.popFrame();
  }

  public static void Kernel_letVar(Machine machine) {
    // Sets the value of a dynamic variable in the current
    // stack frame. Assumes the name is supplied as a symbol.
    int name = machine.frameLocal(0);
    int value = machine.frameLocal(1);
    machine.pushStack(value);
    machine.popFrame();
    machine.bindDynamic(name, value);
  }

  public static void Kernel_lineCount(Machine machine) {
    int string = machine.frameLocal(0);
    int charPos = machine.frameLocal(1);
    machine.pushStack(Machine.mkInt(machine.lineCount(string, Machine.value(charPos))));
    machine.popFrame();
  }

  public static void Kernel_load(Machine machine) {
    try {
      int source = machine.frameLocal(0);
      if (Machine.isString(source))
        machine.pushStack(machine.loadValue(machine.valueToString(source)));
      else if (Machine.isInputChannel(source))
        machine.pushStack(machine.loadValue(machine.inputChannel(Machine.value(source))));
      else error(TYPE, machine, "Kernel_load: expecting a filename or an input channel: " + machine.valueToString(source));
      machine.popFrame();
    } catch (MachineError machineError) {
      error(machineError.getError(), machine, machineError.getMessage());
    }
  }

  public static void Kernel_load3_tmp(Machine machine) {
    String file = machine.valueToString(machine.frameLocal(0));
    Serializer s = new Serializer(machine);
    machine.popFrame();
    machine.popStack();
    machine.pushStack(s.load(machine.getFile(file)));
  }

  public static void Kernel_loadbin(Machine machine) {
    // Load a binary file. A binary file is loaded into a single
    // code box. The code box is transformed into a 0 arity function
    // which is then called.
    int source = machine.frameLocal(0);
    int fun = -1;
    if (Machine.isString(source)) {
      String name = machine.basicStringToString(source);
      fun = machine.loadBin(name);
    } else if (Machine.isInputChannel(source)) {
      fun = machine.loadBin(machine.inputChannel(source));
    }
    machine.popFrame();
    machine.popStack();
    machine.openFrame();
    machine.enterFun(fun, 0);
    machine.pushStack(source);
  }

  public static void Kernel_loadImage(Machine machine) {
    String path = machine.valueToString(machine.frameLocal(0));
    machine.load(path);
  }

  public static void Kernel_local(Machine machine) {
    int index = machine.frameLocal(0);
    machine.popFrame();
    machine.popStack();
    machine.pushStack(machine.frameLocal(Machine.value(index)));
  }

  public static void Kernel_lowerCase(Machine machine) {
    int string = machine.frameLocal(0);
    String str = machine.valueToString(string);
    machine.pushStack(machine.mkString(str.toLowerCase()));
    machine.popFrame();
  }

  public static void Kernel_lsh(Machine machine) {
    int i = Machine.value(machine.frameLocal(0));
    int bits = Machine.value(machine.frameLocal(1));
    machine.pushStack(Machine.mkInt(i << bits));
    machine.popFrame();
  }

  public static void Kernel_memory(Machine machine) {
    machine.memory.setTotalUsed(machine.usedHeap());
    machine.pushStack(machine.memory.data(machine));
    machine.popFrame();
  }

  public static void Kernel_mk24bit(Machine machine) {
    int high = Machine.value(machine.frameLocal(0));
    int med = Machine.value(machine.frameLocal(1));
    int low = Machine.value(machine.frameLocal(2));
    machine.pushStack(Machine.mkInt(Machine.mkWord(0, high, med, low)));
    machine.popFrame();
  }

  public static void Kernel_mkArray(Machine machine) {
    int length = machine.frameLocal(0);
    machine.pushStack(machine.mkArray(Machine.value(length)));
    machine.popFrame();
  }

  public static void Kernel_mkBasicTokenChannel(Machine machine) {
    int channel = machine.frameLocal(0);
    machine.pushStack(machine.mkTokenInputChannel(channel));
    machine.popFrame();
  }

  public static void Kernel_mkBuffer(Machine machine) {
    int increment = machine.frameLocal(0);
    machine.pushStack(machine.mkBuffer(Machine.value(increment)));
    machine.popFrame();
  }

  public static void Kernel_mkCode(Machine machine) {
    int length = machine.frameLocal(0);
    machine.pushStack(machine.mkCode(Machine.value(length)));
    machine.popFrame();
  }

  public static void Kernel_mkCodeBox(Machine machine) {
    int locals = machine.frameLocal(0);
    machine.pushStack(machine.mkCodeBox(Machine.value(locals)));
    machine.popFrame();
  }

  public static void Kernel_mkDaemon(Machine machine) {
    machine.pushStack(machine.mkDaemon());
    machine.popFrame();
  }

  public static void Kernel_mkDataInputChannel(Machine machine) {
    int channel = machine.frameLocal(0);
    machine.pushStack(machine.mkDataInputChannel(channel));
    machine.popFrame();
  }

  public static void Kernel_mkDataOutputChannel(Machine machine) {
    int channel = machine.frameLocal(0);
    machine.pushStack(machine.mkDataOutputChannel(channel));
    machine.popFrame();
  }

  public static void Kernel_mkDir(Machine machine) {
    int path = machine.frameLocal(0);
    String pathString = machine.valueToString(path);
    File file = machine.getFile(pathString);
    if (!file.exists())
      machine.pushStack(file.mkdir() ? Machine.trueValue : Machine.falseValue);
    else machine.pushStack(Machine.trueValue);
    machine.popFrame();
  }

  public static void Kernel_mkFloat(Machine machine) {
    int prePoint = machine.frameLocal(0);
    int postPoint = machine.frameLocal(1);
    String pre = machine.valueToString(prePoint);
    String post = machine.valueToString(postPoint);
    machine.pushStack(machine.mkFloat(pre + "." + post));
    machine.popFrame();
  }

  public static void Kernel_mkFun(Machine machine) {
    machine.pushStack(machine.mkFun());
    machine.popFrame();
  }

  public static void Kernel_mkObj(Machine machine) {
    // Create a new empty object.
    if (machine.needsGC()) machine.gc();
    machine.pushStack(machine.mkObj());
    machine.popFrame();
  }

  public static void Kernel_mkString(Machine machine) {
    int size = machine.frameLocal(0);
    machine.pushStack(machine.mkString(Machine.value(size)));
    machine.popFrame();
  }

  public static void Kernel_mkSymbol(Machine machine) {
    int name = machine.frameLocal(0);
    machine.pushStack(machine.mkSymbol(name));
    machine.popFrame();
  }

  public static void Kernel_mkTable(Machine machine) {
    int size = machine.frameLocal(0);
    machine.pushStack(machine.mkHashtable(Machine.value(size)));
    machine.popFrame();
  }

  public static void Kernel_mod(Machine machine) {
    int n = Machine.intValue(machine.frameLocal(0));
    int m = Machine.value(machine.frameLocal(1)); //due to the mathematical definition, the sign is not relevant
<<<<<<< HEAD
=======
    System.out.println(n);
    System.out.println(m);
>>>>>>> 3e880a22
    int res = n % m;
    if (res < 0) {
    	res+=m;
    }
    machine.pushStack(Machine.mkInt(res));
    machine.popFrame();
  }

  public static void Kernel_moveFile(Machine machine) {
    int name = machine.frameLocal(0);
    File file = new File(machine.valueToString(name));
    if (file.exists()) {
      deleteFile(file);
      machine.pushStack(Machine.trueValue);
    } else machine.pushStack(Machine.falseValue);
    machine.popFrame();
  }

  public static void Kernel_needsGC(Machine machine) {
    machine.popFrame();
    machine.pushStack(machine.needsGC() ? Machine.trueValue : Machine.falseValue);
  }

  public static void Kernel_newListeners(Machine machine) {
    machine.pushStack(machine.newListeners());
    machine.popFrame();
  }

  public static void Kernel_newObj(Machine machine) {
    int type = machine.frameLocal(0);
    machine.pushStack(machine.mkObj(type));
    machine.popFrame();
  }

  public static void Kernel_nextToken(Machine machine) {
    int channel = machine.frameLocal(0);
    machine.pushStack(machine.nextToken(channel));
    machine.popFrame();
  }

  public static void Kernel_objDaemonsActive(Machine machine) {
    // Return whether the daemons of the receiver are active.
    int obj = machine.frameLocal(0);
    machine.pushStack(machine.objDaemonsActive(obj));
    machine.popFrame();
  }

  public static void Kernel_objHotLoad(Machine machine) {
    // Return whether the object will run an operation when it is loaded.
    int obj = machine.frameLocal(0);
    machine.pushStack(machine.objHotLoad(obj));
    machine.popFrame();
  }

  public static void Kernel_objIsNotVMNew(Machine machine) {
    // Return whether the class is instantiable in the VM....
    int obj = machine.frameLocal(0);
    machine.pushStack(machine.isNotVMNew(obj) ? Machine.trueValue : Machine.falseValue);
    machine.popFrame();
  }

  public static void Kernel_objIsSaveAsLookup(Machine machine) {
    // Return whether the object is a named element....
    int obj = machine.frameLocal(0);
    machine.pushStack(machine.isSaveAsLookup(obj) ? Machine.trueValue : Machine.falseValue);
    machine.popFrame();
  }

  public static void Kernel_objSetDaemonsActive(Machine machine) {
    // Set the active state of the daemons and return the obj.
    int obj = machine.frameLocal(0);
    int active = machine.frameLocal(1);
    machine.objSetDaemonsActive(obj, active);
    machine.pushStack(obj);
    machine.popFrame();
  }

  public static void Kernel_objSetHotLoad(Machine machine) {
    // Set the hot load status of the object.
    int obj = machine.frameLocal(0);
    int hotLoad = machine.frameLocal(1);
    machine.objSetHotLoad(obj, hotLoad);
    machine.pushStack(obj);
    machine.popFrame();
  }

  public static void Kernel_objSetNotVMNew(Machine machine) {
    // Set whether the class is instantiable in the VM....
    int obj = machine.frameLocal(0);
    int isSaveAsLookup = machine.frameLocal(1);
    if (Machine.isObj(obj)) machine.objSetNotVMNew(obj, isSaveAsLookup == Machine.trueValue);
    machine.pushStack(obj);
    machine.popFrame();
  }

  public static void Kernel_objSetSaveAsLookup(Machine machine) {
    // Set whether the machine thinks the object is named...
    int obj = machine.frameLocal(0);
    int isSaveAsLookup = machine.frameLocal(1);
    if (Machine.isObj(obj)) machine.objSetSaveAsLookup(obj, isSaveAsLookup == Machine.trueValue);
    machine.pushStack(obj);
    machine.popFrame();
  }

  public static void Kernel_objSlots(Machine machine) {
    int obj = machine.frameLocal(0);
    machine.pushStack(machine.objAttributes(obj));
    machine.popFrame();
  }

  public static void Kernel_of(Machine machine) {
    // Return the classifier of a value.
    machine.pushStack(machine.type(machine.frameLocal(0)));
    machine.popFrame();
  }

  public static void Kernel_operationCodeBox(Machine machine) {
    int op = machine.frameLocal(0);
    machine.pushStack(machine.funCode(op));
    machine.popFrame();
  }

  public static void Kernel_operatorPrecedenceList(Machine machine) {
    int classifier = machine.frameLocal(0);
    machine.pushStack(machine.operatorPrecedenceList(classifier));
    machine.popFrame();
  }

  public static void Kernel_patternMatch(Machine machine) {
    int pattern = machine.frameLocal(0);
    int string = machine.frameLocal(1);
    Pattern regexp = Pattern.compile(machine.valueToString(pattern));
    Matcher matcher = regexp.matcher(machine.valueToString(string));
    String result = "";
    while (matcher.find()) {
      result = result + matcher.group();
    }
    machine.pushStack(machine.mkString(result));
    machine.popFrame();
  }

  public static void Kernel_peek(Machine machine) {
    int channel = machine.frameLocal(0);
    machine.pushStack(machine.peek(channel));
    machine.popFrame();
  }

  public static void Kernel_random(Machine machine) {
    Random r = new Random();
    machine.pushStack(machine.mkFloat(r.nextFloat()));
    machine.popFrame();
  }

  public static void Kernel_readString(Machine machine) {
    int inputChannel = machine.frameLocal(0);
    machine.pushStack(machine.readString(inputChannel));
    machine.popFrame();
  }

  public static void Kernel_readVector(Machine machine) {
    int inputChannel = machine.frameLocal(0);
    int vector = machine.frameLocal(1);
    machine.pushStack(machine.readVector(inputChannel, vector));
    machine.popFrame();
  }

  public static void Kernel_readXML(Machine machine) {
    machine.gc();
    int source = machine.frameLocal(0);
    if (Machine.isString(source))
      machine.pushStack(XMLReader.parse(machine.valueToString(source), machine));
    else if (Machine.isInputChannel(source)) {
      machine.pushStack(XMLReader.parse(machine.inputChannel(Machine.value(source)), machine));
    } else error(TYPE, machine, "Kernel_realXML expects a string or an input channel: " + machine.valueToString(source));
    machine.popFrame();
  }

  public static void Kernel_ready(Machine machine) {
    int state = machine.frameLocal(0);
    machine.setReady(state == Machine.trueValue);
    machine.popFrame();
  }

  public static void Kernel_rebindStdin(Machine machine) {
    int in = machine.frameLocal(0);
    machine.rebindStdin(in);
    machine.pushStack(in);
    machine.popFrame();
  }

  public static void Kernel_rebindStdout(Machine machine) {
    int out = machine.frameLocal(0);
    machine.rebindStdout(out);
    machine.pushStack(out);
    machine.popFrame();
  }

  public static void Kernel_redoStackSize(Machine machine) {
    machine.pushStack(Machine.mkInt(machine.undo.redoStackSize()));
    machine.popFrame();
  }

  public static void Kernel_removeAtt(Machine machine) {
    int obj = machine.frameLocal(0);
    int name = machine.frameLocal(1);
    machine.objRemoveAttribute(obj, name);
    machine.pushStack(obj);
    machine.popFrame();
  }

  public static void Kernel_renameFile(Machine machine) {
    int newName = machine.frameLocal(0);
    int oldName = machine.frameLocal(1);
    File newFile = new File(machine.valueToString(newName));
    File oldFile = new File(machine.valueToString(oldName));
    if (oldFile.exists()) {
      oldFile.renameTo(newFile);
      machine.pushStack(Machine.trueValue);
    } else machine.pushStack(Machine.falseValue);
    machine.popFrame();
  }

  public static void Kernel_resetSaveLoad(Machine machine) {
    machine.resetSaveLoad();
    machine.pushStack(Machine.trueValue);
    machine.popFrame();
  }

  public static void Kernel_resetToInitialState(Machine machine) {
    int in = machine.frameLocal(0);
    machine.resetToInitialState(in);
    machine.pushStack(in);
    machine.popFrame();
  }

  public static void Kernel_round(Machine machine) {
    int f = machine.frameLocal(0);
    if (Machine.isFloat(f)) {
      machine.pushStack(Machine.mkInt(Math.round(Float.parseFloat(machine.valueToString(f)))));
      machine.popFrame();
    } else error(TYPE, machine, "Kernel_round expects a float " + machine.valueToString(f));
  }

  public static void Kernel_rsh(Machine machine) {
    int i = Machine.value(machine.frameLocal(0));
    int bits = Machine.value(machine.frameLocal(1));
    machine.pushStack(Machine.mkInt(i >> bits));
    machine.popFrame();
  }

  public static void Kernel_save(Machine machine) {
    int value = machine.frameLocal(0);
    int sink = machine.frameLocal(1);
    if (Machine.isString(sink))
      machine.save(value, machine.valueToString(sink));
    else if (Machine.isOutputChannel(sink))
      machine.save(value, machine.outputChannel(Machine.value(sink)));
    else error(TYPE, machine, "Machine_save expects a filename or an output channel: " + machine.valueToString(sink));
    machine.pushStack(value);
    machine.popFrame();
  }

  public static void Kernel_save2(Machine machine) {
    int value = machine.frameLocal(0);
    int sink = machine.frameLocal(1);
    int nameSpaces = machine.frameLocal(2);
    if (!Machine.isCons(nameSpaces) && nameSpaces != Machine.nilValue)
      error(TYPE, machine, "Machine_save2 expects a sequence of name spaces.");
    else {
      if (Machine.isString(sink))
        machine.save(value, machine.valueToString(sink), nameSpaces);
      else if (Machine.isOutputChannel(sink))
        machine.save(value, machine.outputChannel(Machine.value(sink)), nameSpaces);
      else error(TYPE, machine, "Machine_save expects a filename or an output channel: " + machine.valueToString(sink));
      machine.pushStack(value);
      machine.popFrame();
    }
  }

  public static void Kernel_save3_tmp(Machine machine) {
    int value = machine.frameLocal(0);
    String file = machine.valueToString(machine.frameLocal(1));
    int nameSpaces = machine.frameLocal(2);
    Serializer s = new Serializer(machine);
    s.setNameSpaces(nameSpaces);
    s.save(value, file);
    machine.pushStack(value);
    machine.popFrame();
  }

  public static void Kernel_saxInputChannel(Machine machine) {
    int in = machine.frameLocal(0);
    machine.pushStack(machine.mkSAXInputChannel(in));
    machine.popFrame();
  }

  public static void Kernel_self(Machine machine) {
    machine.pushStack(machine.newForeignObj(machine));
    machine.popFrame();
  }

  public static void Kernel_sendForeignInstance(Machine machine) {
    int foreignObj = machine.frameLocal(0);
    int index = machine.foreignObjIndex(foreignObj);
    ForeignObject f = machine.foreignObjectAt(index);
    // Get the args and tidy up the currently open stack frame...
    int message = machine.frameLocal(1);
    if (!Machine.isSymbol(message)) message = machine.mkSymbol(message);
    int args = machine.frameLocal(2);
    machine.popFrame();
    machine.popStack();
    f.getMop().send(machine, foreignObj, message, args);
  }

  public static void Kernel_setCharAt(Machine machine) {
    int string = machine.frameLocal(0);
    int index = machine.frameLocal(1);
    int value = machine.frameLocal(2);
    machine.stringSet(string, Machine.value(index), Machine.value(value));
    machine.pushStack(string);
    machine.popFrame();
  }

  public static void Kernel_setConstructorArgs(Machine machine) {
    int klass = machine.frameLocal(0);
    int args = machine.frameLocal(1);
    machine.setConstructorArgs(klass, args);
    machine.pushStack(klass);
    machine.popFrame();
  }

  public static void Kernel_setDaemons(Machine machine) {
    int obj = machine.frameLocal(0);
    int daemons = machine.frameLocal(1);
    machine.objSetDaemons(obj, daemons);
    machine.pushStack(obj);
    machine.popFrame();
  }

  public static void Kernel_setDefaultGetMOP(Machine machine) {
    int obj = machine.frameLocal(0);
    int bool = machine.frameLocal(1);
    machine.objSetDefaultGetMOP(obj, bool == Machine.trueValue);
    machine.pushStack(obj);
    machine.popFrame();
  }

  public static void Kernel_setDefaultSendMOP(Machine machine) {
    int obj = machine.frameLocal(0);
    int bool = machine.frameLocal(1);
    machine.objSetDefaultSendMOP(obj, bool == Machine.trueValue);
    machine.pushStack(obj);
    machine.popFrame();
  }

  public static void Kernel_setDefaultSetMOP(Machine machine) {
    int obj = machine.frameLocal(0);
    int bool = machine.frameLocal(1);
    machine.objSetDefaultSetMOP(obj, bool == Machine.trueValue);
    machine.pushStack(obj);
    machine.popFrame();
  }

  public static void Kernel_setFileLastModified(Machine machine) {
    File file = new File(machine.valueToString(machine.frameLocal(0)));
    int hours = Machine.value(machine.frameLocal(1));
    int mins = Machine.value(machine.frameLocal(2));
    int secs = Machine.value(machine.frameLocal(3));
    int millis = Machine.value(machine.frameLocal(4));
    long time = machine.time + (hours * 60 * 60 * 1000) + (mins * 60 * 1000) + (secs * 1000) + millis;
    if (file.exists())
      machine.pushStack(Machine.mkBool(file.setLastModified(time)));
    else machine.pushStack(Machine.falseValue);
    machine.popFrame();
  }

  public static void Kernel_setForeignSlot(Machine machine) {
    int object = machine.frameLocal(0);
    int symbol = machine.frameLocal(1);
    String name = machine.valueToString(Machine.isSymbol(symbol) ? machine.symbolName(symbol) : symbol);
    int value = machine.frameLocal(2);
    int success = XJ.setSlot(machine, machine.foreignObj(Machine.value(object)), name, value);
    if (success == -1)
      error(MISSINGSLOT, machine, "Machine.dot: object " + machine.valueToString(object) + " has no att " + name);
    else {
      machine.pushStack(value);
      machine.popFrame();
    }
  }

  public static void Kernel_setForwardRefs(Machine machine) {
    int refs = machine.frameLocal(0);
    machine.setForwardRefs(refs);
    machine.pushStack(refs);
    machine.popFrame();
  }

  public static void Kernel_setGlobal(Machine machine) {
    // Part of the implementation of letrec. Sets a global in a function.
    int fun = machine.frameLocal(0);
    int index = machine.frameLocal(1);
    int value = machine.frameLocal(2);
    if (Machine.isFun(fun))
      if (Machine.isInt(index)) {
        int globals = machine.funGlobals(fun);
        int array = machine.globalsArray(globals);
        machine.arraySet(array, Machine.value(index), value);
        machine.pushStack(value);
        machine.popFrame();
      } else error(TYPE, machine, "$setglobal: expecting an int index: " + machine.valueToString(index));
    else error(TYPE, machine, "$setglobal: expecting a fun: " + machine.valueToString(fun));
  }

  public static void Kernel_setOf(Machine machine) {
    // Set the classifier of an object.
    int obj = machine.frameLocal(0);
    int classifier = machine.frameLocal(1);
    machine.objSetType(obj, classifier);
    machine.pushStack(obj);
    machine.popFrame();
  }

  public static void Kernel_setSlotValue(Machine machine) {
    int object = machine.frameLocal(0);
    int name = machine.frameLocal(1);
    int value = machine.frameLocal(2);
    machine.pushStack(Machine.undefinedValue);
    machine.popFrame();
    machine.popStack();
    machine.setSlot(object, Machine.isSymbol(name) ? name : machine.mkSymbol(name), value);
  }

  public static void Kernel_setTypes(Machine machine) {
    // Set the basic data types in the machine.
    machine.theTypeBoolean = machine.frameLocal(0);
    machine.theClassBind = machine.frameLocal(1);
    machine.theClassBuffer = machine.frameLocal(2);
    machine.theClassCodeBox = machine.frameLocal(3);
    machine.theClassCompiledOperation = machine.frameLocal(4);
    machine.theClassElement = machine.frameLocal(5);
    machine.theClassForeignObject = machine.frameLocal(6);
    machine.theClassForeignOperation = machine.frameLocal(7);
    machine.theClassForwardRef = machine.frameLocal(8);
    machine.theClassException = machine.frameLocal(9);
    machine.theClassClass = machine.frameLocal(10);
    machine.theClassPackage = machine.frameLocal(11);
    machine.theClassDataType = machine.frameLocal(12);
    machine.theClassDaemon = machine.frameLocal(13);
    machine.theTypeInteger = machine.frameLocal(14);
    machine.theTypeFloat = machine.frameLocal(15);
    machine.theTypeString = machine.frameLocal(16);
    machine.theTypeSeqOfElement = machine.frameLocal(17);
    machine.theTypeSetOfElement = machine.frameLocal(18);
    machine.theTypeSeq = machine.frameLocal(19);
    machine.theTypeSet = machine.frameLocal(20);
    machine.theClassSymbol = machine.frameLocal(21);
    machine.theClassTable = machine.frameLocal(22);
    machine.theClassThread = machine.frameLocal(23);
    machine.theTypeNull = machine.frameLocal(24);
    machine.theClassVector = machine.frameLocal(25);
    machine.pushStack(Machine.trueValue);
    machine.popFrame();
  }

  public static void Kernel_setUndoSize(Machine machine) {
    int size = machine.frameLocal(0);
    machine.undo.setUndoSize(Machine.value(size));
    machine.pushStack(size);
    machine.popFrame();
  }

  public static void Kernel_sin(Machine machine) {
    int angle = machine.frameLocal(0);
    if (Machine.isFloat(angle)) {
      float f = Float.parseFloat(machine.valueToString(angle));
      double radians = (Math.PI / 180) * f;
      machine.pushStack(machine.mkFloat(Math.sin(radians)));
      machine.popFrame();
    } else error(TYPE, machine, "Kernel_sin expects a float " + machine.valueToString(angle));
  }

  public static void Kernel_size(Machine machine) {
    int value = machine.frameLocal(0);
    switch (Machine.tag(value)) {
    case STRING:
      machine.pushStack(Machine.mkInt(machine.stringLength(value)));
      machine.popFrame();
      break;
    default:
      System.out.println("Kernel_size: " + machine.valueToString(value));
      machine.pushStack(value);
      machine.popFrame();
    }
  }

  public static void Kernel_slotNames(Machine machine) {
    int object = machine.frameLocal(0);
    int names = Machine.nilValue;
    if (Machine.isObj(object)) {
      int attributes = machine.objAttributes(object);
      while (attributes != Machine.nilValue) {
        int attribute = machine.consHead(attributes);
        attributes = machine.consTail(attributes);
        int symbol = machine.attributeName(attribute);
        names = machine.mkCons(machine.symbolName(symbol), names);
      }
    } else if (Machine.isForeignObj(object)) names = XJ.slotNames(machine, machine.foreignObj(Machine.value(object)));
    machine.pushStack(machine.mkSet(names));
    machine.popFrame();
  }

  public static void Kernel_sortNamedElements(Machine machine) {
    int elements = machine.frameLocal(0);
    boolean casep = machine.frameLocal(1) == Machine.trueValue;
    machine.pushStack(machine.sortNamedElements(elements, casep));
    machine.popFrame();
  }

  public static void Kernel_sqrt(Machine machine) {
    int f = machine.frameLocal(0);
    if (Machine.isFloat(f)) {
      machine.pushStack(machine.floatSqrt(f));
      machine.popFrame();
    } else error(TYPE, machine, "Kernel_sqrt expects a float " + machine.valueToString(f));
  }

  public static void Kernel_stackFrames(Machine machine) {
    machine.popFrame();
    machine.pushStack(machine.stackFrames());
  }

  public static void Kernel_startUndoContext(Machine machine) {
    machine.popFrame();
    machine.undo.startContext();
    machine.pushStack(Machine.trueValue);
  }

  public static void Kernel_stats(Machine machine) {
    machine.printStats(System.out);
    machine.pushStack(Machine.trueValue);
    machine.popFrame();
  }

  public static void Kernel_stringInputChannel(Machine machine) {
    int string = machine.frameLocal(0);
    machine.pushStack(machine.mkStringInputChannel(string));
    machine.popFrame();
  }

  public static void Kernel_symbolName(Machine machine) {
    int symbol = machine.frameLocal(0);
    if (Machine.isSymbol(symbol)) {
      machine.pushStack(machine.symbolName(symbol));
      machine.popFrame();
    } else error(TYPE, machine, "Kernel_symbolName expects a symbol: " + machine.valueToString(symbol));
  }

  public static void Kernel_symbolSetName(Machine machine) {
    int symbol = machine.frameLocal(0);
    int name = machine.frameLocal(1);
    if (Machine.isSymbol(symbol) && Machine.isString(name)) {
      machine.symbolSetName(symbol, name);
      machine.pushStack(symbol);
      machine.popFrame();
    } else error(TYPE, machine, "Kernel_symbolSetName expects a symbol and a string: " + machine.valueToString(symbol) + " " + machine.valueToString(name));
  }

  public static void Kernel_symbolSetValue(Machine machine) {
    int symbol = machine.frameLocal(0);
    int value = machine.frameLocal(1);
    if (Machine.isSymbol(symbol)) {
      machine.symbolSetValue(symbol, value);
      machine.pushStack(symbol);
      machine.popFrame();
    } else error(TYPE, machine, "Kernel_symbolSetValue expects a symbol: " + machine.valueToString(symbol));
  }

  public static void Kernel_symbolValue(Machine machine) {
    int symbol = machine.frameLocal(0);
    if (Machine.isSymbol(symbol)) {
      machine.pushStack(machine.symbolValue(symbol));
      machine.popFrame();
    } else error(TYPE, machine, "Kernel_symbolValue expects a symbol: " + machine.valueToString(symbol));
  }

  public static void Kernel_tableHasKey(Machine machine) {
    int table = machine.frameLocal(0);
    int key = machine.frameLocal(1);
    machine.pushStack(machine.hashTableHasKey(table, key) ? Machine.trueValue : Machine.falseValue);
    machine.popFrame();
  }

  public static void Kernel_tableHasValue(Machine machine) {
    int table = machine.frameLocal(0);
    int value = machine.frameLocal(1);
    machine.pushStack(machine.hashTableHasValue(table, value) ? Machine.trueValue : Machine.falseValue);
    machine.popFrame();
  }

  public static void Kernel_tableKeys(Machine machine) {
    int table = machine.frameLocal(0);
    machine.pushStack(machine.hashTableKeys(table));
    machine.popFrame();
  }

  public static void Kernel_tableRemove(Machine machine) {
    int table = machine.frameLocal(0);
    int key = machine.frameLocal(1);
    machine.pushStack(machine.hashTableRemove(table, key));
    machine.popFrame();
  }

  public static void Kernel_tag(Machine machine) {
    int value = machine.frameLocal(0);
    machine.pushStack(Machine.mkInt(Machine.tag(value)));
    machine.popFrame();
  }

  public static void Kernel_tempDir(Machine machine) {
    String prefix = machine.valueToString(machine.frameLocal(0));
    int dir = machine.frameLocal(1);
    File file = (dir == Machine.undefinedValue) ? null : new File(machine.valueToString(dir));
    try {
      File tempFile = File.createTempFile(prefix, "", file);
      tempFile.delete();
      tempFile.mkdir();
      machine.pushStack(machine.mkString(tempFile.getAbsolutePath()));
    } catch (IOException ioe) {
      machine.pushStack(Machine.undefinedValue);
    }
    machine.popFrame();
  }

  public static void Kernel_tempFile(Machine machine) {
    String prefix = machine.valueToString(machine.frameLocal(0));
    String suffix = machine.valueToString(machine.frameLocal(1));
    int dir = machine.frameLocal(2);
    File file = (dir == Machine.undefinedValue) ? null : new File(machine.valueToString(dir));
    try {
      File tempFile = File.createTempFile(prefix, suffix, file);
      machine.pushStack(machine.mkString(tempFile.getAbsolutePath()));
    } catch (IOException ioe) {
      machine.pushStack(Machine.undefinedValue);
    }
    machine.popFrame();
  }

  public static void Kernel_thread(Machine machine) {
    machine.pushStack(machine.thread());
    machine.popFrame();
  }

  public static void Kernel_threadId(Machine machine) {
    int thread = machine.frameLocal(0);
    Thread t = machine.getThread(thread);
    if (t != null)
      machine.pushStack(Machine.mkInt(t.id()));
    else machine.pushStack(Machine.mkInt(-1));
    machine.popFrame();
  }

  public static void Kernel_threadKill(Machine machine) {

    // Not sure whether or not we need to test for being a
    // current thread or not. Works for the current thread.
    // Others may need to push a return and pop the frame.

    int thread = machine.frameLocal(0);
    machine.kill(thread);
  }

  public static void Kernel_threadNext(Machine machine) {
    int thread = machine.frameLocal(0);
    Thread t = machine.getThread(thread);
    if (t != null)
      machine.pushStack(Machine.mkThread(t.next().id()));
    else machine.pushStack(thread);
    machine.popFrame();
  }

  public static void Kernel_threadState(Machine machine) {
    int thread = machine.frameLocal(0);
    Thread t = machine.getThread(thread);
    if (t != null)
      machine.pushStack(Machine.mkInt(t.state()));
    else machine.pushStack(Machine.mkInt(-1));
    machine.popFrame();
  }

  public static final void Kernel_time(Machine machine) {
    machine.pushStack(machineTime(machine, System.currentTimeMillis(), machine.time));
    machine.popFrame();
  }

  public static void Kernel_timeAdd(Machine machine) {
    int time1 = machine.frameLocal(0);
    int time2 = machine.frameLocal(1);
    long millis1 = javaTime(machine, time1);
    long millis2 = javaTime(machine, time2);
    long time = millis1 + millis2;
    int hours = (int) (time / (60 * 60 * 1000F));
    int mins = (int) ((time - (hours * 60 * 60 * 1000F)) / (60 * 1000F));
    int secs = (int) ((time - ((hours * 60 * 60 * 1000F) + (mins * 60 * 1000F))) / 1000F);
    int millis = (int) (time - ((hours * 60 * 60 * 1000F) + (mins * 60 * 1000F) + (secs * 1000F)));
    machine.pushStack(machineTime(machine, hours, mins, secs, millis));
    machine.popFrame();
  }

  public static void Kernel_timeDifference(Machine machine) {
    int time1 = machine.frameLocal(0);
    int time2 = machine.frameLocal(1);
    long millis1 = javaTime(machine, time1);
    long millis2 = javaTime(machine, time2);
    long time = millis1 - millis2;
    int hours = (int) (time / (60 * 60 * 1000F));
    int mins = (int) ((time - (hours * 60 * 60 * 1000F)) / (60 * 1000F));
    int secs = (int) ((time - ((hours * 60 * 60 * 1000F) + (mins * 60 * 1000F))) / 1000F);
    int millis = (int) (time - ((hours * 60 * 60 * 1000F) + (mins * 60 * 1000F) + (secs * 1000F)));
    machine.pushStack(machineTime(machine, hours, mins, secs, millis));
    machine.popFrame();
  }

  public static void Kernel_toJava(Machine machine) {
    int value = machine.frameLocal(0);
    int type = machine.frameLocal(1);
    if (Machine.isForeignObj(type)) {
      Object object = machine.foreignObj(machine.foreignObjIndex(type));
      if (object instanceof java.lang.Class<?>) {
        Class<?> c = (Class<?>) object;
        Object javaValue = XJ.mapXMFValue(machine, c, value);
        machine.pushStack(machine.newForeignObj(javaValue));
        machine.popFrame();
      } else error(TYPE, machine, "expecting a Java class in toJava: " + machine.valueToString(type));
    }
  }

  public static void Kernel_tokenChannelTextTo(Machine machine) {
    int channel = machine.frameLocal(0);
    int position = machine.frameLocal(1);
    machine.pushStack(machine.textTo(channel, position));
    machine.popFrame();
  }

  public static void Kernel_undoStackSize(Machine machine) {
    machine.pushStack(Machine.mkInt(machine.undo.undoStackSize()));
    machine.popFrame();
  }

  public static void Kernel_unify(Machine machine) {
    int Var = machine.frameLocal(0);
    int v1 = machine.frameLocal(1);
    int v2 = machine.frameLocal(2);
    int env = machine.frameLocal(3);
    machine.pushStack(Unify.unify(machine, Var, v1, v2, env));
    machine.popFrame();
  }

  public static void Kernel_URLInputChannel(Machine machine) {
    int string = machine.frameLocal(0);
    String name = machine.valueToString(string);
    machine.pushStack(machine.mkURLInputChannel(name));
    machine.popFrame();
  }

  public static void Kernel_usedHeap(Machine machine) {
    machine.pushStack(Machine.mkInt(machine.usedHeap()));
    machine.popFrame();
  }

  public static void Kernel_value(Machine machine) {
    int value = machine.frameLocal(0);
    machine.pushStack(Machine.mkInt(Machine.value(value)));
    machine.popFrame();
  }

  public static void Kernel_valueToString(Machine machine) {
    int value = machine.frameLocal(0);
    machine.pushStack(machine.mkString(machine.valueToString(value)));
    machine.popFrame();
  }

  public static void Kernel_wake(Machine machine) {
    int thread = machine.frameLocal(0);
    int value = machine.frameLocal(1);
    machine.wake(thread, value);
    machine.pushStack(thread);
    machine.popFrame();
  }

  public static void Kernel_write(Machine machine) {
    int output = machine.frameLocal(0);
    int value = machine.frameLocal(1);
    machine.pushStack(output);
    machine.popFrame();
    machine.write(output, value);
  }

  public static void Kernel_writeCommand(Machine machine) {
    int client = machine.frameLocal(0);
    int message = machine.frameLocal(1);
    int arity = machine.frameLocal(2);
    machine.pushStack(machine.writeCommand(client, message, arity, false));
    machine.popFrame();
  }

  public static void Kernel_writePacket(Machine machine) {
    int client = machine.frameLocal(0);
    int packet = machine.frameLocal(1);
    int size = machine.frameLocal(2);
    machine.pushStack(machine.writePacket(client, packet, size));
    machine.popFrame();
  }

  public static void Kernel_xmf(Machine machine) {
    machine.pushStack(machine.newForeignObj(machine));
    machine.popFrame();
    machine.yield();
  }

  public static void Kernel_yield(Machine machine) {
    machine.pushStack(Machine.trueValue);
    machine.popFrame();
    machine.yield();
  }

  public static void Kernel_zipInputChannel(Machine machine) {
    int fileName = machine.frameLocal(0);
    int entryName = machine.frameLocal(1);
    machine.pushStack(machine.mkZipInputChannel(fileName, entryName));
    machine.popFrame();
  }

  public static void Kernel_zipNewEntry(Machine machine) {
    int out = machine.frameLocal(0);
    int name = machine.frameLocal(1);
    machine.zipNewEntry(out, name);
    machine.pushStack(out);
    machine.popFrame();
  }

  public static void Kernel_zipOutputChannel(Machine machine) {
    int out = machine.frameLocal(0);
    machine.pushStack(machine.mkZipOutputChannel(out));
    machine.popFrame();
  }

  public static int machineTime(Machine machine, int hours, int mins, int secs, int millis) {
    int machineTime = Machine.nilValue;
    machineTime = machine.mkCons(Machine.mkInt(millis), machineTime);
    machineTime = machine.mkCons(Machine.mkInt(secs), machineTime);
    machineTime = machine.mkCons(Machine.mkInt(mins), machineTime);
    machineTime = machine.mkCons(Machine.mkInt(hours), machineTime);
    return machineTime;
  }

  public static int machineTime(Machine machine, long now, long startTime) {
    long time = now - startTime;
    int hours = (int) (time / (60 * 60 * 1000F));
    int mins = (int) ((time - (hours * 60 * 60 * 1000F)) / (60 * 1000F));
    int secs = (int) ((time - ((hours * 60 * 60 * 1000F) + (mins * 60 * 1000F))) / 1000F);
    int millis = (int) (time - ((hours * 60 * 60 * 1000F) + (mins * 60 * 1000F) + (secs * 1000F)));
    return machineTime(machine, hours, mins, secs, millis);
  }

  public static void print(Machine machine) {
    // Print the argument. Return the value.
    int value = machine.frameLocal(0);
    System.out.print(machine.valueToString(value));
    System.out.flush();
    machine.pushStack(value);
    machine.popFrame();
  }

  public static void resetOperatorTable(Machine machine) {
    machine.resetOperatorTable();
    machine.pushStack(Machine.trueValue);
    machine.popFrame();
  }

  public static void restoreMachineState(Machine machine) {
    // Restore the saved state of a machine.
    int fileName = machine.frameLocal(0);
    machine.load(machine.basicStringToString(fileName));
  }

  public static void saveMachineState(Machine machine) {
    // Save the current state of the machine.
    int fileName = machine.frameLocal(0);
    machine.pushStack(Machine.trueValue);
    machine.popFrame();
    machine.save(machine.basicStringToString(fileName));
  }

}<|MERGE_RESOLUTION|>--- conflicted
+++ resolved
@@ -1,2911 +1,2906 @@
-package foreignfuns;
-
-/******************************************************************************
- *                                                                            *
- *                        Foreign Function Definitions                        *
- *             ------------------------------------------------               *
- *                                                                            *
- *  This file defines all of the foreign functions used by XMF.               *
- *                                                                            *
- ******************************************************************************/
-
-import java.io.File;
-import java.io.FileInputStream;
-import java.io.FileOutputStream;
-import java.io.FilenameFilter;
-import java.io.IOException;
-import java.io.InputStream;
-import java.io.OutputStream;
-import java.lang.reflect.InvocationTargetException;
-import java.text.DateFormat;
-import java.text.SimpleDateFormat;
-import java.util.Arrays;
-import java.util.Date;
-import java.util.List;
-import java.util.Random;
-import java.util.regex.Matcher;
-import java.util.regex.Pattern;
-
-import database.Database;
-import engine.Instr;
-import engine.Machine;
-import errors.Errors;
-import errors.MachineError;
-import foreignobj.ForeignObject;
-import gc.AllInstances;
-import gc.AllSubClasses;
-import gc.GC;
-import threads.Thread;
-import util.Unify;
-import values.Serializer;
-import values.Value;
-import xjava.XJ;
-import xml.XMLReader;
-
-public class ForeignFuns implements Value, Instr, Errors {
-
-  // Foreign functions are those written in java and which can be
-  // applied to a machine state.
-
-  public static void addToTable(Machine machine, int table, ForeignFun fun) {
-    int symbol = machine.mkSymbol(fun.name());
-    int value = machine.newForeignFun(fun);
-    machine.symbolSetValue(symbol, value);
-    machine.hashTablePut(table, symbol, value);
-  }
-
-  public static void builtinForeignFuns(Machine machine, int table) {
-
-    // The foreign functions are declared here and then defined in the rest of the file...
-
-    addToTable(machine, table, new ForeignFun("foreignfuns.ForeignFuns", "gc", 0));
-    addToTable(machine, table, new ForeignFun("foreignfuns.ForeignFuns", "Kernel_addAtt", 3));
-    addToTable(machine, table, new ForeignFun("foreignfuns.ForeignFuns", "Kernel_allInstances", 1));
-    addToTable(machine, table, new ForeignFun("foreignfuns.ForeignFuns", "Kernel_allSubClasses", 1));
-    addToTable(machine, table, new ForeignFun("foreignfuns.ForeignFuns", "Kernel_arrayDaemons", 1));
-    addToTable(machine, table, new ForeignFun("foreignfuns.ForeignFuns", "Kernel_arrayDaemonsActive", 1));
-    addToTable(machine, table, new ForeignFun("foreignfuns.ForeignFuns", "Kernel_arrayLength", 1));
-    addToTable(machine, table, new ForeignFun("foreignfuns.ForeignFuns", "Kernel_arrayRef", 2));
-    addToTable(machine, table, new ForeignFun("foreignfuns.ForeignFuns", "Kernel_arraySet", 3));
-    addToTable(machine, table, new ForeignFun("foreignfuns.ForeignFuns", "Kernel_arraySetDaemons", 2));
-    addToTable(machine, table, new ForeignFun("foreignfuns.ForeignFuns", "Kernel_arraySetDaemonsActive", 2));
-    addToTable(machine, table, new ForeignFun("foreignfuns.ForeignFuns", "Kernel_asSeq", 1));
-    addToTable(machine, table, new ForeignFun("foreignfuns.ForeignFuns", "Kernel_asSet", 1));
-    addToTable(machine, table, new ForeignFun("foreignfuns.ForeignFuns", "Kernel_asString", 1));
-    addToTable(machine, table, new ForeignFun("foreignfuns.ForeignFuns", "Kernel_available", 1));
-    addToTable(machine, table, new ForeignFun("foreignfuns.ForeignFuns", "Kernel_backtrace", 0));
-    addToTable(machine, table, new ForeignFun("foreignfuns.ForeignFuns", "Kernel_bufferAsString", 1));
-    addToTable(machine, table, new ForeignFun("foreignfuns.ForeignFuns", "Kernel_bufferIncrement", 1));
-    addToTable(machine, table, new ForeignFun("foreignfuns.ForeignFuns", "Kernel_bufferDaemons", 1));
-    addToTable(machine, table, new ForeignFun("foreignfuns.ForeignFuns", "Kernel_bufferDaemonsActive", 1));
-    addToTable(machine, table, new ForeignFun("foreignfuns.ForeignFuns", "Kernel_bufferSetAsString", 2));
-    addToTable(machine, table, new ForeignFun("foreignfuns.ForeignFuns", "Kernel_bufferSetDaemons", 2));
-    addToTable(machine, table, new ForeignFun("foreignfuns.ForeignFuns", "Kernel_bufferSetDaemonsActive", 2));
-    addToTable(machine, table, new ForeignFun("foreignfuns.ForeignFuns", "Kernel_bufferSetSize", 2));
-    addToTable(machine, table, new ForeignFun("foreignfuns.ForeignFuns", "Kernel_bufferSize", 1));
-    addToTable(machine, table, new ForeignFun("foreignfuns.ForeignFuns", "Kernel_bufferStorage", 1));
-    addToTable(machine, table, new ForeignFun("foreignfuns.ForeignFuns", "Kernel_call", 2));
-    addToTable(machine, table, new ForeignFun("foreignfuns.ForeignFuns", "Kernel_callcc", 1));
-    addToTable(machine, table, new ForeignFun("foreignfuns.ForeignFuns", "Kernel_ceiling", 1));
-    addToTable(machine, table, new ForeignFun("foreignfuns.ForeignFuns", "Kernel_client_connect", 2));
-    addToTable(machine, table, new ForeignFun("foreignfuns.ForeignFuns", "Kernel_clientInputChannel", 1));
-    addToTable(machine, table, new ForeignFun("foreignfuns.ForeignFuns", "Kernel_clientInterface", 0));
-    addToTable(machine, table, new ForeignFun("foreignfuns.ForeignFuns", "Kernel_clientOutputChannel", 1));
-    addToTable(machine, table, new ForeignFun("foreignfuns.ForeignFuns", "Kernel_close", 1));
-    addToTable(machine, table, new ForeignFun("foreignfuns.ForeignFuns", "Kernel_closeAll", 0));
-    addToTable(machine, table, new ForeignFun("foreignfuns.ForeignFuns", "Kernel_closeZipInputChannel", 1));
-    addToTable(machine, table, new ForeignFun("foreignfuns.ForeignFuns", "Kernel_charCount", 2));
-    addToTable(machine, table, new ForeignFun("foreignfuns.ForeignFuns", "Kernel_codeBoxSetCode", 2));
-    addToTable(machine, table, new ForeignFun("foreignfuns.ForeignFuns", "Kernel_codeBoxCodeSize", 1));
-    addToTable(machine, table, new ForeignFun("foreignfuns.ForeignFuns", "Kernel_codeBoxConstants", 1));
-    addToTable(machine, table, new ForeignFun("foreignfuns.ForeignFuns", "Kernel_codeBoxInstrAt", 2));
-    addToTable(machine, table, new ForeignFun("foreignfuns.ForeignFuns", "Kernel_codeBoxLocals", 1));
-    addToTable(machine, table, new ForeignFun("foreignfuns.ForeignFuns", "Kernel_codeBoxName", 1));
-    addToTable(machine, table, new ForeignFun("foreignfuns.ForeignFuns", "Kernel_codeBoxOperandsAt", 2));
-    addToTable(machine, table, new ForeignFun("foreignfuns.ForeignFuns", "Kernel_codeBoxSetConstants", 2));
-    addToTable(machine, table, new ForeignFun("foreignfuns.ForeignFuns", "Kernel_codeBoxSetInstrAt", 4));
-    addToTable(machine, table, new ForeignFun("foreignfuns.ForeignFuns", "Kernel_codeBoxSetResourceName", 2));
-    addToTable(machine, table, new ForeignFun("foreignfuns.ForeignFuns", "Kernel_codeBoxResourceName", 1));
-    addToTable(machine, table, new ForeignFun("foreignfuns.ForeignFuns", "Kernel_codeBoxSetName", 2));
-    addToTable(machine, table, new ForeignFun("foreignfuns.ForeignFuns", "Kernel_codeBoxSetSource", 2));
-    addToTable(machine, table, new ForeignFun("foreignfuns.ForeignFuns", "Kernel_codeBoxSource", 1));
-    addToTable(machine, table, new ForeignFun("foreignfuns.ForeignFuns", "Kernel_codeBoxToFun", 3));
-    addToTable(machine, table, new ForeignFun("foreignfuns.ForeignFuns", "Kernel_codeSet", 4));
-    addToTable(machine, table, new ForeignFun("foreignfuns.ForeignFuns", "Kernel_copy", 1));
-    addToTable(machine, table, new ForeignFun("foreignfuns.ForeignFuns", "Kernel_copyFile", 2));
-    addToTable(machine, table, new ForeignFun("foreignfuns.ForeignFuns", "Kernel_cos", 1));
-    addToTable(machine, table, new ForeignFun("foreignfuns.ForeignFuns", "Kernel_daemonId", 1));
-    addToTable(machine, table, new ForeignFun("foreignfuns.ForeignFuns", "Kernel_daemonType", 1));
-    addToTable(machine, table, new ForeignFun("foreignfuns.ForeignFuns", "Kernel_daemonSlot", 1));
-    addToTable(machine, table, new ForeignFun("foreignfuns.ForeignFuns", "Kernel_daemonAction", 1));
-    addToTable(machine, table, new ForeignFun("foreignfuns.ForeignFuns", "Kernel_daemonPersistent", 1));
-    addToTable(machine, table, new ForeignFun("foreignfuns.ForeignFuns", "Kernel_daemonTraced", 1));
-    addToTable(machine, table, new ForeignFun("foreignfuns.ForeignFuns", "Kernel_daemonTarget", 1));
-    addToTable(machine, table, new ForeignFun("foreignfuns.ForeignFuns", "Kernel_daemonSetId", 2));
-    addToTable(machine, table, new ForeignFun("foreignfuns.ForeignFuns", "Kernel_daemonSetType", 2));
-    addToTable(machine, table, new ForeignFun("foreignfuns.ForeignFuns", "Kernel_daemonSetSlot", 2));
-    addToTable(machine, table, new ForeignFun("foreignfuns.ForeignFuns", "Kernel_daemonSetAction", 2));
-    addToTable(machine, table, new ForeignFun("foreignfuns.ForeignFuns", "Kernel_daemonSetPersistent", 2));
-    addToTable(machine, table, new ForeignFun("foreignfuns.ForeignFuns", "Kernel_daemonSetTraced", 2));
-    addToTable(machine, table, new ForeignFun("foreignfuns.ForeignFuns", "Kernel_daemonSetTarget", 2));
-    addToTable(machine, table, new ForeignFun("foreignfuns.ForeignFuns", "Kernel_daemons", 1));
-    addToTable(machine, table, new ForeignFun("foreignfuns.ForeignFuns", "Kernel_daemonsOff", 1));
-    addToTable(machine, table, new ForeignFun("foreignfuns.ForeignFuns", "Kernel_daemonsOn", 1));
-    addToTable(machine, table, new ForeignFun("foreignfuns.ForeignFuns", "Kernel_date", 1));
-    addToTable(machine, table, new ForeignFun("foreignfuns.ForeignFuns", "Kernel_dbAutoCommit", 2));
-    addToTable(machine, table, new ForeignFun("foreignfuns.ForeignFuns", "Kernel_dbClose", 1));
-    addToTable(machine, table, new ForeignFun("foreignfuns.ForeignFuns", "Kernel_dbCommit", 1));
-    addToTable(machine, table, new ForeignFun("foreignfuns.ForeignFuns", "Kernel_dbConnect", 3));
-    addToTable(machine, table, new ForeignFun("foreignfuns.ForeignFuns", "Kernel_dbLoadDriver", 1));
-    addToTable(machine, table, new ForeignFun("foreignfuns.ForeignFuns", "Kernel_dbUpdate", 2));
-    addToTable(machine, table, new ForeignFun("foreignfuns.ForeignFuns", "Kernel_dbQuery", 2));
-    addToTable(machine, table, new ForeignFun("foreignfuns.ForeignFuns", "Kernel_dbQueryLookup", 3));
-    addToTable(machine, table, new ForeignFun("foreignfuns.ForeignFuns", "Kernel_dbQueryNext", 1));
-    addToTable(machine, table, new ForeignFun("foreignfuns.ForeignFuns", "Kernel_dbQueryPrevious", 1));
-    addToTable(machine, table, new ForeignFun("foreignfuns.ForeignFuns", "Kernel_dbQueryClose", 1));
-    addToTable(machine, table, new ForeignFun("foreignfuns.ForeignFuns", "Kernel_delay", 1));
-    addToTable(machine, table, new ForeignFun("foreignfuns.ForeignFuns", "Kernel_deleteFile", 1));
-    addToTable(machine, table, new ForeignFun("foreignfuns.ForeignFuns", "Kernel_die", 0));
-    addToTable(machine, table, new ForeignFun("foreignfuns.ForeignFuns", "Kernel_dirContents", 2));
-    addToTable(machine, table, new ForeignFun("foreignfuns.ForeignFuns", "Kernel_div", 2));
-    addToTable(machine, table, new ForeignFun("foreignfuns.ForeignFuns", "Kernel_eof", 1));
-    addToTable(machine, table, new ForeignFun("foreignfuns.ForeignFuns", "Kernel_exec", 2));
-    addToTable(machine, table, new ForeignFun("foreignfuns.ForeignFuns", "Kernel_execRedo", 0));
-    addToTable(machine, table, new ForeignFun("foreignfuns.ForeignFuns", "Kernel_execUndo", 0));
-    addToTable(machine, table, new ForeignFun("foreignfuns.ForeignFuns", "Kernel_exit", 1));
-    addToTable(machine, table, new ForeignFun("foreignfuns.ForeignFuns", "Kernel_extendHeap", 1));
-    addToTable(machine, table, new ForeignFun("foreignfuns.ForeignFuns", "Kernel_floor", 1));
-    addToTable(machine, table, new ForeignFun("foreignfuns.ForeignFuns", "Kernel_flush", 1));
-    addToTable(machine, table, new ForeignFun("foreignfuns.ForeignFuns", "Kernel_letVar", 2));
-    addToTable(machine, table, new ForeignFun("foreignfuns.ForeignFuns", "Kernel_loadbin", 1));
-    addToTable(machine, table, new ForeignFun("foreignfuns.ForeignFuns", "Kernel_loadImage", 1));
-    addToTable(machine, table, new ForeignFun("foreignfuns.ForeignFuns", "Kernel_lsh", 2));
-    addToTable(machine, table, new ForeignFun("foreignfuns.ForeignFuns", "Kernel_fileReadOnly", 1));
-    addToTable(machine, table, new ForeignFun("foreignfuns.ForeignFuns", "Kernel_fileExists", 1));
-    addToTable(machine, table, new ForeignFun("foreignfuns.ForeignFuns", "Kernel_fileInputChannel", 1));
-    addToTable(machine, table, new ForeignFun("foreignfuns.ForeignFuns", "Kernel_fileOutputChannel", 1));
-    addToTable(machine, table, new ForeignFun("foreignfuns.ForeignFuns", "Kernel_fileSize", 1));
-    addToTable(machine, table, new ForeignFun("foreignfuns.ForeignFuns", "Kernel_forName", 2));
-    addToTable(machine, table, new ForeignFun("foreignfuns.ForeignFuns", "Kernel_fork", 2));
-    addToTable(machine, table, new ForeignFun("foreignfuns.ForeignFuns", "Kernel_foreignTypeMapping", 0));
-    addToTable(machine, table, new ForeignFun("foreignfuns.ForeignFuns", "Kernel_foreignMOPMapping", 0));
-    addToTable(machine, table, new ForeignFun("foreignfuns.ForeignFuns", "Kernel_forwardRefs", 0));
-    addToTable(machine, table, new ForeignFun("foreignfuns.ForeignFuns", "Kernel_forwardRefPath", 1));
-    addToTable(machine, table, new ForeignFun("foreignfuns.ForeignFuns", "Kernel_forwardRefValue", 1));
-    addToTable(machine, table, new ForeignFun("foreignfuns.ForeignFuns", "Kernel_forwardRefListeners", 1));
-    addToTable(machine, table, new ForeignFun("foreignfuns.ForeignFuns", "Kernel_forwardRefSetPath", 2));
-    addToTable(machine, table, new ForeignFun("foreignfuns.ForeignFuns", "Kernel_forwardRefSetValue", 2));
-    addToTable(machine, table, new ForeignFun("foreignfuns.ForeignFuns", "Kernel_forwardRefSetListeners", 2));
-    addToTable(machine, table, new ForeignFun("foreignfuns.ForeignFuns", "Kernel_funArity", 1));
-    addToTable(machine, table, new ForeignFun("foreignfuns.ForeignFuns", "Kernel_funArgs", 1));
-    addToTable(machine, table, new ForeignFun("foreignfuns.ForeignFuns", "Kernel_funSig", 1));
-    addToTable(machine, table, new ForeignFun("foreignfuns.ForeignFuns", "Kernel_funCodeBox", 1));
-    addToTable(machine, table, new ForeignFun("foreignfuns.ForeignFuns", "Kernel_funGlobals", 1));
-    addToTable(machine, table, new ForeignFun("foreignfuns.ForeignFuns", "Kernel_funInstLevel", 1));
-    addToTable(machine, table, new ForeignFun("foreignfuns.ForeignFuns", "Kernel_funIsIntrinsic", 1));
-    addToTable(machine, table, new ForeignFun("foreignfuns.ForeignFuns", "Kernel_funIsVarArgs", 1));
-    addToTable(machine, table, new ForeignFun("foreignfuns.ForeignFuns", "Kernel_funDoc", 1));
-    addToTable(machine, table, new ForeignFun("foreignfuns.ForeignFuns", "Kernel_funDynamics", 1));
-    addToTable(machine, table, new ForeignFun("foreignfuns.ForeignFuns", "Kernel_funName", 1));
-    addToTable(machine, table, new ForeignFun("foreignfuns.ForeignFuns", "Kernel_funOwner", 1));
-    addToTable(machine, table, new ForeignFun("foreignfuns.ForeignFuns", "Kernel_funProperties", 1));
-    addToTable(machine, table, new ForeignFun("foreignfuns.ForeignFuns", "Kernel_funSelf", 1));
-    addToTable(machine, table, new ForeignFun("foreignfuns.ForeignFuns", "Kernel_funSetCodeBox", 2));
-    addToTable(machine, table, new ForeignFun("foreignfuns.ForeignFuns", "Kernel_funSetDoc", 2));
-    addToTable(machine, table, new ForeignFun("foreignfuns.ForeignFuns", "Kernel_funSetSig", 2));
-    addToTable(machine, table, new ForeignFun("foreignfuns.ForeignFuns", "Kernel_funSetArgs", 2));
-    addToTable(machine, table, new ForeignFun("foreignfuns.ForeignFuns", "Kernel_funSetArity", 2));
-    addToTable(machine, table, new ForeignFun("foreignfuns.ForeignFuns", "Kernel_funSetDynamics", 2));
-    addToTable(machine, table, new ForeignFun("foreignfuns.ForeignFuns", "Kernel_funSetGlobals", 2));
-    addToTable(machine, table, new ForeignFun("foreignfuns.ForeignFuns", "Kernel_funSetInstLevel", 2));
-    addToTable(machine, table, new ForeignFun("foreignfuns.ForeignFuns", "Kernel_funSetIsIntrinsic", 2));
-    addToTable(machine, table, new ForeignFun("foreignfuns.ForeignFuns", "Kernel_funSetIsVarArgs", 2));
-    addToTable(machine, table, new ForeignFun("foreignfuns.ForeignFuns", "Kernel_funSetName", 2));
-    addToTable(machine, table, new ForeignFun("foreignfuns.ForeignFuns", "Kernel_funSetOwner", 2));
-    addToTable(machine, table, new ForeignFun("foreignfuns.ForeignFuns", "Kernel_funSetProperties", 2));
-    addToTable(machine, table, new ForeignFun("foreignfuns.ForeignFuns", "Kernel_funSetSelf", 2));
-    addToTable(machine, table, new ForeignFun("foreignfuns.ForeignFuns", "Kernel_funSetSupers", 2));
-    addToTable(machine, table, new ForeignFun("foreignfuns.ForeignFuns", "Kernel_funSupers", 1));
-    addToTable(machine, table, new ForeignFun("foreignfuns.ForeignFuns", "Kernel_funTraced", 1));
-    addToTable(machine, table, new ForeignFun("foreignfuns.ForeignFuns", "Kernel_funSetTraced", 2));
-    addToTable(machine, table, new ForeignFun("foreignfuns.ForeignFuns", "Kernel_getForeignSlot", 2));
-    addToTable(machine, table, new ForeignFun("foreignfuns.ForeignFuns", "Kernel_getLastModified", 1));
-    addToTable(machine, table, new ForeignFun("foreignfuns.ForeignFuns", "Kernel_getNonReferencedElements", 2));
-    addToTable(machine, table, new ForeignFun("foreignfuns.ForeignFuns", "Kernel_getSlotValue", 2));
-    addToTable(machine, table, new ForeignFun("foreignfuns.ForeignFuns", "Kernel_getVar", 1));
-    addToTable(machine, table, new ForeignFun("foreignfuns.ForeignFuns", "Kernel_graphLayout", 7));
-    addToTable(machine, table, new ForeignFun("foreignfuns.ForeignFuns", "Kernel_gzipInputChannel", 1));
-    addToTable(machine, table, new ForeignFun("foreignfuns.ForeignFuns", "Kernel_gzipOutputChannel", 1));
-    addToTable(machine, table, new ForeignFun("foreignfuns.ForeignFuns", "Kernel_hasForeignSlot", 2));
-    addToTable(machine, table, new ForeignFun("foreignfuns.ForeignFuns", "Kernel_hasSlot", 2));
-    addToTable(machine, table, new ForeignFun("foreignfuns.ForeignFuns", "Kernel_hasVar", 1));
-    addToTable(machine, table, new ForeignFun("foreignfuns.ForeignFuns", "Kernel_hashCode", 1));
-    addToTable(machine, table, new ForeignFun("foreignfuns.ForeignFuns", "Kernel_heapSize", 0));
-    addToTable(machine, table, new ForeignFun("foreignfuns.ForeignFuns", "Kernel_import", 1));
-    addToTable(machine, table, new ForeignFun("foreignfuns.ForeignFuns", "Kernel_imports", 0));
-    addToTable(machine, table, new ForeignFun("foreignfuns.ForeignFuns", "Kernel_invoke", 4));
-    addToTable(machine, table, new ForeignFun("foreignfuns.ForeignFuns", "Kernel_invokeMethod", 3));
-    addToTable(machine, table, new ForeignFun("foreignfuns.ForeignFuns", "Kernel_isDir", 1));
-    addToTable(machine, table, new ForeignFun("foreignfuns.ForeignFuns", "Kernel_isOlder", 2));
-    addToTable(machine, table, new ForeignFun("foreignfuns.ForeignFuns", "Kernel_lineCount", 2));
-    addToTable(machine, table, new ForeignFun("foreignfuns.ForeignFuns", "Kernel_load", 1));
-    addToTable(machine, table, new ForeignFun("foreignfuns.ForeignFuns", "Kernel_load3_tmp", 1));
-    addToTable(machine, table, new ForeignFun("foreignfuns.ForeignFuns", "Kernel_local", 1));
-    addToTable(machine, table, new ForeignFun("foreignfuns.ForeignFuns", "Kernel_lowerCase", 1));
-    addToTable(machine, table, new ForeignFun("foreignfuns.ForeignFuns", "Kernel_needsGC", 0));
-    addToTable(machine, table, new ForeignFun("foreignfuns.ForeignFuns", "Kernel_memory", 0));
-    addToTable(machine, table, new ForeignFun("foreignfuns.ForeignFuns", "Kernel_mk24bit", 3));
-    addToTable(machine, table, new ForeignFun("foreignfuns.ForeignFuns", "Kernel_mkArray", 1));
-    addToTable(machine, table, new ForeignFun("foreignfuns.ForeignFuns", "Kernel_mkBasicTokenChannel", 1));
-    addToTable(machine, table, new ForeignFun("foreignfuns.ForeignFuns", "Kernel_mkBuffer", 1));
-    addToTable(machine, table, new ForeignFun("foreignfuns.ForeignFuns", "Kernel_mkCode", 1));
-    addToTable(machine, table, new ForeignFun("foreignfuns.ForeignFuns", "Kernel_mkCodeBox", 1));
-    addToTable(machine, table, new ForeignFun("foreignfuns.ForeignFuns", "Kernel_mkDataInputChannel", 1));
-    addToTable(machine, table, new ForeignFun("foreignfuns.ForeignFuns", "Kernel_mkDataOutputChannel", 1));
-    addToTable(machine, table, new ForeignFun("foreignfuns.ForeignFuns", "Kernel_mkDaemon", 0));
-    addToTable(machine, table, new ForeignFun("foreignfuns.ForeignFuns", "Kernel_mkDir", 1));
-    addToTable(machine, table, new ForeignFun("foreignfuns.ForeignFuns", "Kernel_mkFloat", 2));
-    addToTable(machine, table, new ForeignFun("foreignfuns.ForeignFuns", "Kernel_mkFun", 0));
-    addToTable(machine, table, new ForeignFun("foreignfuns.ForeignFuns", "Kernel_mkString", 1));
-    addToTable(machine, table, new ForeignFun("foreignfuns.ForeignFuns", "Kernel_mkTable", 1));
-    addToTable(machine, table, new ForeignFun("foreignfuns.ForeignFuns", "Kernel_mkObj", 0));
-    addToTable(machine, table, new ForeignFun("foreignfuns.ForeignFuns", "Kernel_mkSymbol", 1));
-    addToTable(machine, table, new ForeignFun("foreignfuns.ForeignFuns", "Kernel_mod", 2));
-    addToTable(machine, table, new ForeignFun("foreignfuns.ForeignFuns", "Kernel_newListeners", 0));
-    addToTable(machine, table, new ForeignFun("foreignfuns.ForeignFuns", "Kernel_newObj", 1));
-    addToTable(machine, table, new ForeignFun("foreignfuns.ForeignFuns", "Kernel_nextToken", 1));
-    addToTable(machine, table, new ForeignFun("foreignfuns.ForeignFuns", "Kernel_objDaemonsActive", 1));
-    addToTable(machine, table, new ForeignFun("foreignfuns.ForeignFuns", "Kernel_objSetDaemonsActive", 2));
-    addToTable(machine, table, new ForeignFun("foreignfuns.ForeignFuns", "Kernel_objIsSaveAsLookup", 1));
-    addToTable(machine, table, new ForeignFun("foreignfuns.ForeignFuns", "Kernel_objSetSaveAsLookup", 2));
-    addToTable(machine, table, new ForeignFun("foreignfuns.ForeignFuns", "Kernel_objIsNotVMNew", 1));
-    addToTable(machine, table, new ForeignFun("foreignfuns.ForeignFuns", "Kernel_objSetNotVMNew", 2));
-    addToTable(machine, table, new ForeignFun("foreignfuns.ForeignFuns", "Kernel_objHotLoad", 1));
-    addToTable(machine, table, new ForeignFun("foreignfuns.ForeignFuns", "Kernel_objSetHotLoad", 2));
-    addToTable(machine, table, new ForeignFun("foreignfuns.ForeignFuns", "Kernel_objSlots", 1));
-    addToTable(machine, table, new ForeignFun("foreignfuns.ForeignFuns", "Kernel_of", 1));
-    addToTable(machine, table, new ForeignFun("foreignfuns.ForeignFuns", "Kernel_operationCodeBox", 1));
-    addToTable(machine, table, new ForeignFun("foreignfuns.ForeignFuns", "Kernel_operatorPrecedenceList", 1));
-    addToTable(machine, table, new ForeignFun("foreignfuns.ForeignFuns", "Kernel_patternMatch", 2));
-    addToTable(machine, table, new ForeignFun("foreignfuns.ForeignFuns", "Kernel_peek", 1));
-    addToTable(machine, table, new ForeignFun("foreignfuns.ForeignFuns", "Kernel_readString", 1));
-    addToTable(machine, table, new ForeignFun("foreignfuns.ForeignFuns", "Kernel_readVector", 2));
-    addToTable(machine, table, new ForeignFun("foreignfuns.ForeignFuns", "Kernel_ready", 1));
-    addToTable(machine, table, new ForeignFun("foreignfuns.ForeignFuns", "Kernel_readXML", 1));
-    addToTable(machine, table, new ForeignFun("foreignfuns.ForeignFuns", "Kernel_rebindStdin", 1));
-    addToTable(machine, table, new ForeignFun("foreignfuns.ForeignFuns", "Kernel_rebindStdout", 1));
-    addToTable(machine, table, new ForeignFun("foreignfuns.ForeignFuns", "Kernel_redoStackSize", 0));
-    addToTable(machine, table, new ForeignFun("foreignfuns.ForeignFuns", "Kernel_removeAtt", 2));
-    addToTable(machine, table, new ForeignFun("foreignfuns.ForeignFuns", "Kernel_renameFile", 2));
-    addToTable(machine, table, new ForeignFun("foreignfuns.ForeignFuns", "Kernel_resetSaveLoad", 0));
-    addToTable(machine, table, new ForeignFun("foreignfuns.ForeignFuns", "Kernel_resetToInitialState", 1));
-    addToTable(machine, table, new ForeignFun("foreignfuns.ForeignFuns", "Kernel_random", 0));
-    addToTable(machine, table, new ForeignFun("foreignfuns.ForeignFuns", "Kernel_round", 1));
-    addToTable(machine, table, new ForeignFun("foreignfuns.ForeignFuns", "Kernel_rsh", 2));
-    addToTable(machine, table, new ForeignFun("foreignfuns.ForeignFuns", "Kernel_save", 2));
-    addToTable(machine, table, new ForeignFun("foreignfuns.ForeignFuns", "Kernel_save2", 3));
-    addToTable(machine, table, new ForeignFun("foreignfuns.ForeignFuns", "Kernel_save3_tmp", 3));
-    addToTable(machine, table, new ForeignFun("foreignfuns.ForeignFuns", "Kernel_saxInputChannel", 1));
-    addToTable(machine, table, new ForeignFun("foreignfuns.ForeignFuns", "Kernel_self", 0));
-    addToTable(machine, table, new ForeignFun("foreignfuns.ForeignFuns", "Kernel_sendForeignInstance", 3));
-    addToTable(machine, table, new ForeignFun("foreignfuns.ForeignFuns", "Kernel_setDaemons", 2));
-    addToTable(machine, table, new ForeignFun("foreignfuns.ForeignFuns", "Kernel_setOf", 2));
-    addToTable(machine, table, new ForeignFun("foreignfuns.ForeignFuns", "Kernel_setCharAt", 3));
-    addToTable(machine, table, new ForeignFun("foreignfuns.ForeignFuns", "Kernel_setConstructorArgs", 2));
-    addToTable(machine, table, new ForeignFun("foreignfuns.ForeignFuns", "Kernel_setDefaultGetMOP", 2));
-    addToTable(machine, table, new ForeignFun("foreignfuns.ForeignFuns", "Kernel_setDefaultSetMOP", 2));
-    addToTable(machine, table, new ForeignFun("foreignfuns.ForeignFuns", "Kernel_setDefaultSendMOP", 2));
-    addToTable(machine, table, new ForeignFun("foreignfuns.ForeignFuns", "Kernel_setFileLastModified", 5));
-    addToTable(machine, table, new ForeignFun("foreignfuns.ForeignFuns", "Kernel_setForeignSlot", 3));
-    addToTable(machine, table, new ForeignFun("foreignfuns.ForeignFuns", "Kernel_setForwardRefs", 1));
-    addToTable(machine, table, new ForeignFun("foreignfuns.ForeignFuns", "Kernel_setSlotValue", 3));
-    addToTable(machine, table, new ForeignFun("foreignfuns.ForeignFuns", "Kernel_setTypes", 26));
-    addToTable(machine, table, new ForeignFun("foreignfuns.ForeignFuns", "Kernel_setUndoSize", 1));
-    addToTable(machine, table, new ForeignFun("foreignfuns.ForeignFuns", "Kernel_size", 1));
-    addToTable(machine, table, new ForeignFun("foreignfuns.ForeignFuns", "Kernel_sin", 1));
-    addToTable(machine, table, new ForeignFun("foreignfuns.ForeignFuns", "Kernel_slotNames", 1));
-    addToTable(machine, table, new ForeignFun("foreignfuns.ForeignFuns", "Kernel_sortNamedElements", 2));
-    addToTable(machine, table, new ForeignFun("foreignfuns.ForeignFuns", "Kernel_sqrt", 1));
-    addToTable(machine, table, new ForeignFun("foreignfuns.ForeignFuns", "Kernel_stats", 0));
-    addToTable(machine, table, new ForeignFun("foreignfuns.ForeignFuns", "Kernel_stackFrames", 0));
-    addToTable(machine, table, new ForeignFun("foreignfuns.ForeignFuns", "Kernel_startUndoContext", 0));
-    addToTable(machine, table, new ForeignFun("foreignfuns.ForeignFuns", "Kernel_endUndoContext", 0));
-    addToTable(machine, table, new ForeignFun("foreignfuns.ForeignFuns", "Kernel_stringInputChannel", 1));
-    addToTable(machine, table, new ForeignFun("foreignfuns.ForeignFuns", "Kernel_symbolName", 1));
-    addToTable(machine, table, new ForeignFun("foreignfuns.ForeignFuns", "Kernel_symbolSetName", 2));
-    addToTable(machine, table, new ForeignFun("foreignfuns.ForeignFuns", "Kernel_symbolValue", 1));
-    addToTable(machine, table, new ForeignFun("foreignfuns.ForeignFuns", "Kernel_symbolSetValue", 2));
-    addToTable(machine, table, new ForeignFun("foreignfuns.ForeignFuns", "Kernel_tableKeys", 1));
-    addToTable(machine, table, new ForeignFun("foreignfuns.ForeignFuns", "Kernel_tableRemove", 2));
-    addToTable(machine, table, new ForeignFun("foreignfuns.ForeignFuns", "Kernel_tableHasKey", 2));
-    addToTable(machine, table, new ForeignFun("foreignfuns.ForeignFuns", "Kernel_tableHasValue", 2));
-    addToTable(machine, table, new ForeignFun("foreignfuns.ForeignFuns", "Kernel_tag", 1));
-    addToTable(machine, table, new ForeignFun("foreignfuns.ForeignFuns", "Kernel_tempFile", 3));
-    addToTable(machine, table, new ForeignFun("foreignfuns.ForeignFuns", "Kernel_tempDir", 2));
-    addToTable(machine, table, new ForeignFun("foreignfuns.ForeignFuns", "Kernel_thread", 0));
-    addToTable(machine, table, new ForeignFun("foreignfuns.ForeignFuns", "Kernel_threadId", 1));
-    addToTable(machine, table, new ForeignFun("foreignfuns.ForeignFuns", "Kernel_threadKill", 1));
-    addToTable(machine, table, new ForeignFun("foreignfuns.ForeignFuns", "Kernel_threadState", 1));
-    addToTable(machine, table, new ForeignFun("foreignfuns.ForeignFuns", "Kernel_threadNext", 1));
-    addToTable(machine, table, new ForeignFun("foreignfuns.ForeignFuns", "Kernel_time", 0));
-    addToTable(machine, table, new ForeignFun("foreignfuns.ForeignFuns", "Kernel_timeAdd", 2));
-    addToTable(machine, table, new ForeignFun("foreignfuns.ForeignFuns", "Kernel_timeDifference", 2));
-    addToTable(machine, table, new ForeignFun("foreignfuns.ForeignFuns", "Kernel_tokenChannelTextTo", 2));
-    addToTable(machine, table, new ForeignFun("foreignfuns.ForeignFuns", "Kernel_toJava", 2));
-    addToTable(machine, table, new ForeignFun("foreignfuns.ForeignFuns", "Kernel_usedHeap", 0));
-    addToTable(machine, table, new ForeignFun("foreignfuns.ForeignFuns", "Kernel_undoStackSize", 0));
-    addToTable(machine, table, new ForeignFun("foreignfuns.ForeignFuns", "Kernel_unify", 4));
-    addToTable(machine, table, new ForeignFun("foreignfuns.ForeignFuns", "Kernel_URLInputChannel", 1));
-    addToTable(machine, table, new ForeignFun("foreignfuns.ForeignFuns", "Kernel_value", 1));
-    addToTable(machine, table, new ForeignFun("foreignfuns.ForeignFuns", "Kernel_valueToString", 1));
-    addToTable(machine, table, new ForeignFun("foreignfuns.ForeignFuns", "Kernel_wake", 2));
-    addToTable(machine, table, new ForeignFun("foreignfuns.ForeignFuns", "Kernel_write", 2));
-    addToTable(machine, table, new ForeignFun("foreignfuns.ForeignFuns", "Kernel_writeCommand", -1));
-    addToTable(machine, table, new ForeignFun("foreignfuns.ForeignFuns", "Kernel_writePacket", 3));
-    addToTable(machine, table, new ForeignFun("foreignfuns.ForeignFuns", "Kernel_yield", 0));
-    addToTable(machine, table, new ForeignFun("foreignfuns.ForeignFuns", "Kernel_xmf", 0));
-    addToTable(machine, table, new ForeignFun("foreignfuns.ForeignFuns", "Kernel_zipNewEntry", 2));
-    addToTable(machine, table, new ForeignFun("foreignfuns.ForeignFuns", "Kernel_zipInputChannel", 2));
-    addToTable(machine, table, new ForeignFun("foreignfuns.ForeignFuns", "Kernel_zipOutputChannel", 1));
-    addToTable(machine, table, new ForeignFun("foreignfuns.ForeignFuns", "print", 1));
-    addToTable(machine, table, new ForeignFun("foreignfuns.ForeignFuns", "restoreMachineState", 1));
-    addToTable(machine, table, new ForeignFun("foreignfuns.ForeignFuns", "saveMachineState", 1));
-    addToTable(machine, table, new ForeignFun("foreignfuns.ForeignFuns", "resetOperatorTable", 0));
-  }
-
-  public static void copyDirectory(File srcDir, File dstDir) throws IOException {
-    if (srcDir.isDirectory()) {
-      String[] children = srcDir.list();
-      if (!dstDir.exists()) {
-        dstDir.mkdir();
-      }
-      for (int i = 0; i < children.length; i++) {
-        copyDirectory(new File(srcDir, children[i]), new File(dstDir, children[i]));
-      }
-    } else {
-      copySingleFile(srcDir, dstDir);
-    }
-  }
-
-  public static void copySingleFile(File src, File dst) throws IOException {
-    InputStream in = new FileInputStream(src);
-    OutputStream out = new FileOutputStream(dst);
-
-    // Transfer bytes from in to out
-    byte[] buf = new byte[1024];
-    int len;
-    while ((len = in.read(buf)) > 0) {
-      out.write(buf, 0, len);
-    }
-    in.close();
-    out.close();
-  }
-
-  public static void deleteFile(File file) {
-    if (file.isDirectory()) {
-      String[] children = file.list();
-      for (int i = 0; i < children.length; i++) {
-        deleteFile(new File(file, children[i]));
-      }
-    }
-    file.delete();
-  }
-
-  public static void error(int id, Machine machine, String message, int... data) {
-    machine.popFrame(); // this probably shouldn't happen every time (Paul)
-    machine.error(id, message, data);
-  }
-
-  public static void gc(Machine machine) {
-
-    // Cause the machine to collect garbage.
-
-    machine.gc();
-    machine.popStack();
-    machine.pushStack(Machine.trueValue);
-    machine.popFrame();
-  }
-
-  public static long javaTime(Machine machine, int machineTime) {
-    int hours = Machine.value(machine.at(machineTime, 0));
-    int mins = Machine.value(machine.at(machineTime, 1));
-    int secs = Machine.value(machine.at(machineTime, 2));
-    int millis = Machine.value(machine.at(machineTime, 3));
-    return (long) ((hours * 60 * 60 * 1000F) + (mins * 60 * 1000F) + (secs * 1000F) + millis);
-  }
-
-  public static void Kernel_addAtt(Machine machine) {
-
-    // addField(obj,att). Add the given att to the object.
-    // The object is modified in place. The attribute name
-    // must be either a string or a symbol. If it is a string
-    // then the string is interned...
-
-    int obj = machine.frameLocal(0);
-    int name = machine.frameLocal(1);
-    int value = machine.frameLocal(2);
-    machine.objAddAttribute(obj, name, value);
-    machine.pushStack(obj);
-    machine.popFrame();
-  }
-
-  public static void Kernel_allInstances(Machine machine) {
-    int types = machine.frameLocal(0);
-    int length = machine.consLength(types);
-    int[] classes = new int[length];
-    for (int i = 0; i < length; i++) {
-      classes[i] = machine.consHead(types);
-      types = machine.consTail(types);
-    }
-    GC gc = machine.getGC();
-    machine.setGC(new AllInstances(machine, classes));
-    machine.gc();
-    machine.setGC(gc);
-    machine.popFrame();
-  }
-
-  public static void Kernel_allSubClasses(Machine machine) {
-    int _class = machine.frameLocal(0);
-    GC gc = machine.getGC();
-    machine.setGC(new AllSubClasses(machine, _class));
-    machine.gc();
-    machine.setGC(gc);
-    machine.popFrame();
-  }
-
-  public static void Kernel_arrayDaemons(Machine machine) {
-    int array = machine.frameLocal(0);
-    machine.pushStack(machine.arrayDaemons(array));
-    machine.popFrame();
-  }
-
-  public static void Kernel_arrayDaemonsActive(Machine machine) {
-    int array = machine.frameLocal(0);
-    machine.pushStack(machine.arrayDaemonsActive(array));
-    machine.popFrame();
-  }
-
-  public static void Kernel_arrayLength(Machine machine) {
-    int array = machine.frameLocal(0);
-    machine.pushStack(Machine.mkInt(machine.arrayLength(array)));
-    machine.popFrame();
-  }
-
-  public static void Kernel_arrayRef(Machine machine) {
-    int array = machine.frameLocal(0);
-    int index = machine.frameLocal(1);
-    machine.pushStack(machine.arrayRef(array, Machine.value(index)));
-    machine.popFrame();
-  }
-
-  public static void Kernel_arraySet(Machine machine) {
-    int array = machine.frameLocal(0);
-    int index = machine.frameLocal(1);
-    int value = machine.frameLocal(2);
-    machine.arraySet(array, Machine.value(index), value);
-    machine.pushStack(array);
-    machine.popFrame();
-  }
-
-  public static void Kernel_arraySetDaemons(Machine machine) {
-    int array = machine.frameLocal(0);
-    int daemons = machine.frameLocal(1);
-    machine.arraySetDaemons(array, daemons);
-    machine.pushStack(array);
-    machine.popFrame();
-  }
-
-  public static void Kernel_arraySetDaemonsActive(Machine machine) {
-    int array = machine.frameLocal(0);
-    int daemonsActive = machine.frameLocal(1);
-    machine.arraySetDaemons(array, daemonsActive);
-    machine.pushStack(array);
-    machine.popFrame();
-  }
-
-  public static void Kernel_asSeq(Machine machine) {
-
-    // Transform a collection to a sequence...
-
-    machine.pushStack(machine.asSeq(machine.frameLocal(0)));
-    machine.popFrame();
-  }
-
-  public static void Kernel_asSet(Machine machine) {
-
-    // Transform a collection to a set...
-
-    machine.pushStack(machine.asSet(machine.frameLocal(0)));
-    machine.popFrame();
-  }
-
-  public static void Kernel_asString(Machine machine) {
-    int value = machine.frameLocal(0);
-    int string = -1;
-    switch (Machine.tag(value)) {
-    case INT:
-      string = machine.mkString(1);
-      machine.stringSet(string, 0, Machine.byte1(value));
-      break;
-    case CONS:
-      string = machine.asString(value);
-      break;
-    case ARRAY:
-      string = machine.asString(value);
-      break;
-    case BUFFER:
-      string = machine.asString(value);
-      break;
-    default:
-      string = machine.mkString(0);
-    }
-    machine.pushStack(string);
-    machine.popFrame();
-  }
-
-  public static void Kernel_available(Machine machine) {
-    int inputChannel = machine.frameLocal(0);
-    machine.pushStack(machine.available(inputChannel));
-    machine.popFrame();
-  }
-
-  public static void Kernel_backtrace(Machine machine) {
-    machine.pushStack(Machine.trueValue);
-    machine.popFrame();
-    machine.printBacktrace();
-  }
-
-  public static void Kernel_bufferAsString(Machine machine) {
-    int buffer = machine.frameLocal(0);
-    machine.pushStack(machine.bufferAsString(buffer));
-    machine.popFrame();
-  }
-
-  public static void Kernel_bufferDaemons(Machine machine) {
-    int buffer = machine.frameLocal(0);
-    machine.pushStack(machine.bufferDaemons(buffer));
-    machine.popFrame();
-  }
-
-  public static void Kernel_bufferDaemonsActive(Machine machine) {
-    int buffer = machine.frameLocal(0);
-    machine.pushStack(machine.bufferDaemonsActive(buffer));
-    machine.popFrame();
-  }
-
-  public static void Kernel_bufferIncrement(Machine machine) {
-    int buffer = machine.frameLocal(0);
-    machine.pushStack(machine.bufferIncrement(buffer));
-    machine.popFrame();
-  }
-
-  public static void Kernel_bufferSetAsString(Machine machine) {
-    int buffer = machine.frameLocal(0);
-    int asString = machine.frameLocal(1);
-    machine.bufferSetAsString(buffer, asString);
-    machine.pushStack(buffer);
-    machine.popFrame();
-  }
-
-  public static void Kernel_bufferSetDaemons(Machine machine) {
-    int buffer = machine.frameLocal(0);
-    int daemons = machine.frameLocal(1);
-    machine.bufferSetDaemons(buffer, daemons);
-    machine.pushStack(buffer);
-    machine.popFrame();
-  }
-
-  public static void Kernel_bufferSetDaemonsActive(Machine machine) {
-    int buffer = machine.frameLocal(0);
-    int active = machine.frameLocal(1);
-    machine.bufferSetDaemonsActive(buffer, active);
-    machine.pushStack(buffer);
-    machine.popFrame();
-  }
-
-  public static void Kernel_bufferSetSize(Machine machine) {
-    int buffer = machine.frameLocal(0);
-    int size = machine.frameLocal(1);
-    machine.bufferSetSize(buffer, size);
-    machine.pushStack(buffer);
-    machine.popFrame();
-  }
-
-  public static void Kernel_bufferSize(Machine machine) {
-    int buffer = machine.frameLocal(0);
-    machine.pushStack(machine.bufferSize(buffer));
-    machine.popFrame();
-  }
-
-  public static void Kernel_bufferStorage(Machine machine) {
-    int buffer = machine.frameLocal(0);
-    machine.pushStack(machine.bufferStorage(buffer));
-    machine.popFrame();
-  }
-
-  public static void Kernel_call(Machine machine) {
-    int output = machine.frameLocal(0);
-    int value = machine.frameLocal(1);
-    machine.pushStack(machine.call(output, value));
-    machine.popFrame();
-  }
-
-  public static void Kernel_callcc(Machine machine) {
-    // Create a new continution.
-    machine.callcc(machine.frameLocal(0));
-  }
-
-  public static void Kernel_ceiling(Machine machine) {
-    int f = machine.frameLocal(0);
-    if (Machine.isFloat(f)) {
-      machine.pushStack(Machine.mkInt((int) Math.ceil(Double.parseDouble(machine.valueToString(f)))));
-      machine.popFrame();
-    } else error(TYPE, machine, "Kernel_ceiling expects a float " + machine.valueToString(f));
-  }
-
-  public static void Kernel_charCount(Machine machine) {
-    int string = machine.frameLocal(0);
-    int charPos = machine.frameLocal(1);
-    machine.pushStack(Machine.mkInt(machine.charCount(string, Machine.value(charPos))));
-    machine.popFrame();
-  }
-
-  public static void Kernel_client_connect(Machine machine) {
-    System.out.println("Kernel_clientConnect() not implemented");
-    System.exit(0);
-    machine.popFrame();
-  }
-
-  public static void Kernel_clientInputChannel(Machine machine) {
-    int name = machine.frameLocal(0);
-    int in = machine.clientInputChannel(name);
-    if (in != -1)
-      machine.pushStack(in);
-    else error(ERROR, machine, "Cannot find input channel for " + machine.valueToString(name));
-    machine.popFrame();
-  }
-
-  public static void Kernel_clientInterface(Machine machine) {
-    machine.pushStack(machine.getClientInterface());
-    machine.popFrame();
-  }
-
-  public static void Kernel_clientOutputChannel(Machine machine) {
-    int name = machine.frameLocal(0);
-    int out = machine.clientOutputChannel(name);
-    if (out != -1)
-      machine.pushStack(out);
-    else error(ERROR, machine, "Cannot find output channel for " + machine.valueToString(name));
-    machine.popFrame();
-  }
-
-  public static void Kernel_close(Machine machine) {
-    int channel = machine.frameLocal(0);
-    machine.close(channel);
-    machine.pushStack(channel);
-    machine.popFrame();
-  }
-
-  public static void Kernel_closeAll(Machine machine) {
-    machine.closeAll();
-    machine.pushStack(Machine.trueValue);
-    machine.popFrame();
-  }
-
-  public static void Kernel_closeZipInputChannel(Machine machine) {
-    int fileName = machine.frameLocal(0);
-    machine.closeZipInputChannel(fileName);
-    machine.pushStack(fileName);
-    machine.popFrame();
-  }
-
-  public static void Kernel_codeBoxCodeSize(Machine machine) {
-    int codeBox = machine.frameLocal(0);
-    int code = machine.codeBoxInstrs(codeBox);
-    machine.pushStack(Machine.mkInt(machine.codeLength(code)));
-    machine.popFrame();
-  }
-
-  public static void Kernel_codeBoxConstants(Machine machine) {
-    int codeBox = machine.frameLocal(0);
-    machine.pushStack(machine.codeBoxConstants(codeBox));
-    machine.popFrame();
-  }
-
-  public static void Kernel_codeBoxInstrAt(Machine machine) {
-    int codeBox = machine.frameLocal(0);
-    int index = Machine.value(machine.frameLocal(1));
-    int code = machine.codeBoxInstrs(codeBox);
-    machine.pushStack(Machine.mkInt(Machine.tag(machine.codeRef(code, index))));
-    machine.popFrame();
-  }
-
-  public static void Kernel_codeBoxLocals(Machine machine) {
-    int codeBox = machine.frameLocal(0);
-    machine.pushStack(Machine.mkInt(machine.codeBoxLocals(codeBox)));
-    machine.popFrame();
-  }
-
-  public static void Kernel_codeBoxName(Machine machine) {
-    int codeBox = machine.frameLocal(0);
-    machine.pushStack(machine.codeBoxName(codeBox));
-    machine.popFrame();
-  }
-
-  public static void Kernel_codeBoxOperandsAt(Machine machine) {
-    int codeBox = machine.frameLocal(0);
-    int index = Machine.value(machine.frameLocal(1));
-    int code = machine.codeBoxInstrs(codeBox);
-    machine.pushStack(Machine.mkInt(Machine.value(machine.codeRef(code, index))));
-    machine.popFrame();
-  }
-
-  public static void Kernel_codeBoxResourceName(Machine machine) {
-    int codeBox = machine.frameLocal(0);
-    machine.pushStack(machine.codeBoxResourceName(codeBox));
-    machine.popFrame();
-  }
-
-  public static void Kernel_codeBoxSetCode(Machine machine) {
-    int codeBox = machine.frameLocal(0);
-    int code = machine.frameLocal(1);
-    machine.codeBoxSetInstrs(codeBox, code);
-    machine.pushStack(codeBox);
-    machine.popFrame();
-  }
-
-  public static void Kernel_codeBoxSetConstants(Machine machine) {
-    int codeBox = machine.frameLocal(0);
-    int constants = machine.frameLocal(1);
-    machine.codeBoxSetConstants(codeBox, constants);
-    machine.pushStack(codeBox);
-    machine.popFrame();
-  }
-
-  public static void Kernel_codeBoxSetInstrAt(Machine machine) {
-    int codeBox = machine.frameLocal(0);
-    int index = Machine.value(machine.frameLocal(1));
-    int tag = Machine.value(machine.frameLocal(2));
-    int operands = Machine.value(machine.frameLocal(3));
-    int code = machine.codeBoxInstrs(codeBox);
-    int instr = Machine.mkImmediate(tag, Machine.value(operands));
-    machine.codeSet(code, index, instr);
-    machine.pushStack(codeBox);
-    machine.popFrame();
-  }
-
-  public static void Kernel_codeBoxSetName(Machine machine) {
-    int codeBox = machine.frameLocal(0);
-    int name = machine.frameLocal(1);
-    if (!Machine.isSymbol(name)) name = machine.mkSymbol(name);
-    machine.codeBoxSetName(codeBox, name);
-    machine.pushStack(codeBox);
-    machine.popFrame();
-  }
-
-  public static void Kernel_codeBoxSetResourceName(Machine machine) {
-    int codeBox = machine.frameLocal(0);
-    int resourceName = machine.frameLocal(1);
-    machine.codeBoxSetResourceName(codeBox, resourceName);
-    machine.pushStack(codeBox);
-    machine.popFrame();
-  }
-
-  public static void Kernel_codeBoxSetSource(Machine machine) {
-    int codeBox = machine.frameLocal(0);
-    int source = machine.frameLocal(1);
-    machine.codeBoxSetSource(codeBox, source);
-    machine.pushStack(codeBox);
-    machine.popFrame();
-  }
-
-  public static void Kernel_codeBoxSource(Machine machine) {
-    int codeBox = machine.frameLocal(0);
-    machine.pushStack(machine.codeBoxSource(codeBox));
-    machine.popFrame();
-  }
-
-  public static void Kernel_codeBoxToFun(Machine machine) {
-    int codeBox = machine.frameLocal(0);
-    int arity = machine.frameLocal(1);
-    int dynamics = machine.frameLocal(2);
-    machine.pushStack(machine.codeBoxToFun(codeBox, Machine.value(arity), dynamics));
-    machine.popFrame();
-  }
-
-  public static void Kernel_codeSet(Machine machine) {
-    int array = machine.frameLocal(0);
-    int index = machine.frameLocal(1);
-    int tag = machine.frameLocal(2);
-    int operands = machine.frameLocal(3);
-    int instr = Machine.mkImmediate(Machine.value(tag), Machine.value(operands));
-    machine.codeSet(array, Machine.value(index), instr);
-    machine.pushStack(array);
-    machine.popFrame();
-  }
-
-  public static void Kernel_copy(Machine machine) {
-    int value = machine.frameLocal(0);
-    machine.pushStack(machine.copy(value));
-    machine.popFrame();
-  }
-
-  public static void Kernel_copyFile(Machine machine) {
-    int source = machine.frameLocal(0);
-    int target = machine.frameLocal(1);
-    File sourcef = new File(machine.valueToString(source));
-    File targetf = new File(machine.valueToString(target));
-    if (sourcef.exists()) {
-      try {
-        if (sourcef.isDirectory()) {
-          copyDirectory(sourcef, targetf);
-          machine.pushStack(Machine.trueValue);
-        } else {
-          copySingleFile(sourcef, targetf);
-          machine.pushStack(Machine.trueValue);
-        }
-      } catch (IOException iox) {
-        machine.pushStack(Machine.falseValue);
-      }
-    } else machine.pushStack(Machine.falseValue);
-    machine.popFrame();
-  }
-
-  public static void Kernel_cos(Machine machine) {
-    int angle = machine.frameLocal(0);
-    if (Machine.isFloat(angle)) {
-      float f = Float.parseFloat(machine.valueToString(angle));
-      double radians = (Math.PI / 180) * f;
-      machine.pushStack(machine.mkFloat(Math.cos(radians)));
-      machine.popFrame();
-    } else error(TYPE, machine, "Kernel_cos expects a float " + machine.valueToString(angle));
-  }
-
-  public static void Kernel_daemonAction(Machine machine) {
-    int daemon = machine.frameLocal(0);
-    machine.pushStack(machine.daemonAction(daemon));
-    machine.popFrame();
-  }
-
-  public static void Kernel_daemonId(Machine machine) {
-    int daemon = machine.frameLocal(0);
-    machine.pushStack(machine.daemonId(daemon));
-    machine.popFrame();
-  }
-
-  public static void Kernel_daemonPersistent(Machine machine) {
-    int daemon = machine.frameLocal(0);
-    machine.pushStack(machine.daemonPersistent(daemon));
-    machine.popFrame();
-  }
-
-  public static void Kernel_daemons(Machine machine) {
-    int obj = machine.frameLocal(0);
-    machine.pushStack(machine.objDaemons(obj));
-    machine.popFrame();
-  }
-
-  public static void Kernel_daemonSetAction(Machine machine) {
-    int daemon = machine.frameLocal(0);
-    int action = machine.frameLocal(1);
-    machine.daemonSetAction(daemon, action);
-    machine.pushStack(daemon);
-    machine.popFrame();
-  }
-
-  public static void Kernel_daemonSetId(Machine machine) {
-    int daemon = machine.frameLocal(0);
-    int id = machine.frameLocal(1);
-    machine.daemonSetId(daemon, id);
-    machine.pushStack(daemon);
-    machine.popFrame();
-  }
-
-  public static void Kernel_daemonSetPersistent(Machine machine) {
-    int daemon = machine.frameLocal(0);
-    int persistent = machine.frameLocal(1);
-    machine.daemonSetPersistent(daemon, persistent);
-    machine.pushStack(daemon);
-    machine.popFrame();
-  }
-
-  public static void Kernel_daemonSetSlot(Machine machine) {
-    int daemon = machine.frameLocal(0);
-    int slot = machine.frameLocal(1);
-    machine.daemonSetSlot(daemon, slot);
-    machine.pushStack(daemon);
-    machine.popFrame();
-  }
-
-  public static void Kernel_daemonSetTarget(Machine machine) {
-    int daemon = machine.frameLocal(0);
-    int target = machine.frameLocal(1);
-    machine.daemonSetTarget(daemon, target);
-    machine.pushStack(daemon);
-    machine.popFrame();
-  }
-
-  public static void Kernel_daemonSetTraced(Machine machine) {
-    int daemon = machine.frameLocal(0);
-    int traced = machine.frameLocal(1);
-    machine.daemonSetTraced(daemon, traced);
-    machine.pushStack(daemon);
-    machine.popFrame();
-  }
-
-  public static void Kernel_daemonSetType(Machine machine) {
-    int daemon = machine.frameLocal(0);
-    int type = machine.frameLocal(1);
-    machine.daemonSetType(daemon, type);
-    machine.pushStack(daemon);
-    machine.popFrame();
-  }
-
-  public static void Kernel_daemonSlot(Machine machine) {
-    int daemon = machine.frameLocal(0);
-    machine.pushStack(machine.daemonSlot(daemon));
-    machine.popFrame();
-  }
-
-  public static void Kernel_daemonsOff(Machine machine) {
-    int obj = machine.frameLocal(0);
-    machine.objSetDaemonsActive(obj, Machine.falseValue);
-    machine.pushStack(obj);
-    machine.popFrame();
-  }
-
-  public static void Kernel_daemonsOn(Machine machine) {
-    int obj = machine.frameLocal(0);
-    machine.objSetDaemonsActive(obj, Machine.trueValue);
-    machine.pushStack(obj);
-    machine.popFrame();
-  }
-
-  public static void Kernel_daemonTarget(Machine machine) {
-    int daemon = machine.frameLocal(0);
-    machine.pushStack(machine.daemonTarget(daemon));
-    machine.popFrame();
-  }
-
-  public static void Kernel_daemonTraced(Machine machine) {
-    int daemon = machine.frameLocal(0);
-    machine.pushStack(machine.daemonTraced(daemon));
-    machine.popFrame();
-  }
-
-  public static void Kernel_daemonType(Machine machine) {
-    int daemon = machine.frameLocal(0);
-    machine.pushStack(machine.daemonType(daemon));
-    machine.popFrame();
-  }
-
-  public static void Kernel_date(Machine machine) {
-    boolean verbose = machine.frameLocal(0) == Machine.trueValue;
-    java.util.Date d = new java.util.Date();
-    String dateString = "";
-    if (verbose)
-      dateString = d.toString();
-    else {
-      SimpleDateFormat dateFormat = (SimpleDateFormat) DateFormat.getDateInstance();
-      dateFormat.applyPattern("MMM dd HH:mm:ss");
-      dateString = dateFormat.format(d);
-    }
-    machine.pushStack(machine.mkString(dateString));
-    machine.popFrame();
-  }
-
-  public static void Kernel_dbAutoCommit(Machine machine) {
-    Database.autoCommit(machine);
-  }
-
-  public static void Kernel_dbClose(Machine machine) {
-    Database.close(machine);
-  }
-
-  public static void Kernel_dbCommit(Machine machine) {
-    Database.autoCommit(machine);
-  }
-
-  public static void Kernel_dbConnect(Machine machine) {
-    Database.connect(machine);
-  }
-
-  public static void Kernel_dbLoadDriver(Machine machine) {
-    Database.loadDriver(machine);
-  }
-
-  public static void Kernel_dbQuery(Machine machine) {
-    Database.query(machine);
-  }
-
-  public static void Kernel_dbQueryClose(Machine machine) {
-    Database.queryClose(machine);
-  }
-
-  public static void Kernel_dbQueryLookup(Machine machine) {
-    Database.queryResultLookup(machine);
-  }
-
-  public static void Kernel_dbQueryNext(Machine machine) {
-    Database.queryResultNext(machine);
-  }
-
-  public static void Kernel_dbQueryPrevious(Machine machine) {
-    Database.queryResultPrevious(machine);
-  }
-
-  public static void Kernel_dbUpdate(Machine machine) {
-    Database.update(machine);
-  }
-
-  public static void Kernel_delay(Machine machine) {
-	  int millis = machine.frameLocal(0);
-	  int milliseconds = Machine.value(millis);
-	  try {
-		  java.lang.Thread.sleep(milliseconds);
-	  } catch (InterruptedException ie) {
-		  
-	  }
-	  machine.popFrame();
-  }
-
-  public static void Kernel_deleteFile(Machine machine) {
-    int name = machine.frameLocal(0);
-    File file = machine.getFile(machine.valueToString(name));
-    if (file.exists()) {
-      deleteFile(file);
-      machine.pushStack(Machine.trueValue);
-    } else machine.pushStack(Machine.falseValue);
-    machine.popFrame();
-  }
-
-  public static void Kernel_die(Machine machine) {
-    machine.killCurrentThread();
-  }
-
-  public static void Kernel_dirContents(Machine machine) {
-    int dir = machine.frameLocal(0);
-    int dirFilters = machine.frameLocal(1);
-    if (!Machine.isCons(dirFilters))
-      error(TYPE, machine, "Kernel_dirContents expects filters to be a sequence.");
-    else {
-      String dirString = machine.valueToString(dir);
-      String filters = "";
-      while (dirFilters != Machine.nilValue) {
-        int filter = machine.consHead(dirFilters);
-        filters = filters + machine.valueToString(filter) + "|";
-        dirFilters = machine.consTail(dirFilters);
-      }
-      filters = filters.substring(0, filters.length() - 1); // delete
-      // the extra
-      // bar
-      File file = new File(dirString);
-      final Pattern filter = Pattern.compile(filters);
-      String[] contents = file.list(new FilenameFilter() {
-        public boolean accept(File dir, String name) {
-          File file = new File(dir.getPath() + "/" + name);
-          if (file.isDirectory()) return true;
-          Matcher m = filter.matcher(name);
-          return m.matches();
-        }
-      });
-      int result = Machine.nilValue;
-      List<?> contentsList = Arrays.asList(contents);
-      for (int i = 0; i < contentsList.size(); i++) {
-        String content = (String) contentsList.get(i);
-        int value = machine.mkString(content);
-        result = machine.mkCons(value, result);
-      }
-      machine.pushStack(result);
-      machine.popFrame();
-    }
-  }
-
-  public static void Kernel_div(Machine machine) {
-    int n = Machine.value(machine.frameLocal(0));
-    int m = Machine.value(machine.frameLocal(1));
-    machine.pushStack(Machine.mkInt(n / m));
-    machine.popFrame();
-  }
-
-  public static void Kernel_endUndoContext(Machine machine) {
-    machine.popFrame();
-    machine.undo.endContext();
-    machine.pushStack(Machine.trueValue);
-  }
-
-  public static void Kernel_eof(Machine machine) {
-    int inputChannel = machine.frameLocal(0);
-    if (machine.eof(inputChannel))
-      machine.pushStack(Machine.trueValue);
-    else machine.pushStack(Machine.falseValue);
-    machine.popFrame();
-  }
-
-  public static void Kernel_exec(Machine machine) {
-    int program = machine.frameLocal(0);
-    int args = machine.frameLocal(1);
-    String[] execArgs = new String[machine.consLength(args) + 1];
-    execArgs[0] = machine.valueToString(program);
-    int index = 1;
-    while (args != Machine.nilValue) {
-      int arg = machine.consHead(args);
-      execArgs[index++] = machine.valueToString(arg);
-      args = machine.consTail(args);
-    }
-    try {
-      Process p = Runtime.getRuntime().exec(execArgs);
-      InputStream results = p.getInputStream();
-      OutputStream commands = p.getOutputStream();
-      int result = machine.mkCons(machine.mkInputChannel(results), machine.mkOutputChannel(commands));
-      machine.pushStack(result);
-    } catch (IOException ioe) {
-      System.out.println(ioe.getMessage());
-      ioe.printStackTrace();
-      error(FOREIGNFUNERR, machine, ioe.getMessage());
-    }
-    machine.popFrame();
-  }
-
-  public static void Kernel_execRedo(Machine machine) {
-    machine.undo.execRedo(machine);
-    machine.pushStack(Machine.trueValue);
-    machine.popFrame();
-  }
-
-  public static void Kernel_execUndo(Machine machine) {
-    machine.undo.execUndo(machine);
-    machine.pushStack(Machine.trueValue);
-    machine.popFrame();
-  }
-
-  public static void Kernel_exit(Machine machine) {
-    // Use the following sparingly! Never returns.
-    int value = machine.frameLocal(0);
-    machine.exit(value);
-  }
-
-  public static void Kernel_extendHeap(Machine machine) {
-    int words = machine.frameLocal(0);
-    boolean done = machine.extendHeap(Machine.value(words));
-    machine.pushStack(done ? Machine.trueValue : Machine.falseValue);
-    machine.popFrame();
-  }
-
-  public static void Kernel_fileExists(Machine machine) {
-    int string = machine.frameLocal(0);
-    String fileName = machine.valueToString(string);
-    File file = machine.getFile(fileName);
-    machine.pushStack(file.exists() ? Machine.trueValue : Machine.falseValue);
-    machine.popFrame();
-  }
-
-  public static void Kernel_fileInputChannel(Machine machine) {
-    int string = machine.frameLocal(0);
-    String fileName = machine.valueToString(string);
-    machine.pushStack(machine.mkFileInputChannel(fileName));
-    machine.popFrame();
-  }
-
-  public static void Kernel_fileOutputChannel(Machine machine) {
-    int string = machine.frameLocal(0);
-    String fileName = machine.valueToString(string);
-    machine.pushStack(machine.mkFileOutputChannel(fileName));
-    machine.popFrame();
-  }
-
-  public static void Kernel_fileReadOnly(Machine machine) {
-    int string = machine.frameLocal(0);
-    String fileName = machine.valueToString(string);
-    File file = new File(fileName);
-    if (file.exists()) {
-      if (!file.canWrite())
-        machine.pushStack(Machine.trueValue);
-      else machine.pushStack(Machine.falseValue);
-    } else {
-      machine.pushStack(Machine.falseValue);
-    }
-    machine.popFrame();
-  }
-
-  public static void Kernel_fileSize(Machine machine) {
-    int string = machine.frameLocal(0);
-    String fileName = machine.valueToString(string);
-    File file = new File(fileName);
-    machine.pushStack(file.exists() ? Machine.mkInt((int) file.length()) : Machine.mkInt(-1));
-    machine.popFrame();
-  }
-
-  public static void Kernel_floor(Machine machine) {
-    int f = machine.frameLocal(0);
-    if (Machine.isFloat(f)) {
-      machine.pushStack(Machine.mkInt((int) Math.floor(Double.parseDouble(machine.valueToString(f)))));
-      machine.popFrame();
-    } else error(TYPE, machine, "Kernel_floor expects a float " + machine.valueToString(f));
-  }
-
-  public static void Kernel_flush(Machine machine) {
-    int channel = machine.frameLocal(0);
-    machine.flush(channel);
-    machine.pushStack(channel);
-    machine.popFrame();
-  }
-
-  public static void Kernel_foreignMOPMapping(Machine machine) {
-    machine.pushStack(machine.getForeignMOPMapping());
-    machine.popFrame();
-  }
-
-  public static void Kernel_foreignTypeMapping(Machine machine) {
-    machine.pushStack(machine.getForeignTypeMapping());
-    machine.popFrame();
-  }
-
-  public static void Kernel_fork(Machine machine) {
-    int value = machine.frameLocal(0);
-    int fun = machine.frameLocal(1);
-    if (machine.funArity(fun) == 0) {
-      // Push a dummy value for now....
-      machine.pushStack(Machine.undefinedValue);
-      machine.popFrame();
-      int thread = machine.fork(value, fun);
-      // Pop the dummy value...
-      machine.popStack();
-      machine.pushStack(thread);
-    } else error(ARGCOUNT, machine, "Fork expects a 0-arity function.", fun, Machine.nilValue);
-  }
-
-  public static void Kernel_forName(Machine machine) {
-    int name = machine.frameLocal(0);
-    int paths = machine.frameLocal(1);
-    String[] strings = new String[machine.consLength(paths)];
-    for (int i = 0; i < strings.length; i++) {
-      String path = machine.valueToString(machine.consHead(paths));
-      File file = machine.getFile(path);
-      strings[i] = file.getAbsolutePath();
-      paths = machine.consTail(paths);
-    }
-    int object = XJ.forName(machine, strings, machine.valueToString(name));
-    if (object == -1)
-      machine.pushStack(Machine.undefinedValue);
-    else machine.pushStack(object);
-    machine.popFrame();
-  }
-
-  public static void Kernel_forwardRefListeners(Machine machine) {
-    int forwardRef = machine.frameLocal(0);
-    machine.pushStack(machine.forwardRefListeners(forwardRef));
-    machine.popFrame();
-  }
-
-  public static void Kernel_forwardRefPath(Machine machine) {
-    int forwardRef = machine.frameLocal(0);
-    machine.pushStack(machine.forwardRefPath(forwardRef));
-    machine.popFrame();
-  }
-
-  public static void Kernel_forwardRefs(Machine machine) {
-    machine.pushStack(machine.forwardRefs());
-    machine.popFrame();
-  }
-
-  public static void Kernel_forwardRefSetListeners(Machine machine) {
-    int forwardRef = machine.frameLocal(0);
-    int listeners = machine.frameLocal(1);
-    machine.forwardRefSetListeners(forwardRef, listeners);
-    machine.pushStack(forwardRef);
-    machine.popFrame();
-  }
-
-  public static void Kernel_forwardRefSetPath(Machine machine) {
-    int forwardRef = machine.frameLocal(0);
-    int path = machine.frameLocal(1);
-    machine.forwardRefSetPath(forwardRef, path);
-    machine.pushStack(forwardRef);
-    machine.popFrame();
-  }
-
-  public static void Kernel_forwardRefSetValue(Machine machine) {
-    int forwardRef = machine.frameLocal(0);
-    int value = machine.frameLocal(1);
-    machine.forwardRefSetValue(forwardRef, value);
-    machine.pushStack(forwardRef);
-    machine.popFrame();
-  }
-
-  public static void Kernel_forwardRefValue(Machine machine) {
-    int forwardRef = machine.frameLocal(0);
-    machine.pushStack(machine.forwardRefValue(forwardRef));
-    machine.popFrame();
-  }
-
-  public static void Kernel_funArgs(Machine machine) {
-    int fun = machine.frameLocal(0);
-    machine.pushStack(machine.funSig(fun));
-    machine.popFrame();
-  }
-
-  public static void Kernel_funArity(Machine machine) {
-    int fun = machine.frameLocal(0);
-    machine.pushStack(Machine.mkInt(machine.funArity(fun)));
-    machine.popFrame();
-  }
-
-  public static void Kernel_funCodeBox(Machine machine) {
-    int fun = machine.frameLocal(0);
-    machine.pushStack(machine.funCode(fun));
-    machine.popFrame();
-  }
-
-  public static void Kernel_funDoc(Machine machine) {
-    int fun = machine.frameLocal(0);
-    machine.pushStack(machine.funDocumentation(fun));
-    machine.popFrame();
-  }
-
-  public static void Kernel_funDynamics(Machine machine) {
-    int fun = machine.frameLocal(0);
-    machine.pushStack(machine.funDynamics(fun));
-    machine.popFrame();
-  }
-
-  public static void Kernel_funGlobals(Machine machine) {
-    int fun = machine.frameLocal(0);
-    int globals = machine.funGlobals(fun);
-    machine.pushStack(globals);
-    machine.popFrame();
-  }
-
-  public static void Kernel_funIsVarArgs(Machine machine) {
-    int fun = machine.frameLocal(0);
-    int isVarArgs = machine.funIsVarArgs(fun);
-    machine.pushStack(isVarArgs);
-    machine.popFrame();
-  }
-
-  public static void Kernel_funIsIntrinsic(Machine machine) {
-    int fun = machine.frameLocal(0);
-    int isIntrinsic = machine.funIsIntrinsic(fun);
-    machine.pushStack(isIntrinsic);
-    machine.popFrame();
-  }
-
-  public static void Kernel_funInstLevel(Machine machine) {
-    int fun = machine.frameLocal(0);
-    int instLevel = machine.funInstLevel(fun);
-    machine.pushStack(instLevel);
-    machine.popFrame();
-  }
-
-  public static void Kernel_funName(Machine machine) {
-    int fun = machine.frameLocal(0);
-    machine.pushStack(machine.funName(fun));
-    machine.popFrame();
-  }
-
-  public static void Kernel_funOwner(Machine machine) {
-    int fun = machine.frameLocal(0);
-    machine.pushStack(machine.funOwner(fun));
-    machine.popFrame();
-  }
-
-  public static void Kernel_funProperties(Machine machine) {
-    int fun = machine.frameLocal(0);
-    machine.pushStack(machine.funProperties(fun));
-    machine.popFrame();
-  }
-
-  public static void Kernel_funSelf(Machine machine) {
-    int fun = machine.frameLocal(0);
-    machine.pushStack(machine.funSelf(fun));
-    machine.popFrame();
-  }
-
-  public static void Kernel_funSetArgs(Machine machine) {
-    int fun = machine.frameLocal(0);
-    int args = machine.frameLocal(1);
-    machine.funSetSig(fun, args);
-    machine.pushStack(fun);
-    machine.popFrame();
-  }
-
-  public static void Kernel_funSetArity(Machine machine) {
-    int fun = machine.frameLocal(0);
-    int arity = machine.frameLocal(1);
-    machine.funSetArity(fun, arity);
-    machine.pushStack(fun);
-    machine.popFrame();
-  }
-
-  public static void Kernel_funSetCodeBox(Machine machine) {
-    int fun = machine.frameLocal(0);
-    int codeBox = machine.frameLocal(1);
-    machine.funSetCode(fun, codeBox);
-    machine.pushStack(fun);
-    machine.popFrame();
-  }
-
-  public static void Kernel_funSetDoc(Machine machine) {
-    int fun = machine.frameLocal(0);
-    int doc = machine.frameLocal(1);
-    machine.funSetDocumentation(fun, doc);
-    machine.pushStack(fun);
-    machine.popFrame();
-  }
-
-  public static void Kernel_funSetDynamics(Machine machine) {
-    int fun = machine.frameLocal(0);
-    int dynamics = machine.frameLocal(1);
-    machine.funSetDynamics(fun, dynamics);
-    machine.pushStack(fun);
-    machine.popFrame();
-  }
-
-  public static void Kernel_funSetGlobals(Machine machine) {
-    int fun = machine.frameLocal(0);
-    int glob = machine.frameLocal(1);
-    machine.funSetGlobals(fun, glob);
-    machine.pushStack(fun);
-    machine.popFrame();
-  }
-
-  public static void Kernel_funSetIsVarArgs(Machine machine) {
-    int fun = machine.frameLocal(0);
-    int isVarArgs = machine.frameLocal(1);
-    machine.funSetIsVarArgs(fun, isVarArgs);
-    machine.pushStack(fun);
-    machine.popFrame();
-  }
-  
-  public static void Kernel_funSetIsIntrinsic(Machine machine) {
-    int fun = machine.frameLocal(0);
-    int isIntrinsic = machine.frameLocal(1);
-    machine.funSetIsIntrinsic(fun, isIntrinsic);
-    machine.pushStack(fun);
-    machine.popFrame();
-  }
-  
-  public static void Kernel_funSetInstLevel(Machine machine) {
-    int fun = machine.frameLocal(0);
-    int instLevel = machine.frameLocal(1);
-    machine.funSetInstLevel(fun, instLevel);
-    machine.pushStack(fun);
-    machine.popFrame();
-  }
-
-  public static void Kernel_funSetName(Machine machine) {
-    int fun = machine.frameLocal(0);
-    int name = machine.frameLocal(1);
-    machine.funSetName(fun, name);
-    machine.pushStack(fun);
-    machine.popFrame();
-  }
-
-  public static void Kernel_funSetOwner(Machine machine) {
-    int fun = machine.frameLocal(0);
-    int owner = machine.frameLocal(1);
-    machine.funSetOwner(fun, owner);
-    machine.pushStack(fun);
-    machine.popFrame();
-  }
-
-  public static void Kernel_funSetProperties(Machine machine) {
-    int fun = machine.frameLocal(0);
-    int properties = machine.frameLocal(1);
-    machine.funSetProperties(fun, properties);
-    machine.pushStack(fun);
-    machine.popFrame();
-  }
-
-  public static void Kernel_funSetSelf(Machine machine) {
-    int fun = machine.frameLocal(0);
-    int self = machine.frameLocal(1);
-    machine.funSetSelf(fun, self);
-    machine.pushStack(fun);
-    machine.popFrame();
-  }
-
-  public static void Kernel_funSetSig(Machine machine) {
-    int fun = machine.frameLocal(0);
-    int args = machine.frameLocal(1);
-    machine.funSetSig(fun, args);
-    machine.pushStack(fun);
-    machine.popFrame();
-  }
-
-  public static void Kernel_funSetSupers(Machine machine) {
-    int fun = machine.frameLocal(0);
-    int supers = machine.frameLocal(1);
-    machine.funSetSupers(fun, supers);
-    machine.pushStack(fun);
-    machine.popFrame();
-  }
-
-  public static void Kernel_funSetTraced(Machine machine) {
-    int fun = machine.frameLocal(0);
-    int traced = machine.frameLocal(1);
-    machine.funSetTraced(fun, traced);
-    machine.pushStack(fun);
-    machine.popFrame();
-  }
-
-  public static void Kernel_funSig(Machine machine) {
-    int fun = machine.frameLocal(0);
-    machine.pushStack(machine.funSig(fun));
-    machine.popFrame();
-  }
-
-  public static void Kernel_funSupers(Machine machine) {
-    int fun = machine.frameLocal(0);
-    machine.pushStack(machine.funSupers(fun));
-    machine.popFrame();
-  }
-
-  public static void Kernel_funTraced(Machine machine) {
-    int fun = machine.frameLocal(0);
-    machine.pushStack(machine.funTraced(fun));
-    machine.popFrame();
-  }
-
-  public static void Kernel_getForeignSlot(Machine machine) {
-    int object = machine.frameLocal(0);
-    int symbol = machine.frameLocal(1);
-    String name = machine.valueToString(Machine.isSymbol(symbol) ? machine.symbolName(symbol) : symbol);
-    int value = XJ.getSlot(machine, machine.foreignObj(Machine.value(object)), name);
-    if (value == -1)
-      error(MISSINGSLOT, machine, "Machine.dot: object " + machine.valueToString(object) + " has no att " + name);
-    else {
-      machine.pushStack(value);
-      machine.popFrame();
-    }
-  }
-
-  public static void Kernel_getLastModified(Machine machine) {
-    int f = machine.frameLocal(0);
-    String file = machine.valueToString(f);
-    File jfile = new File(file);
-    Date jdate = new Date(jfile.lastModified());
-    machine.pushStack(machineTime(machine, jdate.getTime(), 0));
-    machine.popFrame();
-  }
-
-  public static void Kernel_getNonReferencedElements(Machine machine) {
-    int elements = machine.frameLocal(0);
-    int nameSpaces = machine.frameLocal(1);
-    if (!Machine.isCons(elements) && elements != Machine.nilValue)
-      error(TYPE, machine, "Kernel_getNonReferencedElements expects a sequence of values.");
-    else if (!Machine.isCons(nameSpaces) && nameSpaces != Machine.nilValue)
-      error(TYPE, machine, "Kernel_getNonReferencedElements expects a sequence of name spaces.");
-    else {
-      elements = machine.nonReferencedElements(elements, nameSpaces);
-      machine.pushStack(elements);
-      machine.popFrame();
-    }
-  }
-
-  public static void Kernel_getSlotValue(Machine machine) {
-    int object = machine.frameLocal(0);
-    int name = machine.frameLocal(1);
-    name = Machine.isSymbol(name) ? name : machine.mkSymbol(name);
-    machine.popFrame();
-    machine.popStack();
-    machine.dot(name, object);
-  }
-
-  public static void Kernel_getVar(Machine machine) {
-
-    // Get the value of a dynamic variable. Throw an error
-    // if there is no variable in scope.
-
-    int name = machine.mkSymbol(machine.frameLocal(0));
-    int value = machine.dynamicValue(name);
-    if (value != -1) {
-      machine.pushStack(value);
-      machine.popFrame();
-    } else error(UNBOUNDVAR, machine, "Kernel_getVar: no dynamic named " + machine.valueToString(name));
-  }
-
-  public static void Kernel_graphLayout(Machine machine) {
-    int x1 = machine.frameLocal(0);
-    int y1 = machine.frameLocal(1);
-    int x2 = machine.frameLocal(2);
-    int y2 = machine.frameLocal(3);
-    int v = machine.frameLocal(4);
-    int k = machine.frameLocal(5);
-    int isGreater = machine.frameLocal(6);
-
-    int dx1 = x1 - x2;
-    int dx2 = x2 - x1;
-    int dy1 = y1 - y2;
-    int dy2 = y1 - y1;
-
-    double x1r = (double) dx1 / ((double) Math.abs(dx1) + Math.abs(dy1));
-    double x2r = (double) dx2 / ((double) Math.abs(dx2) + Math.abs(dy2));
-    double y1r = (double) dy1 / ((double) Math.abs(dx1) + Math.abs(dy1));
-    double y2r = (double) dy2 / ((double) Math.abs(dx2) + Math.abs(dy2));
-
-    double dist = Math.sqrt((dx1 * dx1) + (dy1 * dy1));
-    double delta = 3.0;
-
-    int modx1 = (int) (x1r * delta);
-    int mody1 = (int) (y1r * delta);
-    int modx2 = (int) (x2r * delta);
-    int mody2 = (int) (y2r * delta);
-
-    boolean doit = false;
-    if (isGreater == Machine.trueValue)
-      doit = (int) dist > Machine.value(k);
-    else doit = (int) dist < Machine.value(k);
-
-    if (doit) {
-      machine.arraySet(v, 0, Machine.mkInt(modx1));
-      machine.arraySet(v, 1, Machine.mkInt(mody1));
-      machine.arraySet(v, 2, Machine.mkInt(modx2));
-      machine.arraySet(v, 3, Machine.mkInt(mody2));
-      machine.pushStack(Machine.trueValue);
-    } else machine.pushStack(Machine.falseValue);
-    machine.popFrame();
-  }
-
-  public static void Kernel_gzipInputChannel(Machine machine) {
-    int in = machine.frameLocal(0);
-    machine.pushStack(machine.mkGZipInputChannel(in));
-    machine.popFrame();
-  }
-
-  public static void Kernel_gzipOutputChannel(Machine machine) {
-    int out = machine.frameLocal(0);
-    machine.pushStack(machine.mkGZipOutputChannel(out));
-    machine.popFrame();
-  }
-
-  public static void Kernel_hasForeignSlot(Machine machine) {
-    int object = machine.frameLocal(0);
-    int symbol = machine.frameLocal(1);
-    String name = machine.valueToString(Machine.isSymbol(symbol) ? machine.symbolName(symbol) : symbol);
-    machine.pushStack(XJ.hasSlot(machine.foreignObj(Machine.value(object)), name) ? Machine.trueValue : Machine.falseValue);
-    machine.popFrame();
-  }
-
-  public static void Kernel_hashCode(Machine machine) {
-    // Return the hash code for any element.
-    int element = machine.frameLocal(0);
-    machine.pushStack(Machine.mkInt(machine.hashCode(element)));
-    machine.popFrame();
-  }
-
-  public static void Kernel_hasSlot(Machine machine) {
-    // Return true when the object has the given slot.
-
-    int obj = machine.frameLocal(0);
-    int name = machine.frameLocal(1);
-    if (Machine.isString(name)) name = machine.mkSymbol(name);
-    if (Machine.isObj(obj) && machine.objHasAtt(obj, name))
-      machine.pushStack(Machine.trueValue);
-    else if (Machine.isForeignObj(obj) && machine.foreignObjHasSlot(obj, name))
-      machine.pushStack(Machine.trueValue);
-    else machine.pushStack(Machine.falseValue);
-    machine.popFrame();
-  }
-
-  public static void Kernel_hasVar(Machine machine) {
-    // Return 'true' if there is a dynamic with the given name
-    // otherwise return 'false'.
-    int name = machine.mkSymbol(machine.frameLocal(0));
-    int dynamic = machine.dynamicValue(name);
-    if (dynamic != -1)
-      machine.pushStack(Machine.trueValue);
-    else machine.pushStack(Machine.falseValue);
-    machine.popFrame();
-  }
-
-  public static void Kernel_heapSize(Machine machine) {
-    machine.pushStack(Machine.mkInt(machine.heapSize));
-    machine.popFrame();
-  }
-
-  public static void Kernel_import(Machine machine) {
-    int table = machine.frameLocal(0);
-    machine.pushStack(table);
-    machine.popFrame();
-    machine.importTable(table);
-  }
-
-  public static void Kernel_imports(Machine machine) {
-    machine.pushStack(machine.frameDynamics());
-    machine.popFrame();
-  }
-
-  public static void Kernel_invoke(Machine machine) {
-
-    // Get the arguments supplied to Kernel_invoke and
-    // calculate the number of supplied arguments. NB
-    // all var args modifications must have taken place.
-
-    int fun = machine.frameLocal(0);
-    int target = machine.frameLocal(1);
-    int args = machine.frameLocal(2);
-    int supers = machine.frameLocal(3);
-    int arity = machine.consLength(args);
-
-    // Fix up the stack frame ready for calling the supplied
-    // function. The Kernel_invoke stack frame is discarded and
-    // a new frame for 'fun' is opened.
-
-    machine.pushStack(target);
-    machine.popFrame();
-    machine.popStack();
-    machine.openFrame();
-
-    // Push the arguments into the call frame ...
-
-    while (args != Machine.nilValue) {
-      machine.pushStack(machine.consHead(args));
-      args = machine.consTail(args);
-    }
-
-    // The following should really be handled by Machine.
-    // The factoring is not quite right, so handle it here for now...
-
-    switch (Machine.tag(fun)) {
-    case FUN:
-      if (machine.funTraced(fun) != Machine.undefinedValue)
-        machine.enterTracedFun(fun, machine.funArity(fun), target, supers);
-      else machine.enterFun(fun, arity, target, supers);
-      break;
-    case FOREIGNFUN:
-      machine.enterForeignFun(fun, arity);
-      break;
-
-    case OBJ:
-      machine.enterObj(fun, arity);
-      break;
-    default:
-      machine.error(ERROR, "Trying to apply a non-applicable value.");
-    }
-  }
-
-  public static void Kernel_invokeMethod(Machine machine) {
-
-    // A Java method is supplied as a foreign object. This
-    // is a way of invoking an arbitrary Java method. The
-    // upper levels can search for any method they like and
-    // invoke it on a Java target.
-
-    int foreign = machine.frameLocal(0);
-    int args = machine.frameLocal(2);
-    int arity = machine.consLength(args);
-
-    Object object = machine.foreignObj(machine.foreignObjIndex(foreign));
-    if (object instanceof java.lang.reflect.Method && arity == 2) {
-      Object javaTarget = XJ.mapXMFValue(machine, java.lang.Object.class, machine.at(args, 0));
-      Object[] javaArgs = (Object[]) XJ.mapXMFValue(machine, java.lang.Object[].class, machine.at(args, 1));
-      java.lang.reflect.Method method = (java.lang.reflect.Method) object;
-      try {
-        machine.pushStack(XJ.mapJavaValue(machine, method.invoke(javaTarget, javaArgs)));
-      } catch (IllegalArgumentException e) {
-        machine.error(ERROR, e.toString());
-      } catch (IllegalAccessException e) {
-        machine.error(ERROR, e.toString());
-      } catch (InvocationTargetException e) {
-        machine.error(ERROR, e.toString());
-      }
-      machine.popFrame();
-    } else machine.error(ERROR, "Cannot invoke foreign object.");
-  }
-
-  public static void Kernel_isDir(Machine machine) {
-    String file = machine.valueToString(machine.frameLocal(0));
-    File f = machine.getFile(file);
-    boolean isDir = f.isDirectory();
-    machine.pushStack(isDir ? Machine.trueValue : Machine.falseValue);
-    machine.popFrame();
-  }
-
-  public static void Kernel_isOlder(Machine machine) {
-    String oldName = machine.valueToString(machine.frameLocal(0));
-    String newName = machine.valueToString(machine.frameLocal(1));
-    File oldFile = machine.getFile(oldName);
-    File newFile = machine.getFile(newName);
-    if (oldFile.exists() && newFile.exists())
-      machine.pushStack(oldFile.lastModified() < newFile.lastModified() ? Machine.trueValue : Machine.falseValue);
-    else machine.pushStack(Machine.falseValue);
-    machine.popFrame();
-  }
-
-  public static void Kernel_letVar(Machine machine) {
-    // Sets the value of a dynamic variable in the current
-    // stack frame. Assumes the name is supplied as a symbol.
-    int name = machine.frameLocal(0);
-    int value = machine.frameLocal(1);
-    machine.pushStack(value);
-    machine.popFrame();
-    machine.bindDynamic(name, value);
-  }
-
-  public static void Kernel_lineCount(Machine machine) {
-    int string = machine.frameLocal(0);
-    int charPos = machine.frameLocal(1);
-    machine.pushStack(Machine.mkInt(machine.lineCount(string, Machine.value(charPos))));
-    machine.popFrame();
-  }
-
-  public static void Kernel_load(Machine machine) {
-    try {
-      int source = machine.frameLocal(0);
-      if (Machine.isString(source))
-        machine.pushStack(machine.loadValue(machine.valueToString(source)));
-      else if (Machine.isInputChannel(source))
-        machine.pushStack(machine.loadValue(machine.inputChannel(Machine.value(source))));
-      else error(TYPE, machine, "Kernel_load: expecting a filename or an input channel: " + machine.valueToString(source));
-      machine.popFrame();
-    } catch (MachineError machineError) {
-      error(machineError.getError(), machine, machineError.getMessage());
-    }
-  }
-
-  public static void Kernel_load3_tmp(Machine machine) {
-    String file = machine.valueToString(machine.frameLocal(0));
-    Serializer s = new Serializer(machine);
-    machine.popFrame();
-    machine.popStack();
-    machine.pushStack(s.load(machine.getFile(file)));
-  }
-
-  public static void Kernel_loadbin(Machine machine) {
-    // Load a binary file. A binary file is loaded into a single
-    // code box. The code box is transformed into a 0 arity function
-    // which is then called.
-    int source = machine.frameLocal(0);
-    int fun = -1;
-    if (Machine.isString(source)) {
-      String name = machine.basicStringToString(source);
-      fun = machine.loadBin(name);
-    } else if (Machine.isInputChannel(source)) {
-      fun = machine.loadBin(machine.inputChannel(source));
-    }
-    machine.popFrame();
-    machine.popStack();
-    machine.openFrame();
-    machine.enterFun(fun, 0);
-    machine.pushStack(source);
-  }
-
-  public static void Kernel_loadImage(Machine machine) {
-    String path = machine.valueToString(machine.frameLocal(0));
-    machine.load(path);
-  }
-
-  public static void Kernel_local(Machine machine) {
-    int index = machine.frameLocal(0);
-    machine.popFrame();
-    machine.popStack();
-    machine.pushStack(machine.frameLocal(Machine.value(index)));
-  }
-
-  public static void Kernel_lowerCase(Machine machine) {
-    int string = machine.frameLocal(0);
-    String str = machine.valueToString(string);
-    machine.pushStack(machine.mkString(str.toLowerCase()));
-    machine.popFrame();
-  }
-
-  public static void Kernel_lsh(Machine machine) {
-    int i = Machine.value(machine.frameLocal(0));
-    int bits = Machine.value(machine.frameLocal(1));
-    machine.pushStack(Machine.mkInt(i << bits));
-    machine.popFrame();
-  }
-
-  public static void Kernel_memory(Machine machine) {
-    machine.memory.setTotalUsed(machine.usedHeap());
-    machine.pushStack(machine.memory.data(machine));
-    machine.popFrame();
-  }
-
-  public static void Kernel_mk24bit(Machine machine) {
-    int high = Machine.value(machine.frameLocal(0));
-    int med = Machine.value(machine.frameLocal(1));
-    int low = Machine.value(machine.frameLocal(2));
-    machine.pushStack(Machine.mkInt(Machine.mkWord(0, high, med, low)));
-    machine.popFrame();
-  }
-
-  public static void Kernel_mkArray(Machine machine) {
-    int length = machine.frameLocal(0);
-    machine.pushStack(machine.mkArray(Machine.value(length)));
-    machine.popFrame();
-  }
-
-  public static void Kernel_mkBasicTokenChannel(Machine machine) {
-    int channel = machine.frameLocal(0);
-    machine.pushStack(machine.mkTokenInputChannel(channel));
-    machine.popFrame();
-  }
-
-  public static void Kernel_mkBuffer(Machine machine) {
-    int increment = machine.frameLocal(0);
-    machine.pushStack(machine.mkBuffer(Machine.value(increment)));
-    machine.popFrame();
-  }
-
-  public static void Kernel_mkCode(Machine machine) {
-    int length = machine.frameLocal(0);
-    machine.pushStack(machine.mkCode(Machine.value(length)));
-    machine.popFrame();
-  }
-
-  public static void Kernel_mkCodeBox(Machine machine) {
-    int locals = machine.frameLocal(0);
-    machine.pushStack(machine.mkCodeBox(Machine.value(locals)));
-    machine.popFrame();
-  }
-
-  public static void Kernel_mkDaemon(Machine machine) {
-    machine.pushStack(machine.mkDaemon());
-    machine.popFrame();
-  }
-
-  public static void Kernel_mkDataInputChannel(Machine machine) {
-    int channel = machine.frameLocal(0);
-    machine.pushStack(machine.mkDataInputChannel(channel));
-    machine.popFrame();
-  }
-
-  public static void Kernel_mkDataOutputChannel(Machine machine) {
-    int channel = machine.frameLocal(0);
-    machine.pushStack(machine.mkDataOutputChannel(channel));
-    machine.popFrame();
-  }
-
-  public static void Kernel_mkDir(Machine machine) {
-    int path = machine.frameLocal(0);
-    String pathString = machine.valueToString(path);
-    File file = machine.getFile(pathString);
-    if (!file.exists())
-      machine.pushStack(file.mkdir() ? Machine.trueValue : Machine.falseValue);
-    else machine.pushStack(Machine.trueValue);
-    machine.popFrame();
-  }
-
-  public static void Kernel_mkFloat(Machine machine) {
-    int prePoint = machine.frameLocal(0);
-    int postPoint = machine.frameLocal(1);
-    String pre = machine.valueToString(prePoint);
-    String post = machine.valueToString(postPoint);
-    machine.pushStack(machine.mkFloat(pre + "." + post));
-    machine.popFrame();
-  }
-
-  public static void Kernel_mkFun(Machine machine) {
-    machine.pushStack(machine.mkFun());
-    machine.popFrame();
-  }
-
-  public static void Kernel_mkObj(Machine machine) {
-    // Create a new empty object.
-    if (machine.needsGC()) machine.gc();
-    machine.pushStack(machine.mkObj());
-    machine.popFrame();
-  }
-
-  public static void Kernel_mkString(Machine machine) {
-    int size = machine.frameLocal(0);
-    machine.pushStack(machine.mkString(Machine.value(size)));
-    machine.popFrame();
-  }
-
-  public static void Kernel_mkSymbol(Machine machine) {
-    int name = machine.frameLocal(0);
-    machine.pushStack(machine.mkSymbol(name));
-    machine.popFrame();
-  }
-
-  public static void Kernel_mkTable(Machine machine) {
-    int size = machine.frameLocal(0);
-    machine.pushStack(machine.mkHashtable(Machine.value(size)));
-    machine.popFrame();
-  }
-
-  public static void Kernel_mod(Machine machine) {
-    int n = Machine.intValue(machine.frameLocal(0));
+package foreignfuns;
+
+/******************************************************************************
+ *                                                                            *
+ *                        Foreign Function Definitions                        *
+ *             ------------------------------------------------               *
+ *                                                                            *
+ *  This file defines all of the foreign functions used by XMF.               *
+ *                                                                            *
+ ******************************************************************************/
+
+import java.io.File;
+import java.io.FileInputStream;
+import java.io.FileOutputStream;
+import java.io.FilenameFilter;
+import java.io.IOException;
+import java.io.InputStream;
+import java.io.OutputStream;
+import java.lang.reflect.InvocationTargetException;
+import java.text.DateFormat;
+import java.text.SimpleDateFormat;
+import java.util.Arrays;
+import java.util.Date;
+import java.util.List;
+import java.util.Random;
+import java.util.regex.Matcher;
+import java.util.regex.Pattern;
+
+import database.Database;
+import engine.Instr;
+import engine.Machine;
+import errors.Errors;
+import errors.MachineError;
+import foreignobj.ForeignObject;
+import gc.AllInstances;
+import gc.AllSubClasses;
+import gc.GC;
+import threads.Thread;
+import util.Unify;
+import values.Serializer;
+import values.Value;
+import xjava.XJ;
+import xml.XMLReader;
+
+public class ForeignFuns implements Value, Instr, Errors {
+
+  // Foreign functions are those written in java and which can be
+  // applied to a machine state.
+
+  public static void addToTable(Machine machine, int table, ForeignFun fun) {
+    int symbol = machine.mkSymbol(fun.name());
+    int value = machine.newForeignFun(fun);
+    machine.symbolSetValue(symbol, value);
+    machine.hashTablePut(table, symbol, value);
+  }
+
+  public static void builtinForeignFuns(Machine machine, int table) {
+
+    // The foreign functions are declared here and then defined in the rest of the file...
+
+    addToTable(machine, table, new ForeignFun("foreignfuns.ForeignFuns", "gc", 0));
+    addToTable(machine, table, new ForeignFun("foreignfuns.ForeignFuns", "Kernel_addAtt", 3));
+    addToTable(machine, table, new ForeignFun("foreignfuns.ForeignFuns", "Kernel_allInstances", 1));
+    addToTable(machine, table, new ForeignFun("foreignfuns.ForeignFuns", "Kernel_allSubClasses", 1));
+    addToTable(machine, table, new ForeignFun("foreignfuns.ForeignFuns", "Kernel_arrayDaemons", 1));
+    addToTable(machine, table, new ForeignFun("foreignfuns.ForeignFuns", "Kernel_arrayDaemonsActive", 1));
+    addToTable(machine, table, new ForeignFun("foreignfuns.ForeignFuns", "Kernel_arrayLength", 1));
+    addToTable(machine, table, new ForeignFun("foreignfuns.ForeignFuns", "Kernel_arrayRef", 2));
+    addToTable(machine, table, new ForeignFun("foreignfuns.ForeignFuns", "Kernel_arraySet", 3));
+    addToTable(machine, table, new ForeignFun("foreignfuns.ForeignFuns", "Kernel_arraySetDaemons", 2));
+    addToTable(machine, table, new ForeignFun("foreignfuns.ForeignFuns", "Kernel_arraySetDaemonsActive", 2));
+    addToTable(machine, table, new ForeignFun("foreignfuns.ForeignFuns", "Kernel_asSeq", 1));
+    addToTable(machine, table, new ForeignFun("foreignfuns.ForeignFuns", "Kernel_asSet", 1));
+    addToTable(machine, table, new ForeignFun("foreignfuns.ForeignFuns", "Kernel_asString", 1));
+    addToTable(machine, table, new ForeignFun("foreignfuns.ForeignFuns", "Kernel_available", 1));
+    addToTable(machine, table, new ForeignFun("foreignfuns.ForeignFuns", "Kernel_backtrace", 0));
+    addToTable(machine, table, new ForeignFun("foreignfuns.ForeignFuns", "Kernel_bufferAsString", 1));
+    addToTable(machine, table, new ForeignFun("foreignfuns.ForeignFuns", "Kernel_bufferIncrement", 1));
+    addToTable(machine, table, new ForeignFun("foreignfuns.ForeignFuns", "Kernel_bufferDaemons", 1));
+    addToTable(machine, table, new ForeignFun("foreignfuns.ForeignFuns", "Kernel_bufferDaemonsActive", 1));
+    addToTable(machine, table, new ForeignFun("foreignfuns.ForeignFuns", "Kernel_bufferSetAsString", 2));
+    addToTable(machine, table, new ForeignFun("foreignfuns.ForeignFuns", "Kernel_bufferSetDaemons", 2));
+    addToTable(machine, table, new ForeignFun("foreignfuns.ForeignFuns", "Kernel_bufferSetDaemonsActive", 2));
+    addToTable(machine, table, new ForeignFun("foreignfuns.ForeignFuns", "Kernel_bufferSetSize", 2));
+    addToTable(machine, table, new ForeignFun("foreignfuns.ForeignFuns", "Kernel_bufferSize", 1));
+    addToTable(machine, table, new ForeignFun("foreignfuns.ForeignFuns", "Kernel_bufferStorage", 1));
+    addToTable(machine, table, new ForeignFun("foreignfuns.ForeignFuns", "Kernel_call", 2));
+    addToTable(machine, table, new ForeignFun("foreignfuns.ForeignFuns", "Kernel_callcc", 1));
+    addToTable(machine, table, new ForeignFun("foreignfuns.ForeignFuns", "Kernel_ceiling", 1));
+    addToTable(machine, table, new ForeignFun("foreignfuns.ForeignFuns", "Kernel_client_connect", 2));
+    addToTable(machine, table, new ForeignFun("foreignfuns.ForeignFuns", "Kernel_clientInputChannel", 1));
+    addToTable(machine, table, new ForeignFun("foreignfuns.ForeignFuns", "Kernel_clientInterface", 0));
+    addToTable(machine, table, new ForeignFun("foreignfuns.ForeignFuns", "Kernel_clientOutputChannel", 1));
+    addToTable(machine, table, new ForeignFun("foreignfuns.ForeignFuns", "Kernel_close", 1));
+    addToTable(machine, table, new ForeignFun("foreignfuns.ForeignFuns", "Kernel_closeAll", 0));
+    addToTable(machine, table, new ForeignFun("foreignfuns.ForeignFuns", "Kernel_closeZipInputChannel", 1));
+    addToTable(machine, table, new ForeignFun("foreignfuns.ForeignFuns", "Kernel_charCount", 2));
+    addToTable(machine, table, new ForeignFun("foreignfuns.ForeignFuns", "Kernel_codeBoxSetCode", 2));
+    addToTable(machine, table, new ForeignFun("foreignfuns.ForeignFuns", "Kernel_codeBoxCodeSize", 1));
+    addToTable(machine, table, new ForeignFun("foreignfuns.ForeignFuns", "Kernel_codeBoxConstants", 1));
+    addToTable(machine, table, new ForeignFun("foreignfuns.ForeignFuns", "Kernel_codeBoxInstrAt", 2));
+    addToTable(machine, table, new ForeignFun("foreignfuns.ForeignFuns", "Kernel_codeBoxLocals", 1));
+    addToTable(machine, table, new ForeignFun("foreignfuns.ForeignFuns", "Kernel_codeBoxName", 1));
+    addToTable(machine, table, new ForeignFun("foreignfuns.ForeignFuns", "Kernel_codeBoxOperandsAt", 2));
+    addToTable(machine, table, new ForeignFun("foreignfuns.ForeignFuns", "Kernel_codeBoxSetConstants", 2));
+    addToTable(machine, table, new ForeignFun("foreignfuns.ForeignFuns", "Kernel_codeBoxSetInstrAt", 4));
+    addToTable(machine, table, new ForeignFun("foreignfuns.ForeignFuns", "Kernel_codeBoxSetResourceName", 2));
+    addToTable(machine, table, new ForeignFun("foreignfuns.ForeignFuns", "Kernel_codeBoxResourceName", 1));
+    addToTable(machine, table, new ForeignFun("foreignfuns.ForeignFuns", "Kernel_codeBoxSetName", 2));
+    addToTable(machine, table, new ForeignFun("foreignfuns.ForeignFuns", "Kernel_codeBoxSetSource", 2));
+    addToTable(machine, table, new ForeignFun("foreignfuns.ForeignFuns", "Kernel_codeBoxSource", 1));
+    addToTable(machine, table, new ForeignFun("foreignfuns.ForeignFuns", "Kernel_codeBoxToFun", 3));
+    addToTable(machine, table, new ForeignFun("foreignfuns.ForeignFuns", "Kernel_codeSet", 4));
+    addToTable(machine, table, new ForeignFun("foreignfuns.ForeignFuns", "Kernel_copy", 1));
+    addToTable(machine, table, new ForeignFun("foreignfuns.ForeignFuns", "Kernel_copyFile", 2));
+    addToTable(machine, table, new ForeignFun("foreignfuns.ForeignFuns", "Kernel_cos", 1));
+    addToTable(machine, table, new ForeignFun("foreignfuns.ForeignFuns", "Kernel_daemonId", 1));
+    addToTable(machine, table, new ForeignFun("foreignfuns.ForeignFuns", "Kernel_daemonType", 1));
+    addToTable(machine, table, new ForeignFun("foreignfuns.ForeignFuns", "Kernel_daemonSlot", 1));
+    addToTable(machine, table, new ForeignFun("foreignfuns.ForeignFuns", "Kernel_daemonAction", 1));
+    addToTable(machine, table, new ForeignFun("foreignfuns.ForeignFuns", "Kernel_daemonPersistent", 1));
+    addToTable(machine, table, new ForeignFun("foreignfuns.ForeignFuns", "Kernel_daemonTraced", 1));
+    addToTable(machine, table, new ForeignFun("foreignfuns.ForeignFuns", "Kernel_daemonTarget", 1));
+    addToTable(machine, table, new ForeignFun("foreignfuns.ForeignFuns", "Kernel_daemonSetId", 2));
+    addToTable(machine, table, new ForeignFun("foreignfuns.ForeignFuns", "Kernel_daemonSetType", 2));
+    addToTable(machine, table, new ForeignFun("foreignfuns.ForeignFuns", "Kernel_daemonSetSlot", 2));
+    addToTable(machine, table, new ForeignFun("foreignfuns.ForeignFuns", "Kernel_daemonSetAction", 2));
+    addToTable(machine, table, new ForeignFun("foreignfuns.ForeignFuns", "Kernel_daemonSetPersistent", 2));
+    addToTable(machine, table, new ForeignFun("foreignfuns.ForeignFuns", "Kernel_daemonSetTraced", 2));
+    addToTable(machine, table, new ForeignFun("foreignfuns.ForeignFuns", "Kernel_daemonSetTarget", 2));
+    addToTable(machine, table, new ForeignFun("foreignfuns.ForeignFuns", "Kernel_daemons", 1));
+    addToTable(machine, table, new ForeignFun("foreignfuns.ForeignFuns", "Kernel_daemonsOff", 1));
+    addToTable(machine, table, new ForeignFun("foreignfuns.ForeignFuns", "Kernel_daemonsOn", 1));
+    addToTable(machine, table, new ForeignFun("foreignfuns.ForeignFuns", "Kernel_date", 1));
+    addToTable(machine, table, new ForeignFun("foreignfuns.ForeignFuns", "Kernel_dbAutoCommit", 2));
+    addToTable(machine, table, new ForeignFun("foreignfuns.ForeignFuns", "Kernel_dbClose", 1));
+    addToTable(machine, table, new ForeignFun("foreignfuns.ForeignFuns", "Kernel_dbCommit", 1));
+    addToTable(machine, table, new ForeignFun("foreignfuns.ForeignFuns", "Kernel_dbConnect", 3));
+    addToTable(machine, table, new ForeignFun("foreignfuns.ForeignFuns", "Kernel_dbLoadDriver", 1));
+    addToTable(machine, table, new ForeignFun("foreignfuns.ForeignFuns", "Kernel_dbUpdate", 2));
+    addToTable(machine, table, new ForeignFun("foreignfuns.ForeignFuns", "Kernel_dbQuery", 2));
+    addToTable(machine, table, new ForeignFun("foreignfuns.ForeignFuns", "Kernel_dbQueryLookup", 3));
+    addToTable(machine, table, new ForeignFun("foreignfuns.ForeignFuns", "Kernel_dbQueryNext", 1));
+    addToTable(machine, table, new ForeignFun("foreignfuns.ForeignFuns", "Kernel_dbQueryPrevious", 1));
+    addToTable(machine, table, new ForeignFun("foreignfuns.ForeignFuns", "Kernel_dbQueryClose", 1));
+    addToTable(machine, table, new ForeignFun("foreignfuns.ForeignFuns", "Kernel_delay", 1));
+    addToTable(machine, table, new ForeignFun("foreignfuns.ForeignFuns", "Kernel_deleteFile", 1));
+    addToTable(machine, table, new ForeignFun("foreignfuns.ForeignFuns", "Kernel_die", 0));
+    addToTable(machine, table, new ForeignFun("foreignfuns.ForeignFuns", "Kernel_dirContents", 2));
+    addToTable(machine, table, new ForeignFun("foreignfuns.ForeignFuns", "Kernel_div", 2));
+    addToTable(machine, table, new ForeignFun("foreignfuns.ForeignFuns", "Kernel_eof", 1));
+    addToTable(machine, table, new ForeignFun("foreignfuns.ForeignFuns", "Kernel_exec", 2));
+    addToTable(machine, table, new ForeignFun("foreignfuns.ForeignFuns", "Kernel_execRedo", 0));
+    addToTable(machine, table, new ForeignFun("foreignfuns.ForeignFuns", "Kernel_execUndo", 0));
+    addToTable(machine, table, new ForeignFun("foreignfuns.ForeignFuns", "Kernel_exit", 1));
+    addToTable(machine, table, new ForeignFun("foreignfuns.ForeignFuns", "Kernel_extendHeap", 1));
+    addToTable(machine, table, new ForeignFun("foreignfuns.ForeignFuns", "Kernel_floor", 1));
+    addToTable(machine, table, new ForeignFun("foreignfuns.ForeignFuns", "Kernel_flush", 1));
+    addToTable(machine, table, new ForeignFun("foreignfuns.ForeignFuns", "Kernel_letVar", 2));
+    addToTable(machine, table, new ForeignFun("foreignfuns.ForeignFuns", "Kernel_loadbin", 1));
+    addToTable(machine, table, new ForeignFun("foreignfuns.ForeignFuns", "Kernel_loadImage", 1));
+    addToTable(machine, table, new ForeignFun("foreignfuns.ForeignFuns", "Kernel_lsh", 2));
+    addToTable(machine, table, new ForeignFun("foreignfuns.ForeignFuns", "Kernel_fileReadOnly", 1));
+    addToTable(machine, table, new ForeignFun("foreignfuns.ForeignFuns", "Kernel_fileExists", 1));
+    addToTable(machine, table, new ForeignFun("foreignfuns.ForeignFuns", "Kernel_fileInputChannel", 1));
+    addToTable(machine, table, new ForeignFun("foreignfuns.ForeignFuns", "Kernel_fileOutputChannel", 1));
+    addToTable(machine, table, new ForeignFun("foreignfuns.ForeignFuns", "Kernel_fileSize", 1));
+    addToTable(machine, table, new ForeignFun("foreignfuns.ForeignFuns", "Kernel_forName", 2));
+    addToTable(machine, table, new ForeignFun("foreignfuns.ForeignFuns", "Kernel_fork", 2));
+    addToTable(machine, table, new ForeignFun("foreignfuns.ForeignFuns", "Kernel_foreignTypeMapping", 0));
+    addToTable(machine, table, new ForeignFun("foreignfuns.ForeignFuns", "Kernel_foreignMOPMapping", 0));
+    addToTable(machine, table, new ForeignFun("foreignfuns.ForeignFuns", "Kernel_forwardRefs", 0));
+    addToTable(machine, table, new ForeignFun("foreignfuns.ForeignFuns", "Kernel_forwardRefPath", 1));
+    addToTable(machine, table, new ForeignFun("foreignfuns.ForeignFuns", "Kernel_forwardRefValue", 1));
+    addToTable(machine, table, new ForeignFun("foreignfuns.ForeignFuns", "Kernel_forwardRefListeners", 1));
+    addToTable(machine, table, new ForeignFun("foreignfuns.ForeignFuns", "Kernel_forwardRefSetPath", 2));
+    addToTable(machine, table, new ForeignFun("foreignfuns.ForeignFuns", "Kernel_forwardRefSetValue", 2));
+    addToTable(machine, table, new ForeignFun("foreignfuns.ForeignFuns", "Kernel_forwardRefSetListeners", 2));
+    addToTable(machine, table, new ForeignFun("foreignfuns.ForeignFuns", "Kernel_funArity", 1));
+    addToTable(machine, table, new ForeignFun("foreignfuns.ForeignFuns", "Kernel_funArgs", 1));
+    addToTable(machine, table, new ForeignFun("foreignfuns.ForeignFuns", "Kernel_funSig", 1));
+    addToTable(machine, table, new ForeignFun("foreignfuns.ForeignFuns", "Kernel_funCodeBox", 1));
+    addToTable(machine, table, new ForeignFun("foreignfuns.ForeignFuns", "Kernel_funGlobals", 1));
+    addToTable(machine, table, new ForeignFun("foreignfuns.ForeignFuns", "Kernel_funInstLevel", 1));
+    addToTable(machine, table, new ForeignFun("foreignfuns.ForeignFuns", "Kernel_funIsIntrinsic", 1));
+    addToTable(machine, table, new ForeignFun("foreignfuns.ForeignFuns", "Kernel_funIsVarArgs", 1));
+    addToTable(machine, table, new ForeignFun("foreignfuns.ForeignFuns", "Kernel_funDoc", 1));
+    addToTable(machine, table, new ForeignFun("foreignfuns.ForeignFuns", "Kernel_funDynamics", 1));
+    addToTable(machine, table, new ForeignFun("foreignfuns.ForeignFuns", "Kernel_funName", 1));
+    addToTable(machine, table, new ForeignFun("foreignfuns.ForeignFuns", "Kernel_funOwner", 1));
+    addToTable(machine, table, new ForeignFun("foreignfuns.ForeignFuns", "Kernel_funProperties", 1));
+    addToTable(machine, table, new ForeignFun("foreignfuns.ForeignFuns", "Kernel_funSelf", 1));
+    addToTable(machine, table, new ForeignFun("foreignfuns.ForeignFuns", "Kernel_funSetCodeBox", 2));
+    addToTable(machine, table, new ForeignFun("foreignfuns.ForeignFuns", "Kernel_funSetDoc", 2));
+    addToTable(machine, table, new ForeignFun("foreignfuns.ForeignFuns", "Kernel_funSetSig", 2));
+    addToTable(machine, table, new ForeignFun("foreignfuns.ForeignFuns", "Kernel_funSetArgs", 2));
+    addToTable(machine, table, new ForeignFun("foreignfuns.ForeignFuns", "Kernel_funSetArity", 2));
+    addToTable(machine, table, new ForeignFun("foreignfuns.ForeignFuns", "Kernel_funSetDynamics", 2));
+    addToTable(machine, table, new ForeignFun("foreignfuns.ForeignFuns", "Kernel_funSetGlobals", 2));
+    addToTable(machine, table, new ForeignFun("foreignfuns.ForeignFuns", "Kernel_funSetInstLevel", 2));
+    addToTable(machine, table, new ForeignFun("foreignfuns.ForeignFuns", "Kernel_funSetIsIntrinsic", 2));
+    addToTable(machine, table, new ForeignFun("foreignfuns.ForeignFuns", "Kernel_funSetIsVarArgs", 2));
+    addToTable(machine, table, new ForeignFun("foreignfuns.ForeignFuns", "Kernel_funSetName", 2));
+    addToTable(machine, table, new ForeignFun("foreignfuns.ForeignFuns", "Kernel_funSetOwner", 2));
+    addToTable(machine, table, new ForeignFun("foreignfuns.ForeignFuns", "Kernel_funSetProperties", 2));
+    addToTable(machine, table, new ForeignFun("foreignfuns.ForeignFuns", "Kernel_funSetSelf", 2));
+    addToTable(machine, table, new ForeignFun("foreignfuns.ForeignFuns", "Kernel_funSetSupers", 2));
+    addToTable(machine, table, new ForeignFun("foreignfuns.ForeignFuns", "Kernel_funSupers", 1));
+    addToTable(machine, table, new ForeignFun("foreignfuns.ForeignFuns", "Kernel_funTraced", 1));
+    addToTable(machine, table, new ForeignFun("foreignfuns.ForeignFuns", "Kernel_funSetTraced", 2));
+    addToTable(machine, table, new ForeignFun("foreignfuns.ForeignFuns", "Kernel_getForeignSlot", 2));
+    addToTable(machine, table, new ForeignFun("foreignfuns.ForeignFuns", "Kernel_getLastModified", 1));
+    addToTable(machine, table, new ForeignFun("foreignfuns.ForeignFuns", "Kernel_getNonReferencedElements", 2));
+    addToTable(machine, table, new ForeignFun("foreignfuns.ForeignFuns", "Kernel_getSlotValue", 2));
+    addToTable(machine, table, new ForeignFun("foreignfuns.ForeignFuns", "Kernel_getVar", 1));
+    addToTable(machine, table, new ForeignFun("foreignfuns.ForeignFuns", "Kernel_graphLayout", 7));
+    addToTable(machine, table, new ForeignFun("foreignfuns.ForeignFuns", "Kernel_gzipInputChannel", 1));
+    addToTable(machine, table, new ForeignFun("foreignfuns.ForeignFuns", "Kernel_gzipOutputChannel", 1));
+    addToTable(machine, table, new ForeignFun("foreignfuns.ForeignFuns", "Kernel_hasForeignSlot", 2));
+    addToTable(machine, table, new ForeignFun("foreignfuns.ForeignFuns", "Kernel_hasSlot", 2));
+    addToTable(machine, table, new ForeignFun("foreignfuns.ForeignFuns", "Kernel_hasVar", 1));
+    addToTable(machine, table, new ForeignFun("foreignfuns.ForeignFuns", "Kernel_hashCode", 1));
+    addToTable(machine, table, new ForeignFun("foreignfuns.ForeignFuns", "Kernel_heapSize", 0));
+    addToTable(machine, table, new ForeignFun("foreignfuns.ForeignFuns", "Kernel_import", 1));
+    addToTable(machine, table, new ForeignFun("foreignfuns.ForeignFuns", "Kernel_imports", 0));
+    addToTable(machine, table, new ForeignFun("foreignfuns.ForeignFuns", "Kernel_invoke", 4));
+    addToTable(machine, table, new ForeignFun("foreignfuns.ForeignFuns", "Kernel_invokeMethod", 3));
+    addToTable(machine, table, new ForeignFun("foreignfuns.ForeignFuns", "Kernel_isDir", 1));
+    addToTable(machine, table, new ForeignFun("foreignfuns.ForeignFuns", "Kernel_isOlder", 2));
+    addToTable(machine, table, new ForeignFun("foreignfuns.ForeignFuns", "Kernel_lineCount", 2));
+    addToTable(machine, table, new ForeignFun("foreignfuns.ForeignFuns", "Kernel_load", 1));
+    addToTable(machine, table, new ForeignFun("foreignfuns.ForeignFuns", "Kernel_load3_tmp", 1));
+    addToTable(machine, table, new ForeignFun("foreignfuns.ForeignFuns", "Kernel_local", 1));
+    addToTable(machine, table, new ForeignFun("foreignfuns.ForeignFuns", "Kernel_lowerCase", 1));
+    addToTable(machine, table, new ForeignFun("foreignfuns.ForeignFuns", "Kernel_needsGC", 0));
+    addToTable(machine, table, new ForeignFun("foreignfuns.ForeignFuns", "Kernel_memory", 0));
+    addToTable(machine, table, new ForeignFun("foreignfuns.ForeignFuns", "Kernel_mk24bit", 3));
+    addToTable(machine, table, new ForeignFun("foreignfuns.ForeignFuns", "Kernel_mkArray", 1));
+    addToTable(machine, table, new ForeignFun("foreignfuns.ForeignFuns", "Kernel_mkBasicTokenChannel", 1));
+    addToTable(machine, table, new ForeignFun("foreignfuns.ForeignFuns", "Kernel_mkBuffer", 1));
+    addToTable(machine, table, new ForeignFun("foreignfuns.ForeignFuns", "Kernel_mkCode", 1));
+    addToTable(machine, table, new ForeignFun("foreignfuns.ForeignFuns", "Kernel_mkCodeBox", 1));
+    addToTable(machine, table, new ForeignFun("foreignfuns.ForeignFuns", "Kernel_mkDataInputChannel", 1));
+    addToTable(machine, table, new ForeignFun("foreignfuns.ForeignFuns", "Kernel_mkDataOutputChannel", 1));
+    addToTable(machine, table, new ForeignFun("foreignfuns.ForeignFuns", "Kernel_mkDaemon", 0));
+    addToTable(machine, table, new ForeignFun("foreignfuns.ForeignFuns", "Kernel_mkDir", 1));
+    addToTable(machine, table, new ForeignFun("foreignfuns.ForeignFuns", "Kernel_mkFloat", 2));
+    addToTable(machine, table, new ForeignFun("foreignfuns.ForeignFuns", "Kernel_mkFun", 0));
+    addToTable(machine, table, new ForeignFun("foreignfuns.ForeignFuns", "Kernel_mkString", 1));
+    addToTable(machine, table, new ForeignFun("foreignfuns.ForeignFuns", "Kernel_mkTable", 1));
+    addToTable(machine, table, new ForeignFun("foreignfuns.ForeignFuns", "Kernel_mkObj", 0));
+    addToTable(machine, table, new ForeignFun("foreignfuns.ForeignFuns", "Kernel_mkSymbol", 1));
+    addToTable(machine, table, new ForeignFun("foreignfuns.ForeignFuns", "Kernel_mod", 2));
+    addToTable(machine, table, new ForeignFun("foreignfuns.ForeignFuns", "Kernel_newListeners", 0));
+    addToTable(machine, table, new ForeignFun("foreignfuns.ForeignFuns", "Kernel_newObj", 1));
+    addToTable(machine, table, new ForeignFun("foreignfuns.ForeignFuns", "Kernel_nextToken", 1));
+    addToTable(machine, table, new ForeignFun("foreignfuns.ForeignFuns", "Kernel_objDaemonsActive", 1));
+    addToTable(machine, table, new ForeignFun("foreignfuns.ForeignFuns", "Kernel_objSetDaemonsActive", 2));
+    addToTable(machine, table, new ForeignFun("foreignfuns.ForeignFuns", "Kernel_objIsSaveAsLookup", 1));
+    addToTable(machine, table, new ForeignFun("foreignfuns.ForeignFuns", "Kernel_objSetSaveAsLookup", 2));
+    addToTable(machine, table, new ForeignFun("foreignfuns.ForeignFuns", "Kernel_objIsNotVMNew", 1));
+    addToTable(machine, table, new ForeignFun("foreignfuns.ForeignFuns", "Kernel_objSetNotVMNew", 2));
+    addToTable(machine, table, new ForeignFun("foreignfuns.ForeignFuns", "Kernel_objHotLoad", 1));
+    addToTable(machine, table, new ForeignFun("foreignfuns.ForeignFuns", "Kernel_objSetHotLoad", 2));
+    addToTable(machine, table, new ForeignFun("foreignfuns.ForeignFuns", "Kernel_objSlots", 1));
+    addToTable(machine, table, new ForeignFun("foreignfuns.ForeignFuns", "Kernel_of", 1));
+    addToTable(machine, table, new ForeignFun("foreignfuns.ForeignFuns", "Kernel_operationCodeBox", 1));
+    addToTable(machine, table, new ForeignFun("foreignfuns.ForeignFuns", "Kernel_operatorPrecedenceList", 1));
+    addToTable(machine, table, new ForeignFun("foreignfuns.ForeignFuns", "Kernel_patternMatch", 2));
+    addToTable(machine, table, new ForeignFun("foreignfuns.ForeignFuns", "Kernel_peek", 1));
+    addToTable(machine, table, new ForeignFun("foreignfuns.ForeignFuns", "Kernel_readString", 1));
+    addToTable(machine, table, new ForeignFun("foreignfuns.ForeignFuns", "Kernel_readVector", 2));
+    addToTable(machine, table, new ForeignFun("foreignfuns.ForeignFuns", "Kernel_ready", 1));
+    addToTable(machine, table, new ForeignFun("foreignfuns.ForeignFuns", "Kernel_readXML", 1));
+    addToTable(machine, table, new ForeignFun("foreignfuns.ForeignFuns", "Kernel_rebindStdin", 1));
+    addToTable(machine, table, new ForeignFun("foreignfuns.ForeignFuns", "Kernel_rebindStdout", 1));
+    addToTable(machine, table, new ForeignFun("foreignfuns.ForeignFuns", "Kernel_redoStackSize", 0));
+    addToTable(machine, table, new ForeignFun("foreignfuns.ForeignFuns", "Kernel_removeAtt", 2));
+    addToTable(machine, table, new ForeignFun("foreignfuns.ForeignFuns", "Kernel_renameFile", 2));
+    addToTable(machine, table, new ForeignFun("foreignfuns.ForeignFuns", "Kernel_resetSaveLoad", 0));
+    addToTable(machine, table, new ForeignFun("foreignfuns.ForeignFuns", "Kernel_resetToInitialState", 1));
+    addToTable(machine, table, new ForeignFun("foreignfuns.ForeignFuns", "Kernel_random", 0));
+    addToTable(machine, table, new ForeignFun("foreignfuns.ForeignFuns", "Kernel_round", 1));
+    addToTable(machine, table, new ForeignFun("foreignfuns.ForeignFuns", "Kernel_rsh", 2));
+    addToTable(machine, table, new ForeignFun("foreignfuns.ForeignFuns", "Kernel_save", 2));
+    addToTable(machine, table, new ForeignFun("foreignfuns.ForeignFuns", "Kernel_save2", 3));
+    addToTable(machine, table, new ForeignFun("foreignfuns.ForeignFuns", "Kernel_save3_tmp", 3));
+    addToTable(machine, table, new ForeignFun("foreignfuns.ForeignFuns", "Kernel_saxInputChannel", 1));
+    addToTable(machine, table, new ForeignFun("foreignfuns.ForeignFuns", "Kernel_self", 0));
+    addToTable(machine, table, new ForeignFun("foreignfuns.ForeignFuns", "Kernel_sendForeignInstance", 3));
+    addToTable(machine, table, new ForeignFun("foreignfuns.ForeignFuns", "Kernel_setDaemons", 2));
+    addToTable(machine, table, new ForeignFun("foreignfuns.ForeignFuns", "Kernel_setOf", 2));
+    addToTable(machine, table, new ForeignFun("foreignfuns.ForeignFuns", "Kernel_setCharAt", 3));
+    addToTable(machine, table, new ForeignFun("foreignfuns.ForeignFuns", "Kernel_setConstructorArgs", 2));
+    addToTable(machine, table, new ForeignFun("foreignfuns.ForeignFuns", "Kernel_setDefaultGetMOP", 2));
+    addToTable(machine, table, new ForeignFun("foreignfuns.ForeignFuns", "Kernel_setDefaultSetMOP", 2));
+    addToTable(machine, table, new ForeignFun("foreignfuns.ForeignFuns", "Kernel_setDefaultSendMOP", 2));
+    addToTable(machine, table, new ForeignFun("foreignfuns.ForeignFuns", "Kernel_setFileLastModified", 5));
+    addToTable(machine, table, new ForeignFun("foreignfuns.ForeignFuns", "Kernel_setForeignSlot", 3));
+    addToTable(machine, table, new ForeignFun("foreignfuns.ForeignFuns", "Kernel_setForwardRefs", 1));
+    addToTable(machine, table, new ForeignFun("foreignfuns.ForeignFuns", "Kernel_setSlotValue", 3));
+    addToTable(machine, table, new ForeignFun("foreignfuns.ForeignFuns", "Kernel_setTypes", 26));
+    addToTable(machine, table, new ForeignFun("foreignfuns.ForeignFuns", "Kernel_setUndoSize", 1));
+    addToTable(machine, table, new ForeignFun("foreignfuns.ForeignFuns", "Kernel_size", 1));
+    addToTable(machine, table, new ForeignFun("foreignfuns.ForeignFuns", "Kernel_sin", 1));
+    addToTable(machine, table, new ForeignFun("foreignfuns.ForeignFuns", "Kernel_slotNames", 1));
+    addToTable(machine, table, new ForeignFun("foreignfuns.ForeignFuns", "Kernel_sortNamedElements", 2));
+    addToTable(machine, table, new ForeignFun("foreignfuns.ForeignFuns", "Kernel_sqrt", 1));
+    addToTable(machine, table, new ForeignFun("foreignfuns.ForeignFuns", "Kernel_stats", 0));
+    addToTable(machine, table, new ForeignFun("foreignfuns.ForeignFuns", "Kernel_stackFrames", 0));
+    addToTable(machine, table, new ForeignFun("foreignfuns.ForeignFuns", "Kernel_startUndoContext", 0));
+    addToTable(machine, table, new ForeignFun("foreignfuns.ForeignFuns", "Kernel_endUndoContext", 0));
+    addToTable(machine, table, new ForeignFun("foreignfuns.ForeignFuns", "Kernel_stringInputChannel", 1));
+    addToTable(machine, table, new ForeignFun("foreignfuns.ForeignFuns", "Kernel_symbolName", 1));
+    addToTable(machine, table, new ForeignFun("foreignfuns.ForeignFuns", "Kernel_symbolSetName", 2));
+    addToTable(machine, table, new ForeignFun("foreignfuns.ForeignFuns", "Kernel_symbolValue", 1));
+    addToTable(machine, table, new ForeignFun("foreignfuns.ForeignFuns", "Kernel_symbolSetValue", 2));
+    addToTable(machine, table, new ForeignFun("foreignfuns.ForeignFuns", "Kernel_tableKeys", 1));
+    addToTable(machine, table, new ForeignFun("foreignfuns.ForeignFuns", "Kernel_tableRemove", 2));
+    addToTable(machine, table, new ForeignFun("foreignfuns.ForeignFuns", "Kernel_tableHasKey", 2));
+    addToTable(machine, table, new ForeignFun("foreignfuns.ForeignFuns", "Kernel_tableHasValue", 2));
+    addToTable(machine, table, new ForeignFun("foreignfuns.ForeignFuns", "Kernel_tag", 1));
+    addToTable(machine, table, new ForeignFun("foreignfuns.ForeignFuns", "Kernel_tempFile", 3));
+    addToTable(machine, table, new ForeignFun("foreignfuns.ForeignFuns", "Kernel_tempDir", 2));
+    addToTable(machine, table, new ForeignFun("foreignfuns.ForeignFuns", "Kernel_thread", 0));
+    addToTable(machine, table, new ForeignFun("foreignfuns.ForeignFuns", "Kernel_threadId", 1));
+    addToTable(machine, table, new ForeignFun("foreignfuns.ForeignFuns", "Kernel_threadKill", 1));
+    addToTable(machine, table, new ForeignFun("foreignfuns.ForeignFuns", "Kernel_threadState", 1));
+    addToTable(machine, table, new ForeignFun("foreignfuns.ForeignFuns", "Kernel_threadNext", 1));
+    addToTable(machine, table, new ForeignFun("foreignfuns.ForeignFuns", "Kernel_time", 0));
+    addToTable(machine, table, new ForeignFun("foreignfuns.ForeignFuns", "Kernel_timeAdd", 2));
+    addToTable(machine, table, new ForeignFun("foreignfuns.ForeignFuns", "Kernel_timeDifference", 2));
+    addToTable(machine, table, new ForeignFun("foreignfuns.ForeignFuns", "Kernel_tokenChannelTextTo", 2));
+    addToTable(machine, table, new ForeignFun("foreignfuns.ForeignFuns", "Kernel_toJava", 2));
+    addToTable(machine, table, new ForeignFun("foreignfuns.ForeignFuns", "Kernel_usedHeap", 0));
+    addToTable(machine, table, new ForeignFun("foreignfuns.ForeignFuns", "Kernel_undoStackSize", 0));
+    addToTable(machine, table, new ForeignFun("foreignfuns.ForeignFuns", "Kernel_unify", 4));
+    addToTable(machine, table, new ForeignFun("foreignfuns.ForeignFuns", "Kernel_URLInputChannel", 1));
+    addToTable(machine, table, new ForeignFun("foreignfuns.ForeignFuns", "Kernel_value", 1));
+    addToTable(machine, table, new ForeignFun("foreignfuns.ForeignFuns", "Kernel_valueToString", 1));
+    addToTable(machine, table, new ForeignFun("foreignfuns.ForeignFuns", "Kernel_wake", 2));
+    addToTable(machine, table, new ForeignFun("foreignfuns.ForeignFuns", "Kernel_write", 2));
+    addToTable(machine, table, new ForeignFun("foreignfuns.ForeignFuns", "Kernel_writeCommand", -1));
+    addToTable(machine, table, new ForeignFun("foreignfuns.ForeignFuns", "Kernel_writePacket", 3));
+    addToTable(machine, table, new ForeignFun("foreignfuns.ForeignFuns", "Kernel_yield", 0));
+    addToTable(machine, table, new ForeignFun("foreignfuns.ForeignFuns", "Kernel_xmf", 0));
+    addToTable(machine, table, new ForeignFun("foreignfuns.ForeignFuns", "Kernel_zipNewEntry", 2));
+    addToTable(machine, table, new ForeignFun("foreignfuns.ForeignFuns", "Kernel_zipInputChannel", 2));
+    addToTable(machine, table, new ForeignFun("foreignfuns.ForeignFuns", "Kernel_zipOutputChannel", 1));
+    addToTable(machine, table, new ForeignFun("foreignfuns.ForeignFuns", "print", 1));
+    addToTable(machine, table, new ForeignFun("foreignfuns.ForeignFuns", "restoreMachineState", 1));
+    addToTable(machine, table, new ForeignFun("foreignfuns.ForeignFuns", "saveMachineState", 1));
+    addToTable(machine, table, new ForeignFun("foreignfuns.ForeignFuns", "resetOperatorTable", 0));
+  }
+
+  public static void copyDirectory(File srcDir, File dstDir) throws IOException {
+    if (srcDir.isDirectory()) {
+      String[] children = srcDir.list();
+      if (!dstDir.exists()) {
+        dstDir.mkdir();
+      }
+      for (int i = 0; i < children.length; i++) {
+        copyDirectory(new File(srcDir, children[i]), new File(dstDir, children[i]));
+      }
+    } else {
+      copySingleFile(srcDir, dstDir);
+    }
+  }
+
+  public static void copySingleFile(File src, File dst) throws IOException {
+    InputStream in = new FileInputStream(src);
+    OutputStream out = new FileOutputStream(dst);
+
+    // Transfer bytes from in to out
+    byte[] buf = new byte[1024];
+    int len;
+    while ((len = in.read(buf)) > 0) {
+      out.write(buf, 0, len);
+    }
+    in.close();
+    out.close();
+  }
+
+  public static void deleteFile(File file) {
+    if (file.isDirectory()) {
+      String[] children = file.list();
+      for (int i = 0; i < children.length; i++) {
+        deleteFile(new File(file, children[i]));
+      }
+    }
+    file.delete();
+  }
+
+  public static void error(int id, Machine machine, String message, int... data) {
+    machine.popFrame(); // this probably shouldn't happen every time (Paul)
+    machine.error(id, message, data);
+  }
+
+  public static void gc(Machine machine) {
+
+    // Cause the machine to collect garbage.
+
+    machine.gc();
+    machine.popStack();
+    machine.pushStack(Machine.trueValue);
+    machine.popFrame();
+  }
+
+  public static long javaTime(Machine machine, int machineTime) {
+    int hours = Machine.value(machine.at(machineTime, 0));
+    int mins = Machine.value(machine.at(machineTime, 1));
+    int secs = Machine.value(machine.at(machineTime, 2));
+    int millis = Machine.value(machine.at(machineTime, 3));
+    return (long) ((hours * 60 * 60 * 1000F) + (mins * 60 * 1000F) + (secs * 1000F) + millis);
+  }
+
+  public static void Kernel_addAtt(Machine machine) {
+
+    // addField(obj,att). Add the given att to the object.
+    // The object is modified in place. The attribute name
+    // must be either a string or a symbol. If it is a string
+    // then the string is interned...
+
+    int obj = machine.frameLocal(0);
+    int name = machine.frameLocal(1);
+    int value = machine.frameLocal(2);
+    machine.objAddAttribute(obj, name, value);
+    machine.pushStack(obj);
+    machine.popFrame();
+  }
+
+  public static void Kernel_allInstances(Machine machine) {
+    int types = machine.frameLocal(0);
+    int length = machine.consLength(types);
+    int[] classes = new int[length];
+    for (int i = 0; i < length; i++) {
+      classes[i] = machine.consHead(types);
+      types = machine.consTail(types);
+    }
+    GC gc = machine.getGC();
+    machine.setGC(new AllInstances(machine, classes));
+    machine.gc();
+    machine.setGC(gc);
+    machine.popFrame();
+  }
+
+  public static void Kernel_allSubClasses(Machine machine) {
+    int _class = machine.frameLocal(0);
+    GC gc = machine.getGC();
+    machine.setGC(new AllSubClasses(machine, _class));
+    machine.gc();
+    machine.setGC(gc);
+    machine.popFrame();
+  }
+
+  public static void Kernel_arrayDaemons(Machine machine) {
+    int array = machine.frameLocal(0);
+    machine.pushStack(machine.arrayDaemons(array));
+    machine.popFrame();
+  }
+
+  public static void Kernel_arrayDaemonsActive(Machine machine) {
+    int array = machine.frameLocal(0);
+    machine.pushStack(machine.arrayDaemonsActive(array));
+    machine.popFrame();
+  }
+
+  public static void Kernel_arrayLength(Machine machine) {
+    int array = machine.frameLocal(0);
+    machine.pushStack(Machine.mkInt(machine.arrayLength(array)));
+    machine.popFrame();
+  }
+
+  public static void Kernel_arrayRef(Machine machine) {
+    int array = machine.frameLocal(0);
+    int index = machine.frameLocal(1);
+    machine.pushStack(machine.arrayRef(array, Machine.value(index)));
+    machine.popFrame();
+  }
+
+  public static void Kernel_arraySet(Machine machine) {
+    int array = machine.frameLocal(0);
+    int index = machine.frameLocal(1);
+    int value = machine.frameLocal(2);
+    machine.arraySet(array, Machine.value(index), value);
+    machine.pushStack(array);
+    machine.popFrame();
+  }
+
+  public static void Kernel_arraySetDaemons(Machine machine) {
+    int array = machine.frameLocal(0);
+    int daemons = machine.frameLocal(1);
+    machine.arraySetDaemons(array, daemons);
+    machine.pushStack(array);
+    machine.popFrame();
+  }
+
+  public static void Kernel_arraySetDaemonsActive(Machine machine) {
+    int array = machine.frameLocal(0);
+    int daemonsActive = machine.frameLocal(1);
+    machine.arraySetDaemons(array, daemonsActive);
+    machine.pushStack(array);
+    machine.popFrame();
+  }
+
+  public static void Kernel_asSeq(Machine machine) {
+
+    // Transform a collection to a sequence...
+
+    machine.pushStack(machine.asSeq(machine.frameLocal(0)));
+    machine.popFrame();
+  }
+
+  public static void Kernel_asSet(Machine machine) {
+
+    // Transform a collection to a set...
+
+    machine.pushStack(machine.asSet(machine.frameLocal(0)));
+    machine.popFrame();
+  }
+
+  public static void Kernel_asString(Machine machine) {
+    int value = machine.frameLocal(0);
+    int string = -1;
+    switch (Machine.tag(value)) {
+    case INT:
+      string = machine.mkString(1);
+      machine.stringSet(string, 0, Machine.byte1(value));
+      break;
+    case CONS:
+      string = machine.asString(value);
+      break;
+    case ARRAY:
+      string = machine.asString(value);
+      break;
+    case BUFFER:
+      string = machine.asString(value);
+      break;
+    default:
+      string = machine.mkString(0);
+    }
+    machine.pushStack(string);
+    machine.popFrame();
+  }
+
+  public static void Kernel_available(Machine machine) {
+    int inputChannel = machine.frameLocal(0);
+    machine.pushStack(machine.available(inputChannel));
+    machine.popFrame();
+  }
+
+  public static void Kernel_backtrace(Machine machine) {
+    machine.pushStack(Machine.trueValue);
+    machine.popFrame();
+    machine.printBacktrace();
+  }
+
+  public static void Kernel_bufferAsString(Machine machine) {
+    int buffer = machine.frameLocal(0);
+    machine.pushStack(machine.bufferAsString(buffer));
+    machine.popFrame();
+  }
+
+  public static void Kernel_bufferDaemons(Machine machine) {
+    int buffer = machine.frameLocal(0);
+    machine.pushStack(machine.bufferDaemons(buffer));
+    machine.popFrame();
+  }
+
+  public static void Kernel_bufferDaemonsActive(Machine machine) {
+    int buffer = machine.frameLocal(0);
+    machine.pushStack(machine.bufferDaemonsActive(buffer));
+    machine.popFrame();
+  }
+
+  public static void Kernel_bufferIncrement(Machine machine) {
+    int buffer = machine.frameLocal(0);
+    machine.pushStack(machine.bufferIncrement(buffer));
+    machine.popFrame();
+  }
+
+  public static void Kernel_bufferSetAsString(Machine machine) {
+    int buffer = machine.frameLocal(0);
+    int asString = machine.frameLocal(1);
+    machine.bufferSetAsString(buffer, asString);
+    machine.pushStack(buffer);
+    machine.popFrame();
+  }
+
+  public static void Kernel_bufferSetDaemons(Machine machine) {
+    int buffer = machine.frameLocal(0);
+    int daemons = machine.frameLocal(1);
+    machine.bufferSetDaemons(buffer, daemons);
+    machine.pushStack(buffer);
+    machine.popFrame();
+  }
+
+  public static void Kernel_bufferSetDaemonsActive(Machine machine) {
+    int buffer = machine.frameLocal(0);
+    int active = machine.frameLocal(1);
+    machine.bufferSetDaemonsActive(buffer, active);
+    machine.pushStack(buffer);
+    machine.popFrame();
+  }
+
+  public static void Kernel_bufferSetSize(Machine machine) {
+    int buffer = machine.frameLocal(0);
+    int size = machine.frameLocal(1);
+    machine.bufferSetSize(buffer, size);
+    machine.pushStack(buffer);
+    machine.popFrame();
+  }
+
+  public static void Kernel_bufferSize(Machine machine) {
+    int buffer = machine.frameLocal(0);
+    machine.pushStack(machine.bufferSize(buffer));
+    machine.popFrame();
+  }
+
+  public static void Kernel_bufferStorage(Machine machine) {
+    int buffer = machine.frameLocal(0);
+    machine.pushStack(machine.bufferStorage(buffer));
+    machine.popFrame();
+  }
+
+  public static void Kernel_call(Machine machine) {
+    int output = machine.frameLocal(0);
+    int value = machine.frameLocal(1);
+    machine.pushStack(machine.call(output, value));
+    machine.popFrame();
+  }
+
+  public static void Kernel_callcc(Machine machine) {
+    // Create a new continution.
+    machine.callcc(machine.frameLocal(0));
+  }
+
+  public static void Kernel_ceiling(Machine machine) {
+    int f = machine.frameLocal(0);
+    if (Machine.isFloat(f)) {
+      machine.pushStack(Machine.mkInt((int) Math.ceil(Double.parseDouble(machine.valueToString(f)))));
+      machine.popFrame();
+    } else error(TYPE, machine, "Kernel_ceiling expects a float " + machine.valueToString(f));
+  }
+
+  public static void Kernel_charCount(Machine machine) {
+    int string = machine.frameLocal(0);
+    int charPos = machine.frameLocal(1);
+    machine.pushStack(Machine.mkInt(machine.charCount(string, Machine.value(charPos))));
+    machine.popFrame();
+  }
+
+  public static void Kernel_client_connect(Machine machine) {
+    System.out.println("Kernel_clientConnect() not implemented");
+    System.exit(0);
+    machine.popFrame();
+  }
+
+  public static void Kernel_clientInputChannel(Machine machine) {
+    int name = machine.frameLocal(0);
+    int in = machine.clientInputChannel(name);
+    if (in != -1)
+      machine.pushStack(in);
+    else error(ERROR, machine, "Cannot find input channel for " + machine.valueToString(name));
+    machine.popFrame();
+  }
+
+  public static void Kernel_clientInterface(Machine machine) {
+    machine.pushStack(machine.getClientInterface());
+    machine.popFrame();
+  }
+
+  public static void Kernel_clientOutputChannel(Machine machine) {
+    int name = machine.frameLocal(0);
+    int out = machine.clientOutputChannel(name);
+    if (out != -1)
+      machine.pushStack(out);
+    else error(ERROR, machine, "Cannot find output channel for " + machine.valueToString(name));
+    machine.popFrame();
+  }
+
+  public static void Kernel_close(Machine machine) {
+    int channel = machine.frameLocal(0);
+    machine.close(channel);
+    machine.pushStack(channel);
+    machine.popFrame();
+  }
+
+  public static void Kernel_closeAll(Machine machine) {
+    machine.closeAll();
+    machine.pushStack(Machine.trueValue);
+    machine.popFrame();
+  }
+
+  public static void Kernel_closeZipInputChannel(Machine machine) {
+    int fileName = machine.frameLocal(0);
+    machine.closeZipInputChannel(fileName);
+    machine.pushStack(fileName);
+    machine.popFrame();
+  }
+
+  public static void Kernel_codeBoxCodeSize(Machine machine) {
+    int codeBox = machine.frameLocal(0);
+    int code = machine.codeBoxInstrs(codeBox);
+    machine.pushStack(Machine.mkInt(machine.codeLength(code)));
+    machine.popFrame();
+  }
+
+  public static void Kernel_codeBoxConstants(Machine machine) {
+    int codeBox = machine.frameLocal(0);
+    machine.pushStack(machine.codeBoxConstants(codeBox));
+    machine.popFrame();
+  }
+
+  public static void Kernel_codeBoxInstrAt(Machine machine) {
+    int codeBox = machine.frameLocal(0);
+    int index = Machine.value(machine.frameLocal(1));
+    int code = machine.codeBoxInstrs(codeBox);
+    machine.pushStack(Machine.mkInt(Machine.tag(machine.codeRef(code, index))));
+    machine.popFrame();
+  }
+
+  public static void Kernel_codeBoxLocals(Machine machine) {
+    int codeBox = machine.frameLocal(0);
+    machine.pushStack(Machine.mkInt(machine.codeBoxLocals(codeBox)));
+    machine.popFrame();
+  }
+
+  public static void Kernel_codeBoxName(Machine machine) {
+    int codeBox = machine.frameLocal(0);
+    machine.pushStack(machine.codeBoxName(codeBox));
+    machine.popFrame();
+  }
+
+  public static void Kernel_codeBoxOperandsAt(Machine machine) {
+    int codeBox = machine.frameLocal(0);
+    int index = Machine.value(machine.frameLocal(1));
+    int code = machine.codeBoxInstrs(codeBox);
+    machine.pushStack(Machine.mkInt(Machine.value(machine.codeRef(code, index))));
+    machine.popFrame();
+  }
+
+  public static void Kernel_codeBoxResourceName(Machine machine) {
+    int codeBox = machine.frameLocal(0);
+    machine.pushStack(machine.codeBoxResourceName(codeBox));
+    machine.popFrame();
+  }
+
+  public static void Kernel_codeBoxSetCode(Machine machine) {
+    int codeBox = machine.frameLocal(0);
+    int code = machine.frameLocal(1);
+    machine.codeBoxSetInstrs(codeBox, code);
+    machine.pushStack(codeBox);
+    machine.popFrame();
+  }
+
+  public static void Kernel_codeBoxSetConstants(Machine machine) {
+    int codeBox = machine.frameLocal(0);
+    int constants = machine.frameLocal(1);
+    machine.codeBoxSetConstants(codeBox, constants);
+    machine.pushStack(codeBox);
+    machine.popFrame();
+  }
+
+  public static void Kernel_codeBoxSetInstrAt(Machine machine) {
+    int codeBox = machine.frameLocal(0);
+    int index = Machine.value(machine.frameLocal(1));
+    int tag = Machine.value(machine.frameLocal(2));
+    int operands = Machine.value(machine.frameLocal(3));
+    int code = machine.codeBoxInstrs(codeBox);
+    int instr = Machine.mkImmediate(tag, Machine.value(operands));
+    machine.codeSet(code, index, instr);
+    machine.pushStack(codeBox);
+    machine.popFrame();
+  }
+
+  public static void Kernel_codeBoxSetName(Machine machine) {
+    int codeBox = machine.frameLocal(0);
+    int name = machine.frameLocal(1);
+    if (!Machine.isSymbol(name)) name = machine.mkSymbol(name);
+    machine.codeBoxSetName(codeBox, name);
+    machine.pushStack(codeBox);
+    machine.popFrame();
+  }
+
+  public static void Kernel_codeBoxSetResourceName(Machine machine) {
+    int codeBox = machine.frameLocal(0);
+    int resourceName = machine.frameLocal(1);
+    machine.codeBoxSetResourceName(codeBox, resourceName);
+    machine.pushStack(codeBox);
+    machine.popFrame();
+  }
+
+  public static void Kernel_codeBoxSetSource(Machine machine) {
+    int codeBox = machine.frameLocal(0);
+    int source = machine.frameLocal(1);
+    machine.codeBoxSetSource(codeBox, source);
+    machine.pushStack(codeBox);
+    machine.popFrame();
+  }
+
+  public static void Kernel_codeBoxSource(Machine machine) {
+    int codeBox = machine.frameLocal(0);
+    machine.pushStack(machine.codeBoxSource(codeBox));
+    machine.popFrame();
+  }
+
+  public static void Kernel_codeBoxToFun(Machine machine) {
+    int codeBox = machine.frameLocal(0);
+    int arity = machine.frameLocal(1);
+    int dynamics = machine.frameLocal(2);
+    machine.pushStack(machine.codeBoxToFun(codeBox, Machine.value(arity), dynamics));
+    machine.popFrame();
+  }
+
+  public static void Kernel_codeSet(Machine machine) {
+    int array = machine.frameLocal(0);
+    int index = machine.frameLocal(1);
+    int tag = machine.frameLocal(2);
+    int operands = machine.frameLocal(3);
+    int instr = Machine.mkImmediate(Machine.value(tag), Machine.value(operands));
+    machine.codeSet(array, Machine.value(index), instr);
+    machine.pushStack(array);
+    machine.popFrame();
+  }
+
+  public static void Kernel_copy(Machine machine) {
+    int value = machine.frameLocal(0);
+    machine.pushStack(machine.copy(value));
+    machine.popFrame();
+  }
+
+  public static void Kernel_copyFile(Machine machine) {
+    int source = machine.frameLocal(0);
+    int target = machine.frameLocal(1);
+    File sourcef = new File(machine.valueToString(source));
+    File targetf = new File(machine.valueToString(target));
+    if (sourcef.exists()) {
+      try {
+        if (sourcef.isDirectory()) {
+          copyDirectory(sourcef, targetf);
+          machine.pushStack(Machine.trueValue);
+        } else {
+          copySingleFile(sourcef, targetf);
+          machine.pushStack(Machine.trueValue);
+        }
+      } catch (IOException iox) {
+        machine.pushStack(Machine.falseValue);
+      }
+    } else machine.pushStack(Machine.falseValue);
+    machine.popFrame();
+  }
+
+  public static void Kernel_cos(Machine machine) {
+    int angle = machine.frameLocal(0);
+    if (Machine.isFloat(angle)) {
+      float f = Float.parseFloat(machine.valueToString(angle));
+      double radians = (Math.PI / 180) * f;
+      machine.pushStack(machine.mkFloat(Math.cos(radians)));
+      machine.popFrame();
+    } else error(TYPE, machine, "Kernel_cos expects a float " + machine.valueToString(angle));
+  }
+
+  public static void Kernel_daemonAction(Machine machine) {
+    int daemon = machine.frameLocal(0);
+    machine.pushStack(machine.daemonAction(daemon));
+    machine.popFrame();
+  }
+
+  public static void Kernel_daemonId(Machine machine) {
+    int daemon = machine.frameLocal(0);
+    machine.pushStack(machine.daemonId(daemon));
+    machine.popFrame();
+  }
+
+  public static void Kernel_daemonPersistent(Machine machine) {
+    int daemon = machine.frameLocal(0);
+    machine.pushStack(machine.daemonPersistent(daemon));
+    machine.popFrame();
+  }
+
+  public static void Kernel_daemons(Machine machine) {
+    int obj = machine.frameLocal(0);
+    machine.pushStack(machine.objDaemons(obj));
+    machine.popFrame();
+  }
+
+  public static void Kernel_daemonSetAction(Machine machine) {
+    int daemon = machine.frameLocal(0);
+    int action = machine.frameLocal(1);
+    machine.daemonSetAction(daemon, action);
+    machine.pushStack(daemon);
+    machine.popFrame();
+  }
+
+  public static void Kernel_daemonSetId(Machine machine) {
+    int daemon = machine.frameLocal(0);
+    int id = machine.frameLocal(1);
+    machine.daemonSetId(daemon, id);
+    machine.pushStack(daemon);
+    machine.popFrame();
+  }
+
+  public static void Kernel_daemonSetPersistent(Machine machine) {
+    int daemon = machine.frameLocal(0);
+    int persistent = machine.frameLocal(1);
+    machine.daemonSetPersistent(daemon, persistent);
+    machine.pushStack(daemon);
+    machine.popFrame();
+  }
+
+  public static void Kernel_daemonSetSlot(Machine machine) {
+    int daemon = machine.frameLocal(0);
+    int slot = machine.frameLocal(1);
+    machine.daemonSetSlot(daemon, slot);
+    machine.pushStack(daemon);
+    machine.popFrame();
+  }
+
+  public static void Kernel_daemonSetTarget(Machine machine) {
+    int daemon = machine.frameLocal(0);
+    int target = machine.frameLocal(1);
+    machine.daemonSetTarget(daemon, target);
+    machine.pushStack(daemon);
+    machine.popFrame();
+  }
+
+  public static void Kernel_daemonSetTraced(Machine machine) {
+    int daemon = machine.frameLocal(0);
+    int traced = machine.frameLocal(1);
+    machine.daemonSetTraced(daemon, traced);
+    machine.pushStack(daemon);
+    machine.popFrame();
+  }
+
+  public static void Kernel_daemonSetType(Machine machine) {
+    int daemon = machine.frameLocal(0);
+    int type = machine.frameLocal(1);
+    machine.daemonSetType(daemon, type);
+    machine.pushStack(daemon);
+    machine.popFrame();
+  }
+
+  public static void Kernel_daemonSlot(Machine machine) {
+    int daemon = machine.frameLocal(0);
+    machine.pushStack(machine.daemonSlot(daemon));
+    machine.popFrame();
+  }
+
+  public static void Kernel_daemonsOff(Machine machine) {
+    int obj = machine.frameLocal(0);
+    machine.objSetDaemonsActive(obj, Machine.falseValue);
+    machine.pushStack(obj);
+    machine.popFrame();
+  }
+
+  public static void Kernel_daemonsOn(Machine machine) {
+    int obj = machine.frameLocal(0);
+    machine.objSetDaemonsActive(obj, Machine.trueValue);
+    machine.pushStack(obj);
+    machine.popFrame();
+  }
+
+  public static void Kernel_daemonTarget(Machine machine) {
+    int daemon = machine.frameLocal(0);
+    machine.pushStack(machine.daemonTarget(daemon));
+    machine.popFrame();
+  }
+
+  public static void Kernel_daemonTraced(Machine machine) {
+    int daemon = machine.frameLocal(0);
+    machine.pushStack(machine.daemonTraced(daemon));
+    machine.popFrame();
+  }
+
+  public static void Kernel_daemonType(Machine machine) {
+    int daemon = machine.frameLocal(0);
+    machine.pushStack(machine.daemonType(daemon));
+    machine.popFrame();
+  }
+
+  public static void Kernel_date(Machine machine) {
+    boolean verbose = machine.frameLocal(0) == Machine.trueValue;
+    java.util.Date d = new java.util.Date();
+    String dateString = "";
+    if (verbose)
+      dateString = d.toString();
+    else {
+      SimpleDateFormat dateFormat = (SimpleDateFormat) DateFormat.getDateInstance();
+      dateFormat.applyPattern("MMM dd HH:mm:ss");
+      dateString = dateFormat.format(d);
+    }
+    machine.pushStack(machine.mkString(dateString));
+    machine.popFrame();
+  }
+
+  public static void Kernel_dbAutoCommit(Machine machine) {
+    Database.autoCommit(machine);
+  }
+
+  public static void Kernel_dbClose(Machine machine) {
+    Database.close(machine);
+  }
+
+  public static void Kernel_dbCommit(Machine machine) {
+    Database.autoCommit(machine);
+  }
+
+  public static void Kernel_dbConnect(Machine machine) {
+    Database.connect(machine);
+  }
+
+  public static void Kernel_dbLoadDriver(Machine machine) {
+    Database.loadDriver(machine);
+  }
+
+  public static void Kernel_dbQuery(Machine machine) {
+    Database.query(machine);
+  }
+
+  public static void Kernel_dbQueryClose(Machine machine) {
+    Database.queryClose(machine);
+  }
+
+  public static void Kernel_dbQueryLookup(Machine machine) {
+    Database.queryResultLookup(machine);
+  }
+
+  public static void Kernel_dbQueryNext(Machine machine) {
+    Database.queryResultNext(machine);
+  }
+
+  public static void Kernel_dbQueryPrevious(Machine machine) {
+    Database.queryResultPrevious(machine);
+  }
+
+  public static void Kernel_dbUpdate(Machine machine) {
+    Database.update(machine);
+  }
+
+  public static void Kernel_delay(Machine machine) {
+	  int millis = machine.frameLocal(0);
+	  int milliseconds = Machine.value(millis);
+	  try {
+		  java.lang.Thread.sleep(milliseconds);
+	  } catch (InterruptedException ie) {
+		  
+	  }
+	  machine.popFrame();
+  }
+
+  public static void Kernel_deleteFile(Machine machine) {
+    int name = machine.frameLocal(0);
+    File file = machine.getFile(machine.valueToString(name));
+    if (file.exists()) {
+      deleteFile(file);
+      machine.pushStack(Machine.trueValue);
+    } else machine.pushStack(Machine.falseValue);
+    machine.popFrame();
+  }
+
+  public static void Kernel_die(Machine machine) {
+    machine.killCurrentThread();
+  }
+
+  public static void Kernel_dirContents(Machine machine) {
+    int dir = machine.frameLocal(0);
+    int dirFilters = machine.frameLocal(1);
+    if (!Machine.isCons(dirFilters))
+      error(TYPE, machine, "Kernel_dirContents expects filters to be a sequence.");
+    else {
+      String dirString = machine.valueToString(dir);
+      String filters = "";
+      while (dirFilters != Machine.nilValue) {
+        int filter = machine.consHead(dirFilters);
+        filters = filters + machine.valueToString(filter) + "|";
+        dirFilters = machine.consTail(dirFilters);
+      }
+      filters = filters.substring(0, filters.length() - 1); // delete
+      // the extra
+      // bar
+      File file = new File(dirString);
+      final Pattern filter = Pattern.compile(filters);
+      String[] contents = file.list(new FilenameFilter() {
+        public boolean accept(File dir, String name) {
+          File file = new File(dir.getPath() + "/" + name);
+          if (file.isDirectory()) return true;
+          Matcher m = filter.matcher(name);
+          return m.matches();
+        }
+      });
+      int result = Machine.nilValue;
+      List<?> contentsList = Arrays.asList(contents);
+      for (int i = 0; i < contentsList.size(); i++) {
+        String content = (String) contentsList.get(i);
+        int value = machine.mkString(content);
+        result = machine.mkCons(value, result);
+      }
+      machine.pushStack(result);
+      machine.popFrame();
+    }
+  }
+
+  public static void Kernel_div(Machine machine) {
+    int n = Machine.value(machine.frameLocal(0));
+    int m = Machine.value(machine.frameLocal(1));
+    machine.pushStack(Machine.mkInt(n / m));
+    machine.popFrame();
+  }
+
+  public static void Kernel_endUndoContext(Machine machine) {
+    machine.popFrame();
+    machine.undo.endContext();
+    machine.pushStack(Machine.trueValue);
+  }
+
+  public static void Kernel_eof(Machine machine) {
+    int inputChannel = machine.frameLocal(0);
+    if (machine.eof(inputChannel))
+      machine.pushStack(Machine.trueValue);
+    else machine.pushStack(Machine.falseValue);
+    machine.popFrame();
+  }
+
+  public static void Kernel_exec(Machine machine) {
+    int program = machine.frameLocal(0);
+    int args = machine.frameLocal(1);
+    String[] execArgs = new String[machine.consLength(args) + 1];
+    execArgs[0] = machine.valueToString(program);
+    int index = 1;
+    while (args != Machine.nilValue) {
+      int arg = machine.consHead(args);
+      execArgs[index++] = machine.valueToString(arg);
+      args = machine.consTail(args);
+    }
+    try {
+      Process p = Runtime.getRuntime().exec(execArgs);
+      InputStream results = p.getInputStream();
+      OutputStream commands = p.getOutputStream();
+      int result = machine.mkCons(machine.mkInputChannel(results), machine.mkOutputChannel(commands));
+      machine.pushStack(result);
+    } catch (IOException ioe) {
+      System.out.println(ioe.getMessage());
+      ioe.printStackTrace();
+      error(FOREIGNFUNERR, machine, ioe.getMessage());
+    }
+    machine.popFrame();
+  }
+
+  public static void Kernel_execRedo(Machine machine) {
+    machine.undo.execRedo(machine);
+    machine.pushStack(Machine.trueValue);
+    machine.popFrame();
+  }
+
+  public static void Kernel_execUndo(Machine machine) {
+    machine.undo.execUndo(machine);
+    machine.pushStack(Machine.trueValue);
+    machine.popFrame();
+  }
+
+  public static void Kernel_exit(Machine machine) {
+    // Use the following sparingly! Never returns.
+    int value = machine.frameLocal(0);
+    machine.exit(value);
+  }
+
+  public static void Kernel_extendHeap(Machine machine) {
+    int words = machine.frameLocal(0);
+    boolean done = machine.extendHeap(Machine.value(words));
+    machine.pushStack(done ? Machine.trueValue : Machine.falseValue);
+    machine.popFrame();
+  }
+
+  public static void Kernel_fileExists(Machine machine) {
+    int string = machine.frameLocal(0);
+    String fileName = machine.valueToString(string);
+    File file = machine.getFile(fileName);
+    machine.pushStack(file.exists() ? Machine.trueValue : Machine.falseValue);
+    machine.popFrame();
+  }
+
+  public static void Kernel_fileInputChannel(Machine machine) {
+    int string = machine.frameLocal(0);
+    String fileName = machine.valueToString(string);
+    machine.pushStack(machine.mkFileInputChannel(fileName));
+    machine.popFrame();
+  }
+
+  public static void Kernel_fileOutputChannel(Machine machine) {
+    int string = machine.frameLocal(0);
+    String fileName = machine.valueToString(string);
+    machine.pushStack(machine.mkFileOutputChannel(fileName));
+    machine.popFrame();
+  }
+
+  public static void Kernel_fileReadOnly(Machine machine) {
+    int string = machine.frameLocal(0);
+    String fileName = machine.valueToString(string);
+    File file = new File(fileName);
+    if (file.exists()) {
+      if (!file.canWrite())
+        machine.pushStack(Machine.trueValue);
+      else machine.pushStack(Machine.falseValue);
+    } else {
+      machine.pushStack(Machine.falseValue);
+    }
+    machine.popFrame();
+  }
+
+  public static void Kernel_fileSize(Machine machine) {
+    int string = machine.frameLocal(0);
+    String fileName = machine.valueToString(string);
+    File file = new File(fileName);
+    machine.pushStack(file.exists() ? Machine.mkInt((int) file.length()) : Machine.mkInt(-1));
+    machine.popFrame();
+  }
+
+  public static void Kernel_floor(Machine machine) {
+    int f = machine.frameLocal(0);
+    if (Machine.isFloat(f)) {
+      machine.pushStack(Machine.mkInt((int) Math.floor(Double.parseDouble(machine.valueToString(f)))));
+      machine.popFrame();
+    } else error(TYPE, machine, "Kernel_floor expects a float " + machine.valueToString(f));
+  }
+
+  public static void Kernel_flush(Machine machine) {
+    int channel = machine.frameLocal(0);
+    machine.flush(channel);
+    machine.pushStack(channel);
+    machine.popFrame();
+  }
+
+  public static void Kernel_foreignMOPMapping(Machine machine) {
+    machine.pushStack(machine.getForeignMOPMapping());
+    machine.popFrame();
+  }
+
+  public static void Kernel_foreignTypeMapping(Machine machine) {
+    machine.pushStack(machine.getForeignTypeMapping());
+    machine.popFrame();
+  }
+
+  public static void Kernel_fork(Machine machine) {
+    int value = machine.frameLocal(0);
+    int fun = machine.frameLocal(1);
+    if (machine.funArity(fun) == 0) {
+      // Push a dummy value for now....
+      machine.pushStack(Machine.undefinedValue);
+      machine.popFrame();
+      int thread = machine.fork(value, fun);
+      // Pop the dummy value...
+      machine.popStack();
+      machine.pushStack(thread);
+    } else error(ARGCOUNT, machine, "Fork expects a 0-arity function.", fun, Machine.nilValue);
+  }
+
+  public static void Kernel_forName(Machine machine) {
+    int name = machine.frameLocal(0);
+    int paths = machine.frameLocal(1);
+    String[] strings = new String[machine.consLength(paths)];
+    for (int i = 0; i < strings.length; i++) {
+      String path = machine.valueToString(machine.consHead(paths));
+      File file = machine.getFile(path);
+      strings[i] = file.getAbsolutePath();
+      paths = machine.consTail(paths);
+    }
+    int object = XJ.forName(machine, strings, machine.valueToString(name));
+    if (object == -1)
+      machine.pushStack(Machine.undefinedValue);
+    else machine.pushStack(object);
+    machine.popFrame();
+  }
+
+  public static void Kernel_forwardRefListeners(Machine machine) {
+    int forwardRef = machine.frameLocal(0);
+    machine.pushStack(machine.forwardRefListeners(forwardRef));
+    machine.popFrame();
+  }
+
+  public static void Kernel_forwardRefPath(Machine machine) {
+    int forwardRef = machine.frameLocal(0);
+    machine.pushStack(machine.forwardRefPath(forwardRef));
+    machine.popFrame();
+  }
+
+  public static void Kernel_forwardRefs(Machine machine) {
+    machine.pushStack(machine.forwardRefs());
+    machine.popFrame();
+  }
+
+  public static void Kernel_forwardRefSetListeners(Machine machine) {
+    int forwardRef = machine.frameLocal(0);
+    int listeners = machine.frameLocal(1);
+    machine.forwardRefSetListeners(forwardRef, listeners);
+    machine.pushStack(forwardRef);
+    machine.popFrame();
+  }
+
+  public static void Kernel_forwardRefSetPath(Machine machine) {
+    int forwardRef = machine.frameLocal(0);
+    int path = machine.frameLocal(1);
+    machine.forwardRefSetPath(forwardRef, path);
+    machine.pushStack(forwardRef);
+    machine.popFrame();
+  }
+
+  public static void Kernel_forwardRefSetValue(Machine machine) {
+    int forwardRef = machine.frameLocal(0);
+    int value = machine.frameLocal(1);
+    machine.forwardRefSetValue(forwardRef, value);
+    machine.pushStack(forwardRef);
+    machine.popFrame();
+  }
+
+  public static void Kernel_forwardRefValue(Machine machine) {
+    int forwardRef = machine.frameLocal(0);
+    machine.pushStack(machine.forwardRefValue(forwardRef));
+    machine.popFrame();
+  }
+
+  public static void Kernel_funArgs(Machine machine) {
+    int fun = machine.frameLocal(0);
+    machine.pushStack(machine.funSig(fun));
+    machine.popFrame();
+  }
+
+  public static void Kernel_funArity(Machine machine) {
+    int fun = machine.frameLocal(0);
+    machine.pushStack(Machine.mkInt(machine.funArity(fun)));
+    machine.popFrame();
+  }
+
+  public static void Kernel_funCodeBox(Machine machine) {
+    int fun = machine.frameLocal(0);
+    machine.pushStack(machine.funCode(fun));
+    machine.popFrame();
+  }
+
+  public static void Kernel_funDoc(Machine machine) {
+    int fun = machine.frameLocal(0);
+    machine.pushStack(machine.funDocumentation(fun));
+    machine.popFrame();
+  }
+
+  public static void Kernel_funDynamics(Machine machine) {
+    int fun = machine.frameLocal(0);
+    machine.pushStack(machine.funDynamics(fun));
+    machine.popFrame();
+  }
+
+  public static void Kernel_funGlobals(Machine machine) {
+    int fun = machine.frameLocal(0);
+    int globals = machine.funGlobals(fun);
+    machine.pushStack(globals);
+    machine.popFrame();
+  }
+
+  public static void Kernel_funIsVarArgs(Machine machine) {
+    int fun = machine.frameLocal(0);
+    int isVarArgs = machine.funIsVarArgs(fun);
+    machine.pushStack(isVarArgs);
+    machine.popFrame();
+  }
+
+  public static void Kernel_funIsIntrinsic(Machine machine) {
+    int fun = machine.frameLocal(0);
+    int isIntrinsic = machine.funIsIntrinsic(fun);
+    machine.pushStack(isIntrinsic);
+    machine.popFrame();
+  }
+
+  public static void Kernel_funInstLevel(Machine machine) {
+    int fun = machine.frameLocal(0);
+    int instLevel = machine.funInstLevel(fun);
+    machine.pushStack(instLevel);
+    machine.popFrame();
+  }
+
+  public static void Kernel_funName(Machine machine) {
+    int fun = machine.frameLocal(0);
+    machine.pushStack(machine.funName(fun));
+    machine.popFrame();
+  }
+
+  public static void Kernel_funOwner(Machine machine) {
+    int fun = machine.frameLocal(0);
+    machine.pushStack(machine.funOwner(fun));
+    machine.popFrame();
+  }
+
+  public static void Kernel_funProperties(Machine machine) {
+    int fun = machine.frameLocal(0);
+    machine.pushStack(machine.funProperties(fun));
+    machine.popFrame();
+  }
+
+  public static void Kernel_funSelf(Machine machine) {
+    int fun = machine.frameLocal(0);
+    machine.pushStack(machine.funSelf(fun));
+    machine.popFrame();
+  }
+
+  public static void Kernel_funSetArgs(Machine machine) {
+    int fun = machine.frameLocal(0);
+    int args = machine.frameLocal(1);
+    machine.funSetSig(fun, args);
+    machine.pushStack(fun);
+    machine.popFrame();
+  }
+
+  public static void Kernel_funSetArity(Machine machine) {
+    int fun = machine.frameLocal(0);
+    int arity = machine.frameLocal(1);
+    machine.funSetArity(fun, arity);
+    machine.pushStack(fun);
+    machine.popFrame();
+  }
+
+  public static void Kernel_funSetCodeBox(Machine machine) {
+    int fun = machine.frameLocal(0);
+    int codeBox = machine.frameLocal(1);
+    machine.funSetCode(fun, codeBox);
+    machine.pushStack(fun);
+    machine.popFrame();
+  }
+
+  public static void Kernel_funSetDoc(Machine machine) {
+    int fun = machine.frameLocal(0);
+    int doc = machine.frameLocal(1);
+    machine.funSetDocumentation(fun, doc);
+    machine.pushStack(fun);
+    machine.popFrame();
+  }
+
+  public static void Kernel_funSetDynamics(Machine machine) {
+    int fun = machine.frameLocal(0);
+    int dynamics = machine.frameLocal(1);
+    machine.funSetDynamics(fun, dynamics);
+    machine.pushStack(fun);
+    machine.popFrame();
+  }
+
+  public static void Kernel_funSetGlobals(Machine machine) {
+    int fun = machine.frameLocal(0);
+    int glob = machine.frameLocal(1);
+    machine.funSetGlobals(fun, glob);
+    machine.pushStack(fun);
+    machine.popFrame();
+  }
+
+  public static void Kernel_funSetIsVarArgs(Machine machine) {
+    int fun = machine.frameLocal(0);
+    int isVarArgs = machine.frameLocal(1);
+    machine.funSetIsVarArgs(fun, isVarArgs);
+    machine.pushStack(fun);
+    machine.popFrame();
+  }
+  
+  public static void Kernel_funSetIsIntrinsic(Machine machine) {
+    int fun = machine.frameLocal(0);
+    int isIntrinsic = machine.frameLocal(1);
+    machine.funSetIsIntrinsic(fun, isIntrinsic);
+    machine.pushStack(fun);
+    machine.popFrame();
+  }
+  
+  public static void Kernel_funSetInstLevel(Machine machine) {
+    int fun = machine.frameLocal(0);
+    int instLevel = machine.frameLocal(1);
+    machine.funSetInstLevel(fun, instLevel);
+    machine.pushStack(fun);
+    machine.popFrame();
+  }
+
+  public static void Kernel_funSetName(Machine machine) {
+    int fun = machine.frameLocal(0);
+    int name = machine.frameLocal(1);
+    machine.funSetName(fun, name);
+    machine.pushStack(fun);
+    machine.popFrame();
+  }
+
+  public static void Kernel_funSetOwner(Machine machine) {
+    int fun = machine.frameLocal(0);
+    int owner = machine.frameLocal(1);
+    machine.funSetOwner(fun, owner);
+    machine.pushStack(fun);
+    machine.popFrame();
+  }
+
+  public static void Kernel_funSetProperties(Machine machine) {
+    int fun = machine.frameLocal(0);
+    int properties = machine.frameLocal(1);
+    machine.funSetProperties(fun, properties);
+    machine.pushStack(fun);
+    machine.popFrame();
+  }
+
+  public static void Kernel_funSetSelf(Machine machine) {
+    int fun = machine.frameLocal(0);
+    int self = machine.frameLocal(1);
+    machine.funSetSelf(fun, self);
+    machine.pushStack(fun);
+    machine.popFrame();
+  }
+
+  public static void Kernel_funSetSig(Machine machine) {
+    int fun = machine.frameLocal(0);
+    int args = machine.frameLocal(1);
+    machine.funSetSig(fun, args);
+    machine.pushStack(fun);
+    machine.popFrame();
+  }
+
+  public static void Kernel_funSetSupers(Machine machine) {
+    int fun = machine.frameLocal(0);
+    int supers = machine.frameLocal(1);
+    machine.funSetSupers(fun, supers);
+    machine.pushStack(fun);
+    machine.popFrame();
+  }
+
+  public static void Kernel_funSetTraced(Machine machine) {
+    int fun = machine.frameLocal(0);
+    int traced = machine.frameLocal(1);
+    machine.funSetTraced(fun, traced);
+    machine.pushStack(fun);
+    machine.popFrame();
+  }
+
+  public static void Kernel_funSig(Machine machine) {
+    int fun = machine.frameLocal(0);
+    machine.pushStack(machine.funSig(fun));
+    machine.popFrame();
+  }
+
+  public static void Kernel_funSupers(Machine machine) {
+    int fun = machine.frameLocal(0);
+    machine.pushStack(machine.funSupers(fun));
+    machine.popFrame();
+  }
+
+  public static void Kernel_funTraced(Machine machine) {
+    int fun = machine.frameLocal(0);
+    machine.pushStack(machine.funTraced(fun));
+    machine.popFrame();
+  }
+
+  public static void Kernel_getForeignSlot(Machine machine) {
+    int object = machine.frameLocal(0);
+    int symbol = machine.frameLocal(1);
+    String name = machine.valueToString(Machine.isSymbol(symbol) ? machine.symbolName(symbol) : symbol);
+    int value = XJ.getSlot(machine, machine.foreignObj(Machine.value(object)), name);
+    if (value == -1)
+      error(MISSINGSLOT, machine, "Machine.dot: object " + machine.valueToString(object) + " has no att " + name);
+    else {
+      machine.pushStack(value);
+      machine.popFrame();
+    }
+  }
+
+  public static void Kernel_getLastModified(Machine machine) {
+    int f = machine.frameLocal(0);
+    String file = machine.valueToString(f);
+    File jfile = new File(file);
+    Date jdate = new Date(jfile.lastModified());
+    machine.pushStack(machineTime(machine, jdate.getTime(), 0));
+    machine.popFrame();
+  }
+
+  public static void Kernel_getNonReferencedElements(Machine machine) {
+    int elements = machine.frameLocal(0);
+    int nameSpaces = machine.frameLocal(1);
+    if (!Machine.isCons(elements) && elements != Machine.nilValue)
+      error(TYPE, machine, "Kernel_getNonReferencedElements expects a sequence of values.");
+    else if (!Machine.isCons(nameSpaces) && nameSpaces != Machine.nilValue)
+      error(TYPE, machine, "Kernel_getNonReferencedElements expects a sequence of name spaces.");
+    else {
+      elements = machine.nonReferencedElements(elements, nameSpaces);
+      machine.pushStack(elements);
+      machine.popFrame();
+    }
+  }
+
+  public static void Kernel_getSlotValue(Machine machine) {
+    int object = machine.frameLocal(0);
+    int name = machine.frameLocal(1);
+    name = Machine.isSymbol(name) ? name : machine.mkSymbol(name);
+    machine.popFrame();
+    machine.popStack();
+    machine.dot(name, object);
+  }
+
+  public static void Kernel_getVar(Machine machine) {
+
+    // Get the value of a dynamic variable. Throw an error
+    // if there is no variable in scope.
+
+    int name = machine.mkSymbol(machine.frameLocal(0));
+    int value = machine.dynamicValue(name);
+    if (value != -1) {
+      machine.pushStack(value);
+      machine.popFrame();
+    } else error(UNBOUNDVAR, machine, "Kernel_getVar: no dynamic named " + machine.valueToString(name));
+  }
+
+  public static void Kernel_graphLayout(Machine machine) {
+    int x1 = machine.frameLocal(0);
+    int y1 = machine.frameLocal(1);
+    int x2 = machine.frameLocal(2);
+    int y2 = machine.frameLocal(3);
+    int v = machine.frameLocal(4);
+    int k = machine.frameLocal(5);
+    int isGreater = machine.frameLocal(6);
+
+    int dx1 = x1 - x2;
+    int dx2 = x2 - x1;
+    int dy1 = y1 - y2;
+    int dy2 = y1 - y1;
+
+    double x1r = (double) dx1 / ((double) Math.abs(dx1) + Math.abs(dy1));
+    double x2r = (double) dx2 / ((double) Math.abs(dx2) + Math.abs(dy2));
+    double y1r = (double) dy1 / ((double) Math.abs(dx1) + Math.abs(dy1));
+    double y2r = (double) dy2 / ((double) Math.abs(dx2) + Math.abs(dy2));
+
+    double dist = Math.sqrt((dx1 * dx1) + (dy1 * dy1));
+    double delta = 3.0;
+
+    int modx1 = (int) (x1r * delta);
+    int mody1 = (int) (y1r * delta);
+    int modx2 = (int) (x2r * delta);
+    int mody2 = (int) (y2r * delta);
+
+    boolean doit = false;
+    if (isGreater == Machine.trueValue)
+      doit = (int) dist > Machine.value(k);
+    else doit = (int) dist < Machine.value(k);
+
+    if (doit) {
+      machine.arraySet(v, 0, Machine.mkInt(modx1));
+      machine.arraySet(v, 1, Machine.mkInt(mody1));
+      machine.arraySet(v, 2, Machine.mkInt(modx2));
+      machine.arraySet(v, 3, Machine.mkInt(mody2));
+      machine.pushStack(Machine.trueValue);
+    } else machine.pushStack(Machine.falseValue);
+    machine.popFrame();
+  }
+
+  public static void Kernel_gzipInputChannel(Machine machine) {
+    int in = machine.frameLocal(0);
+    machine.pushStack(machine.mkGZipInputChannel(in));
+    machine.popFrame();
+  }
+
+  public static void Kernel_gzipOutputChannel(Machine machine) {
+    int out = machine.frameLocal(0);
+    machine.pushStack(machine.mkGZipOutputChannel(out));
+    machine.popFrame();
+  }
+
+  public static void Kernel_hasForeignSlot(Machine machine) {
+    int object = machine.frameLocal(0);
+    int symbol = machine.frameLocal(1);
+    String name = machine.valueToString(Machine.isSymbol(symbol) ? machine.symbolName(symbol) : symbol);
+    machine.pushStack(XJ.hasSlot(machine.foreignObj(Machine.value(object)), name) ? Machine.trueValue : Machine.falseValue);
+    machine.popFrame();
+  }
+
+  public static void Kernel_hashCode(Machine machine) {
+    // Return the hash code for any element.
+    int element = machine.frameLocal(0);
+    machine.pushStack(Machine.mkInt(machine.hashCode(element)));
+    machine.popFrame();
+  }
+
+  public static void Kernel_hasSlot(Machine machine) {
+    // Return true when the object has the given slot.
+
+    int obj = machine.frameLocal(0);
+    int name = machine.frameLocal(1);
+    if (Machine.isString(name)) name = machine.mkSymbol(name);
+    if (Machine.isObj(obj) && machine.objHasAtt(obj, name))
+      machine.pushStack(Machine.trueValue);
+    else if (Machine.isForeignObj(obj) && machine.foreignObjHasSlot(obj, name))
+      machine.pushStack(Machine.trueValue);
+    else machine.pushStack(Machine.falseValue);
+    machine.popFrame();
+  }
+
+  public static void Kernel_hasVar(Machine machine) {
+    // Return 'true' if there is a dynamic with the given name
+    // otherwise return 'false'.
+    int name = machine.mkSymbol(machine.frameLocal(0));
+    int dynamic = machine.dynamicValue(name);
+    if (dynamic != -1)
+      machine.pushStack(Machine.trueValue);
+    else machine.pushStack(Machine.falseValue);
+    machine.popFrame();
+  }
+
+  public static void Kernel_heapSize(Machine machine) {
+    machine.pushStack(Machine.mkInt(machine.heapSize));
+    machine.popFrame();
+  }
+
+  public static void Kernel_import(Machine machine) {
+    int table = machine.frameLocal(0);
+    machine.pushStack(table);
+    machine.popFrame();
+    machine.importTable(table);
+  }
+
+  public static void Kernel_imports(Machine machine) {
+    machine.pushStack(machine.frameDynamics());
+    machine.popFrame();
+  }
+
+  public static void Kernel_invoke(Machine machine) {
+
+    // Get the arguments supplied to Kernel_invoke and
+    // calculate the number of supplied arguments. NB
+    // all var args modifications must have taken place.
+
+    int fun = machine.frameLocal(0);
+    int target = machine.frameLocal(1);
+    int args = machine.frameLocal(2);
+    int supers = machine.frameLocal(3);
+    int arity = machine.consLength(args);
+
+    // Fix up the stack frame ready for calling the supplied
+    // function. The Kernel_invoke stack frame is discarded and
+    // a new frame for 'fun' is opened.
+
+    machine.pushStack(target);
+    machine.popFrame();
+    machine.popStack();
+    machine.openFrame();
+
+    // Push the arguments into the call frame ...
+
+    while (args != Machine.nilValue) {
+      machine.pushStack(machine.consHead(args));
+      args = machine.consTail(args);
+    }
+
+    // The following should really be handled by Machine.
+    // The factoring is not quite right, so handle it here for now...
+
+    switch (Machine.tag(fun)) {
+    case FUN:
+      if (machine.funTraced(fun) != Machine.undefinedValue)
+        machine.enterTracedFun(fun, machine.funArity(fun), target, supers);
+      else machine.enterFun(fun, arity, target, supers);
+      break;
+    case FOREIGNFUN:
+      machine.enterForeignFun(fun, arity);
+      break;
+
+    case OBJ:
+      machine.enterObj(fun, arity);
+      break;
+    default:
+      machine.error(ERROR, "Trying to apply a non-applicable value.");
+    }
+  }
+
+  public static void Kernel_invokeMethod(Machine machine) {
+
+    // A Java method is supplied as a foreign object. This
+    // is a way of invoking an arbitrary Java method. The
+    // upper levels can search for any method they like and
+    // invoke it on a Java target.
+
+    int foreign = machine.frameLocal(0);
+    int args = machine.frameLocal(2);
+    int arity = machine.consLength(args);
+
+    Object object = machine.foreignObj(machine.foreignObjIndex(foreign));
+    if (object instanceof java.lang.reflect.Method && arity == 2) {
+      Object javaTarget = XJ.mapXMFValue(machine, java.lang.Object.class, machine.at(args, 0));
+      Object[] javaArgs = (Object[]) XJ.mapXMFValue(machine, java.lang.Object[].class, machine.at(args, 1));
+      java.lang.reflect.Method method = (java.lang.reflect.Method) object;
+      try {
+        machine.pushStack(XJ.mapJavaValue(machine, method.invoke(javaTarget, javaArgs)));
+      } catch (IllegalArgumentException e) {
+        machine.error(ERROR, e.toString());
+      } catch (IllegalAccessException e) {
+        machine.error(ERROR, e.toString());
+      } catch (InvocationTargetException e) {
+        machine.error(ERROR, e.toString());
+      }
+      machine.popFrame();
+    } else machine.error(ERROR, "Cannot invoke foreign object.");
+  }
+
+  public static void Kernel_isDir(Machine machine) {
+    String file = machine.valueToString(machine.frameLocal(0));
+    File f = machine.getFile(file);
+    boolean isDir = f.isDirectory();
+    machine.pushStack(isDir ? Machine.trueValue : Machine.falseValue);
+    machine.popFrame();
+  }
+
+  public static void Kernel_isOlder(Machine machine) {
+    String oldName = machine.valueToString(machine.frameLocal(0));
+    String newName = machine.valueToString(machine.frameLocal(1));
+    File oldFile = machine.getFile(oldName);
+    File newFile = machine.getFile(newName);
+    if (oldFile.exists() && newFile.exists())
+      machine.pushStack(oldFile.lastModified() < newFile.lastModified() ? Machine.trueValue : Machine.falseValue);
+    else machine.pushStack(Machine.falseValue);
+    machine.popFrame();
+  }
+
+  public static void Kernel_letVar(Machine machine) {
+    // Sets the value of a dynamic variable in the current
+    // stack frame. Assumes the name is supplied as a symbol.
+    int name = machine.frameLocal(0);
+    int value = machine.frameLocal(1);
+    machine.pushStack(value);
+    machine.popFrame();
+    machine.bindDynamic(name, value);
+  }
+
+  public static void Kernel_lineCount(Machine machine) {
+    int string = machine.frameLocal(0);
+    int charPos = machine.frameLocal(1);
+    machine.pushStack(Machine.mkInt(machine.lineCount(string, Machine.value(charPos))));
+    machine.popFrame();
+  }
+
+  public static void Kernel_load(Machine machine) {
+    try {
+      int source = machine.frameLocal(0);
+      if (Machine.isString(source))
+        machine.pushStack(machine.loadValue(machine.valueToString(source)));
+      else if (Machine.isInputChannel(source))
+        machine.pushStack(machine.loadValue(machine.inputChannel(Machine.value(source))));
+      else error(TYPE, machine, "Kernel_load: expecting a filename or an input channel: " + machine.valueToString(source));
+      machine.popFrame();
+    } catch (MachineError machineError) {
+      error(machineError.getError(), machine, machineError.getMessage());
+    }
+  }
+
+  public static void Kernel_load3_tmp(Machine machine) {
+    String file = machine.valueToString(machine.frameLocal(0));
+    Serializer s = new Serializer(machine);
+    machine.popFrame();
+    machine.popStack();
+    machine.pushStack(s.load(machine.getFile(file)));
+  }
+
+  public static void Kernel_loadbin(Machine machine) {
+    // Load a binary file. A binary file is loaded into a single
+    // code box. The code box is transformed into a 0 arity function
+    // which is then called.
+    int source = machine.frameLocal(0);
+    int fun = -1;
+    if (Machine.isString(source)) {
+      String name = machine.basicStringToString(source);
+      fun = machine.loadBin(name);
+    } else if (Machine.isInputChannel(source)) {
+      fun = machine.loadBin(machine.inputChannel(source));
+    }
+    machine.popFrame();
+    machine.popStack();
+    machine.openFrame();
+    machine.enterFun(fun, 0);
+    machine.pushStack(source);
+  }
+
+  public static void Kernel_loadImage(Machine machine) {
+    String path = machine.valueToString(machine.frameLocal(0));
+    machine.load(path);
+  }
+
+  public static void Kernel_local(Machine machine) {
+    int index = machine.frameLocal(0);
+    machine.popFrame();
+    machine.popStack();
+    machine.pushStack(machine.frameLocal(Machine.value(index)));
+  }
+
+  public static void Kernel_lowerCase(Machine machine) {
+    int string = machine.frameLocal(0);
+    String str = machine.valueToString(string);
+    machine.pushStack(machine.mkString(str.toLowerCase()));
+    machine.popFrame();
+  }
+
+  public static void Kernel_lsh(Machine machine) {
+    int i = Machine.value(machine.frameLocal(0));
+    int bits = Machine.value(machine.frameLocal(1));
+    machine.pushStack(Machine.mkInt(i << bits));
+    machine.popFrame();
+  }
+
+  public static void Kernel_memory(Machine machine) {
+    machine.memory.setTotalUsed(machine.usedHeap());
+    machine.pushStack(machine.memory.data(machine));
+    machine.popFrame();
+  }
+
+  public static void Kernel_mk24bit(Machine machine) {
+    int high = Machine.value(machine.frameLocal(0));
+    int med = Machine.value(machine.frameLocal(1));
+    int low = Machine.value(machine.frameLocal(2));
+    machine.pushStack(Machine.mkInt(Machine.mkWord(0, high, med, low)));
+    machine.popFrame();
+  }
+
+  public static void Kernel_mkArray(Machine machine) {
+    int length = machine.frameLocal(0);
+    machine.pushStack(machine.mkArray(Machine.value(length)));
+    machine.popFrame();
+  }
+
+  public static void Kernel_mkBasicTokenChannel(Machine machine) {
+    int channel = machine.frameLocal(0);
+    machine.pushStack(machine.mkTokenInputChannel(channel));
+    machine.popFrame();
+  }
+
+  public static void Kernel_mkBuffer(Machine machine) {
+    int increment = machine.frameLocal(0);
+    machine.pushStack(machine.mkBuffer(Machine.value(increment)));
+    machine.popFrame();
+  }
+
+  public static void Kernel_mkCode(Machine machine) {
+    int length = machine.frameLocal(0);
+    machine.pushStack(machine.mkCode(Machine.value(length)));
+    machine.popFrame();
+  }
+
+  public static void Kernel_mkCodeBox(Machine machine) {
+    int locals = machine.frameLocal(0);
+    machine.pushStack(machine.mkCodeBox(Machine.value(locals)));
+    machine.popFrame();
+  }
+
+  public static void Kernel_mkDaemon(Machine machine) {
+    machine.pushStack(machine.mkDaemon());
+    machine.popFrame();
+  }
+
+  public static void Kernel_mkDataInputChannel(Machine machine) {
+    int channel = machine.frameLocal(0);
+    machine.pushStack(machine.mkDataInputChannel(channel));
+    machine.popFrame();
+  }
+
+  public static void Kernel_mkDataOutputChannel(Machine machine) {
+    int channel = machine.frameLocal(0);
+    machine.pushStack(machine.mkDataOutputChannel(channel));
+    machine.popFrame();
+  }
+
+  public static void Kernel_mkDir(Machine machine) {
+    int path = machine.frameLocal(0);
+    String pathString = machine.valueToString(path);
+    File file = machine.getFile(pathString);
+    if (!file.exists())
+      machine.pushStack(file.mkdir() ? Machine.trueValue : Machine.falseValue);
+    else machine.pushStack(Machine.trueValue);
+    machine.popFrame();
+  }
+
+  public static void Kernel_mkFloat(Machine machine) {
+    int prePoint = machine.frameLocal(0);
+    int postPoint = machine.frameLocal(1);
+    String pre = machine.valueToString(prePoint);
+    String post = machine.valueToString(postPoint);
+    machine.pushStack(machine.mkFloat(pre + "." + post));
+    machine.popFrame();
+  }
+
+  public static void Kernel_mkFun(Machine machine) {
+    machine.pushStack(machine.mkFun());
+    machine.popFrame();
+  }
+
+  public static void Kernel_mkObj(Machine machine) {
+    // Create a new empty object.
+    if (machine.needsGC()) machine.gc();
+    machine.pushStack(machine.mkObj());
+    machine.popFrame();
+  }
+
+  public static void Kernel_mkString(Machine machine) {
+    int size = machine.frameLocal(0);
+    machine.pushStack(machine.mkString(Machine.value(size)));
+    machine.popFrame();
+  }
+
+  public static void Kernel_mkSymbol(Machine machine) {
+    int name = machine.frameLocal(0);
+    machine.pushStack(machine.mkSymbol(name));
+    machine.popFrame();
+  }
+
+  public static void Kernel_mkTable(Machine machine) {
+    int size = machine.frameLocal(0);
+    machine.pushStack(machine.mkHashtable(Machine.value(size)));
+    machine.popFrame();
+  }
+
+  public static void Kernel_mod(Machine machine) {
+    int n = Machine.intValue(machine.frameLocal(0));
     int m = Machine.value(machine.frameLocal(1)); //due to the mathematical definition, the sign is not relevant
-<<<<<<< HEAD
-=======
-    System.out.println(n);
-    System.out.println(m);
->>>>>>> 3e880a22
-    int res = n % m;
-    if (res < 0) {
-    	res+=m;
-    }
-    machine.pushStack(Machine.mkInt(res));
-    machine.popFrame();
-  }
-
-  public static void Kernel_moveFile(Machine machine) {
-    int name = machine.frameLocal(0);
-    File file = new File(machine.valueToString(name));
-    if (file.exists()) {
-      deleteFile(file);
-      machine.pushStack(Machine.trueValue);
-    } else machine.pushStack(Machine.falseValue);
-    machine.popFrame();
-  }
-
-  public static void Kernel_needsGC(Machine machine) {
-    machine.popFrame();
-    machine.pushStack(machine.needsGC() ? Machine.trueValue : Machine.falseValue);
-  }
-
-  public static void Kernel_newListeners(Machine machine) {
-    machine.pushStack(machine.newListeners());
-    machine.popFrame();
-  }
-
-  public static void Kernel_newObj(Machine machine) {
-    int type = machine.frameLocal(0);
-    machine.pushStack(machine.mkObj(type));
-    machine.popFrame();
-  }
-
-  public static void Kernel_nextToken(Machine machine) {
-    int channel = machine.frameLocal(0);
-    machine.pushStack(machine.nextToken(channel));
-    machine.popFrame();
-  }
-
-  public static void Kernel_objDaemonsActive(Machine machine) {
-    // Return whether the daemons of the receiver are active.
-    int obj = machine.frameLocal(0);
-    machine.pushStack(machine.objDaemonsActive(obj));
-    machine.popFrame();
-  }
-
-  public static void Kernel_objHotLoad(Machine machine) {
-    // Return whether the object will run an operation when it is loaded.
-    int obj = machine.frameLocal(0);
-    machine.pushStack(machine.objHotLoad(obj));
-    machine.popFrame();
-  }
-
-  public static void Kernel_objIsNotVMNew(Machine machine) {
-    // Return whether the class is instantiable in the VM....
-    int obj = machine.frameLocal(0);
-    machine.pushStack(machine.isNotVMNew(obj) ? Machine.trueValue : Machine.falseValue);
-    machine.popFrame();
-  }
-
-  public static void Kernel_objIsSaveAsLookup(Machine machine) {
-    // Return whether the object is a named element....
-    int obj = machine.frameLocal(0);
-    machine.pushStack(machine.isSaveAsLookup(obj) ? Machine.trueValue : Machine.falseValue);
-    machine.popFrame();
-  }
-
-  public static void Kernel_objSetDaemonsActive(Machine machine) {
-    // Set the active state of the daemons and return the obj.
-    int obj = machine.frameLocal(0);
-    int active = machine.frameLocal(1);
-    machine.objSetDaemonsActive(obj, active);
-    machine.pushStack(obj);
-    machine.popFrame();
-  }
-
-  public static void Kernel_objSetHotLoad(Machine machine) {
-    // Set the hot load status of the object.
-    int obj = machine.frameLocal(0);
-    int hotLoad = machine.frameLocal(1);
-    machine.objSetHotLoad(obj, hotLoad);
-    machine.pushStack(obj);
-    machine.popFrame();
-  }
-
-  public static void Kernel_objSetNotVMNew(Machine machine) {
-    // Set whether the class is instantiable in the VM....
-    int obj = machine.frameLocal(0);
-    int isSaveAsLookup = machine.frameLocal(1);
-    if (Machine.isObj(obj)) machine.objSetNotVMNew(obj, isSaveAsLookup == Machine.trueValue);
-    machine.pushStack(obj);
-    machine.popFrame();
-  }
-
-  public static void Kernel_objSetSaveAsLookup(Machine machine) {
-    // Set whether the machine thinks the object is named...
-    int obj = machine.frameLocal(0);
-    int isSaveAsLookup = machine.frameLocal(1);
-    if (Machine.isObj(obj)) machine.objSetSaveAsLookup(obj, isSaveAsLookup == Machine.trueValue);
-    machine.pushStack(obj);
-    machine.popFrame();
-  }
-
-  public static void Kernel_objSlots(Machine machine) {
-    int obj = machine.frameLocal(0);
-    machine.pushStack(machine.objAttributes(obj));
-    machine.popFrame();
-  }
-
-  public static void Kernel_of(Machine machine) {
-    // Return the classifier of a value.
-    machine.pushStack(machine.type(machine.frameLocal(0)));
-    machine.popFrame();
-  }
-
-  public static void Kernel_operationCodeBox(Machine machine) {
-    int op = machine.frameLocal(0);
-    machine.pushStack(machine.funCode(op));
-    machine.popFrame();
-  }
-
-  public static void Kernel_operatorPrecedenceList(Machine machine) {
-    int classifier = machine.frameLocal(0);
-    machine.pushStack(machine.operatorPrecedenceList(classifier));
-    machine.popFrame();
-  }
-
-  public static void Kernel_patternMatch(Machine machine) {
-    int pattern = machine.frameLocal(0);
-    int string = machine.frameLocal(1);
-    Pattern regexp = Pattern.compile(machine.valueToString(pattern));
-    Matcher matcher = regexp.matcher(machine.valueToString(string));
-    String result = "";
-    while (matcher.find()) {
-      result = result + matcher.group();
-    }
-    machine.pushStack(machine.mkString(result));
-    machine.popFrame();
-  }
-
-  public static void Kernel_peek(Machine machine) {
-    int channel = machine.frameLocal(0);
-    machine.pushStack(machine.peek(channel));
-    machine.popFrame();
-  }
-
-  public static void Kernel_random(Machine machine) {
-    Random r = new Random();
-    machine.pushStack(machine.mkFloat(r.nextFloat()));
-    machine.popFrame();
-  }
-
-  public static void Kernel_readString(Machine machine) {
-    int inputChannel = machine.frameLocal(0);
-    machine.pushStack(machine.readString(inputChannel));
-    machine.popFrame();
-  }
-
-  public static void Kernel_readVector(Machine machine) {
-    int inputChannel = machine.frameLocal(0);
-    int vector = machine.frameLocal(1);
-    machine.pushStack(machine.readVector(inputChannel, vector));
-    machine.popFrame();
-  }
-
-  public static void Kernel_readXML(Machine machine) {
-    machine.gc();
-    int source = machine.frameLocal(0);
-    if (Machine.isString(source))
-      machine.pushStack(XMLReader.parse(machine.valueToString(source), machine));
-    else if (Machine.isInputChannel(source)) {
-      machine.pushStack(XMLReader.parse(machine.inputChannel(Machine.value(source)), machine));
-    } else error(TYPE, machine, "Kernel_realXML expects a string or an input channel: " + machine.valueToString(source));
-    machine.popFrame();
-  }
-
-  public static void Kernel_ready(Machine machine) {
-    int state = machine.frameLocal(0);
-    machine.setReady(state == Machine.trueValue);
-    machine.popFrame();
-  }
-
-  public static void Kernel_rebindStdin(Machine machine) {
-    int in = machine.frameLocal(0);
-    machine.rebindStdin(in);
-    machine.pushStack(in);
-    machine.popFrame();
-  }
-
-  public static void Kernel_rebindStdout(Machine machine) {
-    int out = machine.frameLocal(0);
-    machine.rebindStdout(out);
-    machine.pushStack(out);
-    machine.popFrame();
-  }
-
-  public static void Kernel_redoStackSize(Machine machine) {
-    machine.pushStack(Machine.mkInt(machine.undo.redoStackSize()));
-    machine.popFrame();
-  }
-
-  public static void Kernel_removeAtt(Machine machine) {
-    int obj = machine.frameLocal(0);
-    int name = machine.frameLocal(1);
-    machine.objRemoveAttribute(obj, name);
-    machine.pushStack(obj);
-    machine.popFrame();
-  }
-
-  public static void Kernel_renameFile(Machine machine) {
-    int newName = machine.frameLocal(0);
-    int oldName = machine.frameLocal(1);
-    File newFile = new File(machine.valueToString(newName));
-    File oldFile = new File(machine.valueToString(oldName));
-    if (oldFile.exists()) {
-      oldFile.renameTo(newFile);
-      machine.pushStack(Machine.trueValue);
-    } else machine.pushStack(Machine.falseValue);
-    machine.popFrame();
-  }
-
-  public static void Kernel_resetSaveLoad(Machine machine) {
-    machine.resetSaveLoad();
-    machine.pushStack(Machine.trueValue);
-    machine.popFrame();
-  }
-
-  public static void Kernel_resetToInitialState(Machine machine) {
-    int in = machine.frameLocal(0);
-    machine.resetToInitialState(in);
-    machine.pushStack(in);
-    machine.popFrame();
-  }
-
-  public static void Kernel_round(Machine machine) {
-    int f = machine.frameLocal(0);
-    if (Machine.isFloat(f)) {
-      machine.pushStack(Machine.mkInt(Math.round(Float.parseFloat(machine.valueToString(f)))));
-      machine.popFrame();
-    } else error(TYPE, machine, "Kernel_round expects a float " + machine.valueToString(f));
-  }
-
-  public static void Kernel_rsh(Machine machine) {
-    int i = Machine.value(machine.frameLocal(0));
-    int bits = Machine.value(machine.frameLocal(1));
-    machine.pushStack(Machine.mkInt(i >> bits));
-    machine.popFrame();
-  }
-
-  public static void Kernel_save(Machine machine) {
-    int value = machine.frameLocal(0);
-    int sink = machine.frameLocal(1);
-    if (Machine.isString(sink))
-      machine.save(value, machine.valueToString(sink));
-    else if (Machine.isOutputChannel(sink))
-      machine.save(value, machine.outputChannel(Machine.value(sink)));
-    else error(TYPE, machine, "Machine_save expects a filename or an output channel: " + machine.valueToString(sink));
-    machine.pushStack(value);
-    machine.popFrame();
-  }
-
-  public static void Kernel_save2(Machine machine) {
-    int value = machine.frameLocal(0);
-    int sink = machine.frameLocal(1);
-    int nameSpaces = machine.frameLocal(2);
-    if (!Machine.isCons(nameSpaces) && nameSpaces != Machine.nilValue)
-      error(TYPE, machine, "Machine_save2 expects a sequence of name spaces.");
-    else {
-      if (Machine.isString(sink))
-        machine.save(value, machine.valueToString(sink), nameSpaces);
-      else if (Machine.isOutputChannel(sink))
-        machine.save(value, machine.outputChannel(Machine.value(sink)), nameSpaces);
-      else error(TYPE, machine, "Machine_save expects a filename or an output channel: " + machine.valueToString(sink));
-      machine.pushStack(value);
-      machine.popFrame();
-    }
-  }
-
-  public static void Kernel_save3_tmp(Machine machine) {
-    int value = machine.frameLocal(0);
-    String file = machine.valueToString(machine.frameLocal(1));
-    int nameSpaces = machine.frameLocal(2);
-    Serializer s = new Serializer(machine);
-    s.setNameSpaces(nameSpaces);
-    s.save(value, file);
-    machine.pushStack(value);
-    machine.popFrame();
-  }
-
-  public static void Kernel_saxInputChannel(Machine machine) {
-    int in = machine.frameLocal(0);
-    machine.pushStack(machine.mkSAXInputChannel(in));
-    machine.popFrame();
-  }
-
-  public static void Kernel_self(Machine machine) {
-    machine.pushStack(machine.newForeignObj(machine));
-    machine.popFrame();
-  }
-
-  public static void Kernel_sendForeignInstance(Machine machine) {
-    int foreignObj = machine.frameLocal(0);
-    int index = machine.foreignObjIndex(foreignObj);
-    ForeignObject f = machine.foreignObjectAt(index);
-    // Get the args and tidy up the currently open stack frame...
-    int message = machine.frameLocal(1);
-    if (!Machine.isSymbol(message)) message = machine.mkSymbol(message);
-    int args = machine.frameLocal(2);
-    machine.popFrame();
-    machine.popStack();
-    f.getMop().send(machine, foreignObj, message, args);
-  }
-
-  public static void Kernel_setCharAt(Machine machine) {
-    int string = machine.frameLocal(0);
-    int index = machine.frameLocal(1);
-    int value = machine.frameLocal(2);
-    machine.stringSet(string, Machine.value(index), Machine.value(value));
-    machine.pushStack(string);
-    machine.popFrame();
-  }
-
-  public static void Kernel_setConstructorArgs(Machine machine) {
-    int klass = machine.frameLocal(0);
-    int args = machine.frameLocal(1);
-    machine.setConstructorArgs(klass, args);
-    machine.pushStack(klass);
-    machine.popFrame();
-  }
-
-  public static void Kernel_setDaemons(Machine machine) {
-    int obj = machine.frameLocal(0);
-    int daemons = machine.frameLocal(1);
-    machine.objSetDaemons(obj, daemons);
-    machine.pushStack(obj);
-    machine.popFrame();
-  }
-
-  public static void Kernel_setDefaultGetMOP(Machine machine) {
-    int obj = machine.frameLocal(0);
-    int bool = machine.frameLocal(1);
-    machine.objSetDefaultGetMOP(obj, bool == Machine.trueValue);
-    machine.pushStack(obj);
-    machine.popFrame();
-  }
-
-  public static void Kernel_setDefaultSendMOP(Machine machine) {
-    int obj = machine.frameLocal(0);
-    int bool = machine.frameLocal(1);
-    machine.objSetDefaultSendMOP(obj, bool == Machine.trueValue);
-    machine.pushStack(obj);
-    machine.popFrame();
-  }
-
-  public static void Kernel_setDefaultSetMOP(Machine machine) {
-    int obj = machine.frameLocal(0);
-    int bool = machine.frameLocal(1);
-    machine.objSetDefaultSetMOP(obj, bool == Machine.trueValue);
-    machine.pushStack(obj);
-    machine.popFrame();
-  }
-
-  public static void Kernel_setFileLastModified(Machine machine) {
-    File file = new File(machine.valueToString(machine.frameLocal(0)));
-    int hours = Machine.value(machine.frameLocal(1));
-    int mins = Machine.value(machine.frameLocal(2));
-    int secs = Machine.value(machine.frameLocal(3));
-    int millis = Machine.value(machine.frameLocal(4));
-    long time = machine.time + (hours * 60 * 60 * 1000) + (mins * 60 * 1000) + (secs * 1000) + millis;
-    if (file.exists())
-      machine.pushStack(Machine.mkBool(file.setLastModified(time)));
-    else machine.pushStack(Machine.falseValue);
-    machine.popFrame();
-  }
-
-  public static void Kernel_setForeignSlot(Machine machine) {
-    int object = machine.frameLocal(0);
-    int symbol = machine.frameLocal(1);
-    String name = machine.valueToString(Machine.isSymbol(symbol) ? machine.symbolName(symbol) : symbol);
-    int value = machine.frameLocal(2);
-    int success = XJ.setSlot(machine, machine.foreignObj(Machine.value(object)), name, value);
-    if (success == -1)
-      error(MISSINGSLOT, machine, "Machine.dot: object " + machine.valueToString(object) + " has no att " + name);
-    else {
-      machine.pushStack(value);
-      machine.popFrame();
-    }
-  }
-
-  public static void Kernel_setForwardRefs(Machine machine) {
-    int refs = machine.frameLocal(0);
-    machine.setForwardRefs(refs);
-    machine.pushStack(refs);
-    machine.popFrame();
-  }
-
-  public static void Kernel_setGlobal(Machine machine) {
-    // Part of the implementation of letrec. Sets a global in a function.
-    int fun = machine.frameLocal(0);
-    int index = machine.frameLocal(1);
-    int value = machine.frameLocal(2);
-    if (Machine.isFun(fun))
-      if (Machine.isInt(index)) {
-        int globals = machine.funGlobals(fun);
-        int array = machine.globalsArray(globals);
-        machine.arraySet(array, Machine.value(index), value);
-        machine.pushStack(value);
-        machine.popFrame();
-      } else error(TYPE, machine, "$setglobal: expecting an int index: " + machine.valueToString(index));
-    else error(TYPE, machine, "$setglobal: expecting a fun: " + machine.valueToString(fun));
-  }
-
-  public static void Kernel_setOf(Machine machine) {
-    // Set the classifier of an object.
-    int obj = machine.frameLocal(0);
-    int classifier = machine.frameLocal(1);
-    machine.objSetType(obj, classifier);
-    machine.pushStack(obj);
-    machine.popFrame();
-  }
-
-  public static void Kernel_setSlotValue(Machine machine) {
-    int object = machine.frameLocal(0);
-    int name = machine.frameLocal(1);
-    int value = machine.frameLocal(2);
-    machine.pushStack(Machine.undefinedValue);
-    machine.popFrame();
-    machine.popStack();
-    machine.setSlot(object, Machine.isSymbol(name) ? name : machine.mkSymbol(name), value);
-  }
-
-  public static void Kernel_setTypes(Machine machine) {
-    // Set the basic data types in the machine.
-    machine.theTypeBoolean = machine.frameLocal(0);
-    machine.theClassBind = machine.frameLocal(1);
-    machine.theClassBuffer = machine.frameLocal(2);
-    machine.theClassCodeBox = machine.frameLocal(3);
-    machine.theClassCompiledOperation = machine.frameLocal(4);
-    machine.theClassElement = machine.frameLocal(5);
-    machine.theClassForeignObject = machine.frameLocal(6);
-    machine.theClassForeignOperation = machine.frameLocal(7);
-    machine.theClassForwardRef = machine.frameLocal(8);
-    machine.theClassException = machine.frameLocal(9);
-    machine.theClassClass = machine.frameLocal(10);
-    machine.theClassPackage = machine.frameLocal(11);
-    machine.theClassDataType = machine.frameLocal(12);
-    machine.theClassDaemon = machine.frameLocal(13);
-    machine.theTypeInteger = machine.frameLocal(14);
-    machine.theTypeFloat = machine.frameLocal(15);
-    machine.theTypeString = machine.frameLocal(16);
-    machine.theTypeSeqOfElement = machine.frameLocal(17);
-    machine.theTypeSetOfElement = machine.frameLocal(18);
-    machine.theTypeSeq = machine.frameLocal(19);
-    machine.theTypeSet = machine.frameLocal(20);
-    machine.theClassSymbol = machine.frameLocal(21);
-    machine.theClassTable = machine.frameLocal(22);
-    machine.theClassThread = machine.frameLocal(23);
-    machine.theTypeNull = machine.frameLocal(24);
-    machine.theClassVector = machine.frameLocal(25);
-    machine.pushStack(Machine.trueValue);
-    machine.popFrame();
-  }
-
-  public static void Kernel_setUndoSize(Machine machine) {
-    int size = machine.frameLocal(0);
-    machine.undo.setUndoSize(Machine.value(size));
-    machine.pushStack(size);
-    machine.popFrame();
-  }
-
-  public static void Kernel_sin(Machine machine) {
-    int angle = machine.frameLocal(0);
-    if (Machine.isFloat(angle)) {
-      float f = Float.parseFloat(machine.valueToString(angle));
-      double radians = (Math.PI / 180) * f;
-      machine.pushStack(machine.mkFloat(Math.sin(radians)));
-      machine.popFrame();
-    } else error(TYPE, machine, "Kernel_sin expects a float " + machine.valueToString(angle));
-  }
-
-  public static void Kernel_size(Machine machine) {
-    int value = machine.frameLocal(0);
-    switch (Machine.tag(value)) {
-    case STRING:
-      machine.pushStack(Machine.mkInt(machine.stringLength(value)));
-      machine.popFrame();
-      break;
-    default:
-      System.out.println("Kernel_size: " + machine.valueToString(value));
-      machine.pushStack(value);
-      machine.popFrame();
-    }
-  }
-
-  public static void Kernel_slotNames(Machine machine) {
-    int object = machine.frameLocal(0);
-    int names = Machine.nilValue;
-    if (Machine.isObj(object)) {
-      int attributes = machine.objAttributes(object);
-      while (attributes != Machine.nilValue) {
-        int attribute = machine.consHead(attributes);
-        attributes = machine.consTail(attributes);
-        int symbol = machine.attributeName(attribute);
-        names = machine.mkCons(machine.symbolName(symbol), names);
-      }
-    } else if (Machine.isForeignObj(object)) names = XJ.slotNames(machine, machine.foreignObj(Machine.value(object)));
-    machine.pushStack(machine.mkSet(names));
-    machine.popFrame();
-  }
-
-  public static void Kernel_sortNamedElements(Machine machine) {
-    int elements = machine.frameLocal(0);
-    boolean casep = machine.frameLocal(1) == Machine.trueValue;
-    machine.pushStack(machine.sortNamedElements(elements, casep));
-    machine.popFrame();
-  }
-
-  public static void Kernel_sqrt(Machine machine) {
-    int f = machine.frameLocal(0);
-    if (Machine.isFloat(f)) {
-      machine.pushStack(machine.floatSqrt(f));
-      machine.popFrame();
-    } else error(TYPE, machine, "Kernel_sqrt expects a float " + machine.valueToString(f));
-  }
-
-  public static void Kernel_stackFrames(Machine machine) {
-    machine.popFrame();
-    machine.pushStack(machine.stackFrames());
-  }
-
-  public static void Kernel_startUndoContext(Machine machine) {
-    machine.popFrame();
-    machine.undo.startContext();
-    machine.pushStack(Machine.trueValue);
-  }
-
-  public static void Kernel_stats(Machine machine) {
-    machine.printStats(System.out);
-    machine.pushStack(Machine.trueValue);
-    machine.popFrame();
-  }
-
-  public static void Kernel_stringInputChannel(Machine machine) {
-    int string = machine.frameLocal(0);
-    machine.pushStack(machine.mkStringInputChannel(string));
-    machine.popFrame();
-  }
-
-  public static void Kernel_symbolName(Machine machine) {
-    int symbol = machine.frameLocal(0);
-    if (Machine.isSymbol(symbol)) {
-      machine.pushStack(machine.symbolName(symbol));
-      machine.popFrame();
-    } else error(TYPE, machine, "Kernel_symbolName expects a symbol: " + machine.valueToString(symbol));
-  }
-
-  public static void Kernel_symbolSetName(Machine machine) {
-    int symbol = machine.frameLocal(0);
-    int name = machine.frameLocal(1);
-    if (Machine.isSymbol(symbol) && Machine.isString(name)) {
-      machine.symbolSetName(symbol, name);
-      machine.pushStack(symbol);
-      machine.popFrame();
-    } else error(TYPE, machine, "Kernel_symbolSetName expects a symbol and a string: " + machine.valueToString(symbol) + " " + machine.valueToString(name));
-  }
-
-  public static void Kernel_symbolSetValue(Machine machine) {
-    int symbol = machine.frameLocal(0);
-    int value = machine.frameLocal(1);
-    if (Machine.isSymbol(symbol)) {
-      machine.symbolSetValue(symbol, value);
-      machine.pushStack(symbol);
-      machine.popFrame();
-    } else error(TYPE, machine, "Kernel_symbolSetValue expects a symbol: " + machine.valueToString(symbol));
-  }
-
-  public static void Kernel_symbolValue(Machine machine) {
-    int symbol = machine.frameLocal(0);
-    if (Machine.isSymbol(symbol)) {
-      machine.pushStack(machine.symbolValue(symbol));
-      machine.popFrame();
-    } else error(TYPE, machine, "Kernel_symbolValue expects a symbol: " + machine.valueToString(symbol));
-  }
-
-  public static void Kernel_tableHasKey(Machine machine) {
-    int table = machine.frameLocal(0);
-    int key = machine.frameLocal(1);
-    machine.pushStack(machine.hashTableHasKey(table, key) ? Machine.trueValue : Machine.falseValue);
-    machine.popFrame();
-  }
-
-  public static void Kernel_tableHasValue(Machine machine) {
-    int table = machine.frameLocal(0);
-    int value = machine.frameLocal(1);
-    machine.pushStack(machine.hashTableHasValue(table, value) ? Machine.trueValue : Machine.falseValue);
-    machine.popFrame();
-  }
-
-  public static void Kernel_tableKeys(Machine machine) {
-    int table = machine.frameLocal(0);
-    machine.pushStack(machine.hashTableKeys(table));
-    machine.popFrame();
-  }
-
-  public static void Kernel_tableRemove(Machine machine) {
-    int table = machine.frameLocal(0);
-    int key = machine.frameLocal(1);
-    machine.pushStack(machine.hashTableRemove(table, key));
-    machine.popFrame();
-  }
-
-  public static void Kernel_tag(Machine machine) {
-    int value = machine.frameLocal(0);
-    machine.pushStack(Machine.mkInt(Machine.tag(value)));
-    machine.popFrame();
-  }
-
-  public static void Kernel_tempDir(Machine machine) {
-    String prefix = machine.valueToString(machine.frameLocal(0));
-    int dir = machine.frameLocal(1);
-    File file = (dir == Machine.undefinedValue) ? null : new File(machine.valueToString(dir));
-    try {
-      File tempFile = File.createTempFile(prefix, "", file);
-      tempFile.delete();
-      tempFile.mkdir();
-      machine.pushStack(machine.mkString(tempFile.getAbsolutePath()));
-    } catch (IOException ioe) {
-      machine.pushStack(Machine.undefinedValue);
-    }
-    machine.popFrame();
-  }
-
-  public static void Kernel_tempFile(Machine machine) {
-    String prefix = machine.valueToString(machine.frameLocal(0));
-    String suffix = machine.valueToString(machine.frameLocal(1));
-    int dir = machine.frameLocal(2);
-    File file = (dir == Machine.undefinedValue) ? null : new File(machine.valueToString(dir));
-    try {
-      File tempFile = File.createTempFile(prefix, suffix, file);
-      machine.pushStack(machine.mkString(tempFile.getAbsolutePath()));
-    } catch (IOException ioe) {
-      machine.pushStack(Machine.undefinedValue);
-    }
-    machine.popFrame();
-  }
-
-  public static void Kernel_thread(Machine machine) {
-    machine.pushStack(machine.thread());
-    machine.popFrame();
-  }
-
-  public static void Kernel_threadId(Machine machine) {
-    int thread = machine.frameLocal(0);
-    Thread t = machine.getThread(thread);
-    if (t != null)
-      machine.pushStack(Machine.mkInt(t.id()));
-    else machine.pushStack(Machine.mkInt(-1));
-    machine.popFrame();
-  }
-
-  public static void Kernel_threadKill(Machine machine) {
-
-    // Not sure whether or not we need to test for being a
-    // current thread or not. Works for the current thread.
-    // Others may need to push a return and pop the frame.
-
-    int thread = machine.frameLocal(0);
-    machine.kill(thread);
-  }
-
-  public static void Kernel_threadNext(Machine machine) {
-    int thread = machine.frameLocal(0);
-    Thread t = machine.getThread(thread);
-    if (t != null)
-      machine.pushStack(Machine.mkThread(t.next().id()));
-    else machine.pushStack(thread);
-    machine.popFrame();
-  }
-
-  public static void Kernel_threadState(Machine machine) {
-    int thread = machine.frameLocal(0);
-    Thread t = machine.getThread(thread);
-    if (t != null)
-      machine.pushStack(Machine.mkInt(t.state()));
-    else machine.pushStack(Machine.mkInt(-1));
-    machine.popFrame();
-  }
-
-  public static final void Kernel_time(Machine machine) {
-    machine.pushStack(machineTime(machine, System.currentTimeMillis(), machine.time));
-    machine.popFrame();
-  }
-
-  public static void Kernel_timeAdd(Machine machine) {
-    int time1 = machine.frameLocal(0);
-    int time2 = machine.frameLocal(1);
-    long millis1 = javaTime(machine, time1);
-    long millis2 = javaTime(machine, time2);
-    long time = millis1 + millis2;
-    int hours = (int) (time / (60 * 60 * 1000F));
-    int mins = (int) ((time - (hours * 60 * 60 * 1000F)) / (60 * 1000F));
-    int secs = (int) ((time - ((hours * 60 * 60 * 1000F) + (mins * 60 * 1000F))) / 1000F);
-    int millis = (int) (time - ((hours * 60 * 60 * 1000F) + (mins * 60 * 1000F) + (secs * 1000F)));
-    machine.pushStack(machineTime(machine, hours, mins, secs, millis));
-    machine.popFrame();
-  }
-
-  public static void Kernel_timeDifference(Machine machine) {
-    int time1 = machine.frameLocal(0);
-    int time2 = machine.frameLocal(1);
-    long millis1 = javaTime(machine, time1);
-    long millis2 = javaTime(machine, time2);
-    long time = millis1 - millis2;
-    int hours = (int) (time / (60 * 60 * 1000F));
-    int mins = (int) ((time - (hours * 60 * 60 * 1000F)) / (60 * 1000F));
-    int secs = (int) ((time - ((hours * 60 * 60 * 1000F) + (mins * 60 * 1000F))) / 1000F);
-    int millis = (int) (time - ((hours * 60 * 60 * 1000F) + (mins * 60 * 1000F) + (secs * 1000F)));
-    machine.pushStack(machineTime(machine, hours, mins, secs, millis));
-    machine.popFrame();
-  }
-
-  public static void Kernel_toJava(Machine machine) {
-    int value = machine.frameLocal(0);
-    int type = machine.frameLocal(1);
-    if (Machine.isForeignObj(type)) {
-      Object object = machine.foreignObj(machine.foreignObjIndex(type));
-      if (object instanceof java.lang.Class<?>) {
-        Class<?> c = (Class<?>) object;
-        Object javaValue = XJ.mapXMFValue(machine, c, value);
-        machine.pushStack(machine.newForeignObj(javaValue));
-        machine.popFrame();
-      } else error(TYPE, machine, "expecting a Java class in toJava: " + machine.valueToString(type));
-    }
-  }
-
-  public static void Kernel_tokenChannelTextTo(Machine machine) {
-    int channel = machine.frameLocal(0);
-    int position = machine.frameLocal(1);
-    machine.pushStack(machine.textTo(channel, position));
-    machine.popFrame();
-  }
-
-  public static void Kernel_undoStackSize(Machine machine) {
-    machine.pushStack(Machine.mkInt(machine.undo.undoStackSize()));
-    machine.popFrame();
-  }
-
-  public static void Kernel_unify(Machine machine) {
-    int Var = machine.frameLocal(0);
-    int v1 = machine.frameLocal(1);
-    int v2 = machine.frameLocal(2);
-    int env = machine.frameLocal(3);
-    machine.pushStack(Unify.unify(machine, Var, v1, v2, env));
-    machine.popFrame();
-  }
-
-  public static void Kernel_URLInputChannel(Machine machine) {
-    int string = machine.frameLocal(0);
-    String name = machine.valueToString(string);
-    machine.pushStack(machine.mkURLInputChannel(name));
-    machine.popFrame();
-  }
-
-  public static void Kernel_usedHeap(Machine machine) {
-    machine.pushStack(Machine.mkInt(machine.usedHeap()));
-    machine.popFrame();
-  }
-
-  public static void Kernel_value(Machine machine) {
-    int value = machine.frameLocal(0);
-    machine.pushStack(Machine.mkInt(Machine.value(value)));
-    machine.popFrame();
-  }
-
-  public static void Kernel_valueToString(Machine machine) {
-    int value = machine.frameLocal(0);
-    machine.pushStack(machine.mkString(machine.valueToString(value)));
-    machine.popFrame();
-  }
-
-  public static void Kernel_wake(Machine machine) {
-    int thread = machine.frameLocal(0);
-    int value = machine.frameLocal(1);
-    machine.wake(thread, value);
-    machine.pushStack(thread);
-    machine.popFrame();
-  }
-
-  public static void Kernel_write(Machine machine) {
-    int output = machine.frameLocal(0);
-    int value = machine.frameLocal(1);
-    machine.pushStack(output);
-    machine.popFrame();
-    machine.write(output, value);
-  }
-
-  public static void Kernel_writeCommand(Machine machine) {
-    int client = machine.frameLocal(0);
-    int message = machine.frameLocal(1);
-    int arity = machine.frameLocal(2);
-    machine.pushStack(machine.writeCommand(client, message, arity, false));
-    machine.popFrame();
-  }
-
-  public static void Kernel_writePacket(Machine machine) {
-    int client = machine.frameLocal(0);
-    int packet = machine.frameLocal(1);
-    int size = machine.frameLocal(2);
-    machine.pushStack(machine.writePacket(client, packet, size));
-    machine.popFrame();
-  }
-
-  public static void Kernel_xmf(Machine machine) {
-    machine.pushStack(machine.newForeignObj(machine));
-    machine.popFrame();
-    machine.yield();
-  }
-
-  public static void Kernel_yield(Machine machine) {
-    machine.pushStack(Machine.trueValue);
-    machine.popFrame();
-    machine.yield();
-  }
-
-  public static void Kernel_zipInputChannel(Machine machine) {
-    int fileName = machine.frameLocal(0);
-    int entryName = machine.frameLocal(1);
-    machine.pushStack(machine.mkZipInputChannel(fileName, entryName));
-    machine.popFrame();
-  }
-
-  public static void Kernel_zipNewEntry(Machine machine) {
-    int out = machine.frameLocal(0);
-    int name = machine.frameLocal(1);
-    machine.zipNewEntry(out, name);
-    machine.pushStack(out);
-    machine.popFrame();
-  }
-
-  public static void Kernel_zipOutputChannel(Machine machine) {
-    int out = machine.frameLocal(0);
-    machine.pushStack(machine.mkZipOutputChannel(out));
-    machine.popFrame();
-  }
-
-  public static int machineTime(Machine machine, int hours, int mins, int secs, int millis) {
-    int machineTime = Machine.nilValue;
-    machineTime = machine.mkCons(Machine.mkInt(millis), machineTime);
-    machineTime = machine.mkCons(Machine.mkInt(secs), machineTime);
-    machineTime = machine.mkCons(Machine.mkInt(mins), machineTime);
-    machineTime = machine.mkCons(Machine.mkInt(hours), machineTime);
-    return machineTime;
-  }
-
-  public static int machineTime(Machine machine, long now, long startTime) {
-    long time = now - startTime;
-    int hours = (int) (time / (60 * 60 * 1000F));
-    int mins = (int) ((time - (hours * 60 * 60 * 1000F)) / (60 * 1000F));
-    int secs = (int) ((time - ((hours * 60 * 60 * 1000F) + (mins * 60 * 1000F))) / 1000F);
-    int millis = (int) (time - ((hours * 60 * 60 * 1000F) + (mins * 60 * 1000F) + (secs * 1000F)));
-    return machineTime(machine, hours, mins, secs, millis);
-  }
-
-  public static void print(Machine machine) {
-    // Print the argument. Return the value.
-    int value = machine.frameLocal(0);
-    System.out.print(machine.valueToString(value));
-    System.out.flush();
-    machine.pushStack(value);
-    machine.popFrame();
-  }
-
-  public static void resetOperatorTable(Machine machine) {
-    machine.resetOperatorTable();
-    machine.pushStack(Machine.trueValue);
-    machine.popFrame();
-  }
-
-  public static void restoreMachineState(Machine machine) {
-    // Restore the saved state of a machine.
-    int fileName = machine.frameLocal(0);
-    machine.load(machine.basicStringToString(fileName));
-  }
-
-  public static void saveMachineState(Machine machine) {
-    // Save the current state of the machine.
-    int fileName = machine.frameLocal(0);
-    machine.pushStack(Machine.trueValue);
-    machine.popFrame();
-    machine.save(machine.basicStringToString(fileName));
-  }
-
+    int res = n % m;
+    if (res < 0) {
+    	res+=m;
+    }
+    machine.pushStack(Machine.mkInt(res));
+    machine.popFrame();
+  }
+
+  public static void Kernel_moveFile(Machine machine) {
+    int name = machine.frameLocal(0);
+    File file = new File(machine.valueToString(name));
+    if (file.exists()) {
+      deleteFile(file);
+      machine.pushStack(Machine.trueValue);
+    } else machine.pushStack(Machine.falseValue);
+    machine.popFrame();
+  }
+
+  public static void Kernel_needsGC(Machine machine) {
+    machine.popFrame();
+    machine.pushStack(machine.needsGC() ? Machine.trueValue : Machine.falseValue);
+  }
+
+  public static void Kernel_newListeners(Machine machine) {
+    machine.pushStack(machine.newListeners());
+    machine.popFrame();
+  }
+
+  public static void Kernel_newObj(Machine machine) {
+    int type = machine.frameLocal(0);
+    machine.pushStack(machine.mkObj(type));
+    machine.popFrame();
+  }
+
+  public static void Kernel_nextToken(Machine machine) {
+    int channel = machine.frameLocal(0);
+    machine.pushStack(machine.nextToken(channel));
+    machine.popFrame();
+  }
+
+  public static void Kernel_objDaemonsActive(Machine machine) {
+    // Return whether the daemons of the receiver are active.
+    int obj = machine.frameLocal(0);
+    machine.pushStack(machine.objDaemonsActive(obj));
+    machine.popFrame();
+  }
+
+  public static void Kernel_objHotLoad(Machine machine) {
+    // Return whether the object will run an operation when it is loaded.
+    int obj = machine.frameLocal(0);
+    machine.pushStack(machine.objHotLoad(obj));
+    machine.popFrame();
+  }
+
+  public static void Kernel_objIsNotVMNew(Machine machine) {
+    // Return whether the class is instantiable in the VM....
+    int obj = machine.frameLocal(0);
+    machine.pushStack(machine.isNotVMNew(obj) ? Machine.trueValue : Machine.falseValue);
+    machine.popFrame();
+  }
+
+  public static void Kernel_objIsSaveAsLookup(Machine machine) {
+    // Return whether the object is a named element....
+    int obj = machine.frameLocal(0);
+    machine.pushStack(machine.isSaveAsLookup(obj) ? Machine.trueValue : Machine.falseValue);
+    machine.popFrame();
+  }
+
+  public static void Kernel_objSetDaemonsActive(Machine machine) {
+    // Set the active state of the daemons and return the obj.
+    int obj = machine.frameLocal(0);
+    int active = machine.frameLocal(1);
+    machine.objSetDaemonsActive(obj, active);
+    machine.pushStack(obj);
+    machine.popFrame();
+  }
+
+  public static void Kernel_objSetHotLoad(Machine machine) {
+    // Set the hot load status of the object.
+    int obj = machine.frameLocal(0);
+    int hotLoad = machine.frameLocal(1);
+    machine.objSetHotLoad(obj, hotLoad);
+    machine.pushStack(obj);
+    machine.popFrame();
+  }
+
+  public static void Kernel_objSetNotVMNew(Machine machine) {
+    // Set whether the class is instantiable in the VM....
+    int obj = machine.frameLocal(0);
+    int isSaveAsLookup = machine.frameLocal(1);
+    if (Machine.isObj(obj)) machine.objSetNotVMNew(obj, isSaveAsLookup == Machine.trueValue);
+    machine.pushStack(obj);
+    machine.popFrame();
+  }
+
+  public static void Kernel_objSetSaveAsLookup(Machine machine) {
+    // Set whether the machine thinks the object is named...
+    int obj = machine.frameLocal(0);
+    int isSaveAsLookup = machine.frameLocal(1);
+    if (Machine.isObj(obj)) machine.objSetSaveAsLookup(obj, isSaveAsLookup == Machine.trueValue);
+    machine.pushStack(obj);
+    machine.popFrame();
+  }
+
+  public static void Kernel_objSlots(Machine machine) {
+    int obj = machine.frameLocal(0);
+    machine.pushStack(machine.objAttributes(obj));
+    machine.popFrame();
+  }
+
+  public static void Kernel_of(Machine machine) {
+    // Return the classifier of a value.
+    machine.pushStack(machine.type(machine.frameLocal(0)));
+    machine.popFrame();
+  }
+
+  public static void Kernel_operationCodeBox(Machine machine) {
+    int op = machine.frameLocal(0);
+    machine.pushStack(machine.funCode(op));
+    machine.popFrame();
+  }
+
+  public static void Kernel_operatorPrecedenceList(Machine machine) {
+    int classifier = machine.frameLocal(0);
+    machine.pushStack(machine.operatorPrecedenceList(classifier));
+    machine.popFrame();
+  }
+
+  public static void Kernel_patternMatch(Machine machine) {
+    int pattern = machine.frameLocal(0);
+    int string = machine.frameLocal(1);
+    Pattern regexp = Pattern.compile(machine.valueToString(pattern));
+    Matcher matcher = regexp.matcher(machine.valueToString(string));
+    String result = "";
+    while (matcher.find()) {
+      result = result + matcher.group();
+    }
+    machine.pushStack(machine.mkString(result));
+    machine.popFrame();
+  }
+
+  public static void Kernel_peek(Machine machine) {
+    int channel = machine.frameLocal(0);
+    machine.pushStack(machine.peek(channel));
+    machine.popFrame();
+  }
+
+  public static void Kernel_random(Machine machine) {
+    Random r = new Random();
+    machine.pushStack(machine.mkFloat(r.nextFloat()));
+    machine.popFrame();
+  }
+
+  public static void Kernel_readString(Machine machine) {
+    int inputChannel = machine.frameLocal(0);
+    machine.pushStack(machine.readString(inputChannel));
+    machine.popFrame();
+  }
+
+  public static void Kernel_readVector(Machine machine) {
+    int inputChannel = machine.frameLocal(0);
+    int vector = machine.frameLocal(1);
+    machine.pushStack(machine.readVector(inputChannel, vector));
+    machine.popFrame();
+  }
+
+  public static void Kernel_readXML(Machine machine) {
+    machine.gc();
+    int source = machine.frameLocal(0);
+    if (Machine.isString(source))
+      machine.pushStack(XMLReader.parse(machine.valueToString(source), machine));
+    else if (Machine.isInputChannel(source)) {
+      machine.pushStack(XMLReader.parse(machine.inputChannel(Machine.value(source)), machine));
+    } else error(TYPE, machine, "Kernel_realXML expects a string or an input channel: " + machine.valueToString(source));
+    machine.popFrame();
+  }
+
+  public static void Kernel_ready(Machine machine) {
+    int state = machine.frameLocal(0);
+    machine.setReady(state == Machine.trueValue);
+    machine.popFrame();
+  }
+
+  public static void Kernel_rebindStdin(Machine machine) {
+    int in = machine.frameLocal(0);
+    machine.rebindStdin(in);
+    machine.pushStack(in);
+    machine.popFrame();
+  }
+
+  public static void Kernel_rebindStdout(Machine machine) {
+    int out = machine.frameLocal(0);
+    machine.rebindStdout(out);
+    machine.pushStack(out);
+    machine.popFrame();
+  }
+
+  public static void Kernel_redoStackSize(Machine machine) {
+    machine.pushStack(Machine.mkInt(machine.undo.redoStackSize()));
+    machine.popFrame();
+  }
+
+  public static void Kernel_removeAtt(Machine machine) {
+    int obj = machine.frameLocal(0);
+    int name = machine.frameLocal(1);
+    machine.objRemoveAttribute(obj, name);
+    machine.pushStack(obj);
+    machine.popFrame();
+  }
+
+  public static void Kernel_renameFile(Machine machine) {
+    int newName = machine.frameLocal(0);
+    int oldName = machine.frameLocal(1);
+    File newFile = new File(machine.valueToString(newName));
+    File oldFile = new File(machine.valueToString(oldName));
+    if (oldFile.exists()) {
+      oldFile.renameTo(newFile);
+      machine.pushStack(Machine.trueValue);
+    } else machine.pushStack(Machine.falseValue);
+    machine.popFrame();
+  }
+
+  public static void Kernel_resetSaveLoad(Machine machine) {
+    machine.resetSaveLoad();
+    machine.pushStack(Machine.trueValue);
+    machine.popFrame();
+  }
+
+  public static void Kernel_resetToInitialState(Machine machine) {
+    int in = machine.frameLocal(0);
+    machine.resetToInitialState(in);
+    machine.pushStack(in);
+    machine.popFrame();
+  }
+
+  public static void Kernel_round(Machine machine) {
+    int f = machine.frameLocal(0);
+    if (Machine.isFloat(f)) {
+      machine.pushStack(Machine.mkInt(Math.round(Float.parseFloat(machine.valueToString(f)))));
+      machine.popFrame();
+    } else error(TYPE, machine, "Kernel_round expects a float " + machine.valueToString(f));
+  }
+
+  public static void Kernel_rsh(Machine machine) {
+    int i = Machine.value(machine.frameLocal(0));
+    int bits = Machine.value(machine.frameLocal(1));
+    machine.pushStack(Machine.mkInt(i >> bits));
+    machine.popFrame();
+  }
+
+  public static void Kernel_save(Machine machine) {
+    int value = machine.frameLocal(0);
+    int sink = machine.frameLocal(1);
+    if (Machine.isString(sink))
+      machine.save(value, machine.valueToString(sink));
+    else if (Machine.isOutputChannel(sink))
+      machine.save(value, machine.outputChannel(Machine.value(sink)));
+    else error(TYPE, machine, "Machine_save expects a filename or an output channel: " + machine.valueToString(sink));
+    machine.pushStack(value);
+    machine.popFrame();
+  }
+
+  public static void Kernel_save2(Machine machine) {
+    int value = machine.frameLocal(0);
+    int sink = machine.frameLocal(1);
+    int nameSpaces = machine.frameLocal(2);
+    if (!Machine.isCons(nameSpaces) && nameSpaces != Machine.nilValue)
+      error(TYPE, machine, "Machine_save2 expects a sequence of name spaces.");
+    else {
+      if (Machine.isString(sink))
+        machine.save(value, machine.valueToString(sink), nameSpaces);
+      else if (Machine.isOutputChannel(sink))
+        machine.save(value, machine.outputChannel(Machine.value(sink)), nameSpaces);
+      else error(TYPE, machine, "Machine_save expects a filename or an output channel: " + machine.valueToString(sink));
+      machine.pushStack(value);
+      machine.popFrame();
+    }
+  }
+
+  public static void Kernel_save3_tmp(Machine machine) {
+    int value = machine.frameLocal(0);
+    String file = machine.valueToString(machine.frameLocal(1));
+    int nameSpaces = machine.frameLocal(2);
+    Serializer s = new Serializer(machine);
+    s.setNameSpaces(nameSpaces);
+    s.save(value, file);
+    machine.pushStack(value);
+    machine.popFrame();
+  }
+
+  public static void Kernel_saxInputChannel(Machine machine) {
+    int in = machine.frameLocal(0);
+    machine.pushStack(machine.mkSAXInputChannel(in));
+    machine.popFrame();
+  }
+
+  public static void Kernel_self(Machine machine) {
+    machine.pushStack(machine.newForeignObj(machine));
+    machine.popFrame();
+  }
+
+  public static void Kernel_sendForeignInstance(Machine machine) {
+    int foreignObj = machine.frameLocal(0);
+    int index = machine.foreignObjIndex(foreignObj);
+    ForeignObject f = machine.foreignObjectAt(index);
+    // Get the args and tidy up the currently open stack frame...
+    int message = machine.frameLocal(1);
+    if (!Machine.isSymbol(message)) message = machine.mkSymbol(message);
+    int args = machine.frameLocal(2);
+    machine.popFrame();
+    machine.popStack();
+    f.getMop().send(machine, foreignObj, message, args);
+  }
+
+  public static void Kernel_setCharAt(Machine machine) {
+    int string = machine.frameLocal(0);
+    int index = machine.frameLocal(1);
+    int value = machine.frameLocal(2);
+    machine.stringSet(string, Machine.value(index), Machine.value(value));
+    machine.pushStack(string);
+    machine.popFrame();
+  }
+
+  public static void Kernel_setConstructorArgs(Machine machine) {
+    int klass = machine.frameLocal(0);
+    int args = machine.frameLocal(1);
+    machine.setConstructorArgs(klass, args);
+    machine.pushStack(klass);
+    machine.popFrame();
+  }
+
+  public static void Kernel_setDaemons(Machine machine) {
+    int obj = machine.frameLocal(0);
+    int daemons = machine.frameLocal(1);
+    machine.objSetDaemons(obj, daemons);
+    machine.pushStack(obj);
+    machine.popFrame();
+  }
+
+  public static void Kernel_setDefaultGetMOP(Machine machine) {
+    int obj = machine.frameLocal(0);
+    int bool = machine.frameLocal(1);
+    machine.objSetDefaultGetMOP(obj, bool == Machine.trueValue);
+    machine.pushStack(obj);
+    machine.popFrame();
+  }
+
+  public static void Kernel_setDefaultSendMOP(Machine machine) {
+    int obj = machine.frameLocal(0);
+    int bool = machine.frameLocal(1);
+    machine.objSetDefaultSendMOP(obj, bool == Machine.trueValue);
+    machine.pushStack(obj);
+    machine.popFrame();
+  }
+
+  public static void Kernel_setDefaultSetMOP(Machine machine) {
+    int obj = machine.frameLocal(0);
+    int bool = machine.frameLocal(1);
+    machine.objSetDefaultSetMOP(obj, bool == Machine.trueValue);
+    machine.pushStack(obj);
+    machine.popFrame();
+  }
+
+  public static void Kernel_setFileLastModified(Machine machine) {
+    File file = new File(machine.valueToString(machine.frameLocal(0)));
+    int hours = Machine.value(machine.frameLocal(1));
+    int mins = Machine.value(machine.frameLocal(2));
+    int secs = Machine.value(machine.frameLocal(3));
+    int millis = Machine.value(machine.frameLocal(4));
+    long time = machine.time + (hours * 60 * 60 * 1000) + (mins * 60 * 1000) + (secs * 1000) + millis;
+    if (file.exists())
+      machine.pushStack(Machine.mkBool(file.setLastModified(time)));
+    else machine.pushStack(Machine.falseValue);
+    machine.popFrame();
+  }
+
+  public static void Kernel_setForeignSlot(Machine machine) {
+    int object = machine.frameLocal(0);
+    int symbol = machine.frameLocal(1);
+    String name = machine.valueToString(Machine.isSymbol(symbol) ? machine.symbolName(symbol) : symbol);
+    int value = machine.frameLocal(2);
+    int success = XJ.setSlot(machine, machine.foreignObj(Machine.value(object)), name, value);
+    if (success == -1)
+      error(MISSINGSLOT, machine, "Machine.dot: object " + machine.valueToString(object) + " has no att " + name);
+    else {
+      machine.pushStack(value);
+      machine.popFrame();
+    }
+  }
+
+  public static void Kernel_setForwardRefs(Machine machine) {
+    int refs = machine.frameLocal(0);
+    machine.setForwardRefs(refs);
+    machine.pushStack(refs);
+    machine.popFrame();
+  }
+
+  public static void Kernel_setGlobal(Machine machine) {
+    // Part of the implementation of letrec. Sets a global in a function.
+    int fun = machine.frameLocal(0);
+    int index = machine.frameLocal(1);
+    int value = machine.frameLocal(2);
+    if (Machine.isFun(fun))
+      if (Machine.isInt(index)) {
+        int globals = machine.funGlobals(fun);
+        int array = machine.globalsArray(globals);
+        machine.arraySet(array, Machine.value(index), value);
+        machine.pushStack(value);
+        machine.popFrame();
+      } else error(TYPE, machine, "$setglobal: expecting an int index: " + machine.valueToString(index));
+    else error(TYPE, machine, "$setglobal: expecting a fun: " + machine.valueToString(fun));
+  }
+
+  public static void Kernel_setOf(Machine machine) {
+    // Set the classifier of an object.
+    int obj = machine.frameLocal(0);
+    int classifier = machine.frameLocal(1);
+    machine.objSetType(obj, classifier);
+    machine.pushStack(obj);
+    machine.popFrame();
+  }
+
+  public static void Kernel_setSlotValue(Machine machine) {
+    int object = machine.frameLocal(0);
+    int name = machine.frameLocal(1);
+    int value = machine.frameLocal(2);
+    machine.pushStack(Machine.undefinedValue);
+    machine.popFrame();
+    machine.popStack();
+    machine.setSlot(object, Machine.isSymbol(name) ? name : machine.mkSymbol(name), value);
+  }
+
+  public static void Kernel_setTypes(Machine machine) {
+    // Set the basic data types in the machine.
+    machine.theTypeBoolean = machine.frameLocal(0);
+    machine.theClassBind = machine.frameLocal(1);
+    machine.theClassBuffer = machine.frameLocal(2);
+    machine.theClassCodeBox = machine.frameLocal(3);
+    machine.theClassCompiledOperation = machine.frameLocal(4);
+    machine.theClassElement = machine.frameLocal(5);
+    machine.theClassForeignObject = machine.frameLocal(6);
+    machine.theClassForeignOperation = machine.frameLocal(7);
+    machine.theClassForwardRef = machine.frameLocal(8);
+    machine.theClassException = machine.frameLocal(9);
+    machine.theClassClass = machine.frameLocal(10);
+    machine.theClassPackage = machine.frameLocal(11);
+    machine.theClassDataType = machine.frameLocal(12);
+    machine.theClassDaemon = machine.frameLocal(13);
+    machine.theTypeInteger = machine.frameLocal(14);
+    machine.theTypeFloat = machine.frameLocal(15);
+    machine.theTypeString = machine.frameLocal(16);
+    machine.theTypeSeqOfElement = machine.frameLocal(17);
+    machine.theTypeSetOfElement = machine.frameLocal(18);
+    machine.theTypeSeq = machine.frameLocal(19);
+    machine.theTypeSet = machine.frameLocal(20);
+    machine.theClassSymbol = machine.frameLocal(21);
+    machine.theClassTable = machine.frameLocal(22);
+    machine.theClassThread = machine.frameLocal(23);
+    machine.theTypeNull = machine.frameLocal(24);
+    machine.theClassVector = machine.frameLocal(25);
+    machine.pushStack(Machine.trueValue);
+    machine.popFrame();
+  }
+
+  public static void Kernel_setUndoSize(Machine machine) {
+    int size = machine.frameLocal(0);
+    machine.undo.setUndoSize(Machine.value(size));
+    machine.pushStack(size);
+    machine.popFrame();
+  }
+
+  public static void Kernel_sin(Machine machine) {
+    int angle = machine.frameLocal(0);
+    if (Machine.isFloat(angle)) {
+      float f = Float.parseFloat(machine.valueToString(angle));
+      double radians = (Math.PI / 180) * f;
+      machine.pushStack(machine.mkFloat(Math.sin(radians)));
+      machine.popFrame();
+    } else error(TYPE, machine, "Kernel_sin expects a float " + machine.valueToString(angle));
+  }
+
+  public static void Kernel_size(Machine machine) {
+    int value = machine.frameLocal(0);
+    switch (Machine.tag(value)) {
+    case STRING:
+      machine.pushStack(Machine.mkInt(machine.stringLength(value)));
+      machine.popFrame();
+      break;
+    default:
+      System.out.println("Kernel_size: " + machine.valueToString(value));
+      machine.pushStack(value);
+      machine.popFrame();
+    }
+  }
+
+  public static void Kernel_slotNames(Machine machine) {
+    int object = machine.frameLocal(0);
+    int names = Machine.nilValue;
+    if (Machine.isObj(object)) {
+      int attributes = machine.objAttributes(object);
+      while (attributes != Machine.nilValue) {
+        int attribute = machine.consHead(attributes);
+        attributes = machine.consTail(attributes);
+        int symbol = machine.attributeName(attribute);
+        names = machine.mkCons(machine.symbolName(symbol), names);
+      }
+    } else if (Machine.isForeignObj(object)) names = XJ.slotNames(machine, machine.foreignObj(Machine.value(object)));
+    machine.pushStack(machine.mkSet(names));
+    machine.popFrame();
+  }
+
+  public static void Kernel_sortNamedElements(Machine machine) {
+    int elements = machine.frameLocal(0);
+    boolean casep = machine.frameLocal(1) == Machine.trueValue;
+    machine.pushStack(machine.sortNamedElements(elements, casep));
+    machine.popFrame();
+  }
+
+  public static void Kernel_sqrt(Machine machine) {
+    int f = machine.frameLocal(0);
+    if (Machine.isFloat(f)) {
+      machine.pushStack(machine.floatSqrt(f));
+      machine.popFrame();
+    } else error(TYPE, machine, "Kernel_sqrt expects a float " + machine.valueToString(f));
+  }
+
+  public static void Kernel_stackFrames(Machine machine) {
+    machine.popFrame();
+    machine.pushStack(machine.stackFrames());
+  }
+
+  public static void Kernel_startUndoContext(Machine machine) {
+    machine.popFrame();
+    machine.undo.startContext();
+    machine.pushStack(Machine.trueValue);
+  }
+
+  public static void Kernel_stats(Machine machine) {
+    machine.printStats(System.out);
+    machine.pushStack(Machine.trueValue);
+    machine.popFrame();
+  }
+
+  public static void Kernel_stringInputChannel(Machine machine) {
+    int string = machine.frameLocal(0);
+    machine.pushStack(machine.mkStringInputChannel(string));
+    machine.popFrame();
+  }
+
+  public static void Kernel_symbolName(Machine machine) {
+    int symbol = machine.frameLocal(0);
+    if (Machine.isSymbol(symbol)) {
+      machine.pushStack(machine.symbolName(symbol));
+      machine.popFrame();
+    } else error(TYPE, machine, "Kernel_symbolName expects a symbol: " + machine.valueToString(symbol));
+  }
+
+  public static void Kernel_symbolSetName(Machine machine) {
+    int symbol = machine.frameLocal(0);
+    int name = machine.frameLocal(1);
+    if (Machine.isSymbol(symbol) && Machine.isString(name)) {
+      machine.symbolSetName(symbol, name);
+      machine.pushStack(symbol);
+      machine.popFrame();
+    } else error(TYPE, machine, "Kernel_symbolSetName expects a symbol and a string: " + machine.valueToString(symbol) + " " + machine.valueToString(name));
+  }
+
+  public static void Kernel_symbolSetValue(Machine machine) {
+    int symbol = machine.frameLocal(0);
+    int value = machine.frameLocal(1);
+    if (Machine.isSymbol(symbol)) {
+      machine.symbolSetValue(symbol, value);
+      machine.pushStack(symbol);
+      machine.popFrame();
+    } else error(TYPE, machine, "Kernel_symbolSetValue expects a symbol: " + machine.valueToString(symbol));
+  }
+
+  public static void Kernel_symbolValue(Machine machine) {
+    int symbol = machine.frameLocal(0);
+    if (Machine.isSymbol(symbol)) {
+      machine.pushStack(machine.symbolValue(symbol));
+      machine.popFrame();
+    } else error(TYPE, machine, "Kernel_symbolValue expects a symbol: " + machine.valueToString(symbol));
+  }
+
+  public static void Kernel_tableHasKey(Machine machine) {
+    int table = machine.frameLocal(0);
+    int key = machine.frameLocal(1);
+    machine.pushStack(machine.hashTableHasKey(table, key) ? Machine.trueValue : Machine.falseValue);
+    machine.popFrame();
+  }
+
+  public static void Kernel_tableHasValue(Machine machine) {
+    int table = machine.frameLocal(0);
+    int value = machine.frameLocal(1);
+    machine.pushStack(machine.hashTableHasValue(table, value) ? Machine.trueValue : Machine.falseValue);
+    machine.popFrame();
+  }
+
+  public static void Kernel_tableKeys(Machine machine) {
+    int table = machine.frameLocal(0);
+    machine.pushStack(machine.hashTableKeys(table));
+    machine.popFrame();
+  }
+
+  public static void Kernel_tableRemove(Machine machine) {
+    int table = machine.frameLocal(0);
+    int key = machine.frameLocal(1);
+    machine.pushStack(machine.hashTableRemove(table, key));
+    machine.popFrame();
+  }
+
+  public static void Kernel_tag(Machine machine) {
+    int value = machine.frameLocal(0);
+    machine.pushStack(Machine.mkInt(Machine.tag(value)));
+    machine.popFrame();
+  }
+
+  public static void Kernel_tempDir(Machine machine) {
+    String prefix = machine.valueToString(machine.frameLocal(0));
+    int dir = machine.frameLocal(1);
+    File file = (dir == Machine.undefinedValue) ? null : new File(machine.valueToString(dir));
+    try {
+      File tempFile = File.createTempFile(prefix, "", file);
+      tempFile.delete();
+      tempFile.mkdir();
+      machine.pushStack(machine.mkString(tempFile.getAbsolutePath()));
+    } catch (IOException ioe) {
+      machine.pushStack(Machine.undefinedValue);
+    }
+    machine.popFrame();
+  }
+
+  public static void Kernel_tempFile(Machine machine) {
+    String prefix = machine.valueToString(machine.frameLocal(0));
+    String suffix = machine.valueToString(machine.frameLocal(1));
+    int dir = machine.frameLocal(2);
+    File file = (dir == Machine.undefinedValue) ? null : new File(machine.valueToString(dir));
+    try {
+      File tempFile = File.createTempFile(prefix, suffix, file);
+      machine.pushStack(machine.mkString(tempFile.getAbsolutePath()));
+    } catch (IOException ioe) {
+      machine.pushStack(Machine.undefinedValue);
+    }
+    machine.popFrame();
+  }
+
+  public static void Kernel_thread(Machine machine) {
+    machine.pushStack(machine.thread());
+    machine.popFrame();
+  }
+
+  public static void Kernel_threadId(Machine machine) {
+    int thread = machine.frameLocal(0);
+    Thread t = machine.getThread(thread);
+    if (t != null)
+      machine.pushStack(Machine.mkInt(t.id()));
+    else machine.pushStack(Machine.mkInt(-1));
+    machine.popFrame();
+  }
+
+  public static void Kernel_threadKill(Machine machine) {
+
+    // Not sure whether or not we need to test for being a
+    // current thread or not. Works for the current thread.
+    // Others may need to push a return and pop the frame.
+
+    int thread = machine.frameLocal(0);
+    machine.kill(thread);
+  }
+
+  public static void Kernel_threadNext(Machine machine) {
+    int thread = machine.frameLocal(0);
+    Thread t = machine.getThread(thread);
+    if (t != null)
+      machine.pushStack(Machine.mkThread(t.next().id()));
+    else machine.pushStack(thread);
+    machine.popFrame();
+  }
+
+  public static void Kernel_threadState(Machine machine) {
+    int thread = machine.frameLocal(0);
+    Thread t = machine.getThread(thread);
+    if (t != null)
+      machine.pushStack(Machine.mkInt(t.state()));
+    else machine.pushStack(Machine.mkInt(-1));
+    machine.popFrame();
+  }
+
+  public static final void Kernel_time(Machine machine) {
+    machine.pushStack(machineTime(machine, System.currentTimeMillis(), machine.time));
+    machine.popFrame();
+  }
+
+  public static void Kernel_timeAdd(Machine machine) {
+    int time1 = machine.frameLocal(0);
+    int time2 = machine.frameLocal(1);
+    long millis1 = javaTime(machine, time1);
+    long millis2 = javaTime(machine, time2);
+    long time = millis1 + millis2;
+    int hours = (int) (time / (60 * 60 * 1000F));
+    int mins = (int) ((time - (hours * 60 * 60 * 1000F)) / (60 * 1000F));
+    int secs = (int) ((time - ((hours * 60 * 60 * 1000F) + (mins * 60 * 1000F))) / 1000F);
+    int millis = (int) (time - ((hours * 60 * 60 * 1000F) + (mins * 60 * 1000F) + (secs * 1000F)));
+    machine.pushStack(machineTime(machine, hours, mins, secs, millis));
+    machine.popFrame();
+  }
+
+  public static void Kernel_timeDifference(Machine machine) {
+    int time1 = machine.frameLocal(0);
+    int time2 = machine.frameLocal(1);
+    long millis1 = javaTime(machine, time1);
+    long millis2 = javaTime(machine, time2);
+    long time = millis1 - millis2;
+    int hours = (int) (time / (60 * 60 * 1000F));
+    int mins = (int) ((time - (hours * 60 * 60 * 1000F)) / (60 * 1000F));
+    int secs = (int) ((time - ((hours * 60 * 60 * 1000F) + (mins * 60 * 1000F))) / 1000F);
+    int millis = (int) (time - ((hours * 60 * 60 * 1000F) + (mins * 60 * 1000F) + (secs * 1000F)));
+    machine.pushStack(machineTime(machine, hours, mins, secs, millis));
+    machine.popFrame();
+  }
+
+  public static void Kernel_toJava(Machine machine) {
+    int value = machine.frameLocal(0);
+    int type = machine.frameLocal(1);
+    if (Machine.isForeignObj(type)) {
+      Object object = machine.foreignObj(machine.foreignObjIndex(type));
+      if (object instanceof java.lang.Class<?>) {
+        Class<?> c = (Class<?>) object;
+        Object javaValue = XJ.mapXMFValue(machine, c, value);
+        machine.pushStack(machine.newForeignObj(javaValue));
+        machine.popFrame();
+      } else error(TYPE, machine, "expecting a Java class in toJava: " + machine.valueToString(type));
+    }
+  }
+
+  public static void Kernel_tokenChannelTextTo(Machine machine) {
+    int channel = machine.frameLocal(0);
+    int position = machine.frameLocal(1);
+    machine.pushStack(machine.textTo(channel, position));
+    machine.popFrame();
+  }
+
+  public static void Kernel_undoStackSize(Machine machine) {
+    machine.pushStack(Machine.mkInt(machine.undo.undoStackSize()));
+    machine.popFrame();
+  }
+
+  public static void Kernel_unify(Machine machine) {
+    int Var = machine.frameLocal(0);
+    int v1 = machine.frameLocal(1);
+    int v2 = machine.frameLocal(2);
+    int env = machine.frameLocal(3);
+    machine.pushStack(Unify.unify(machine, Var, v1, v2, env));
+    machine.popFrame();
+  }
+
+  public static void Kernel_URLInputChannel(Machine machine) {
+    int string = machine.frameLocal(0);
+    String name = machine.valueToString(string);
+    machine.pushStack(machine.mkURLInputChannel(name));
+    machine.popFrame();
+  }
+
+  public static void Kernel_usedHeap(Machine machine) {
+    machine.pushStack(Machine.mkInt(machine.usedHeap()));
+    machine.popFrame();
+  }
+
+  public static void Kernel_value(Machine machine) {
+    int value = machine.frameLocal(0);
+    machine.pushStack(Machine.mkInt(Machine.value(value)));
+    machine.popFrame();
+  }
+
+  public static void Kernel_valueToString(Machine machine) {
+    int value = machine.frameLocal(0);
+    machine.pushStack(machine.mkString(machine.valueToString(value)));
+    machine.popFrame();
+  }
+
+  public static void Kernel_wake(Machine machine) {
+    int thread = machine.frameLocal(0);
+    int value = machine.frameLocal(1);
+    machine.wake(thread, value);
+    machine.pushStack(thread);
+    machine.popFrame();
+  }
+
+  public static void Kernel_write(Machine machine) {
+    int output = machine.frameLocal(0);
+    int value = machine.frameLocal(1);
+    machine.pushStack(output);
+    machine.popFrame();
+    machine.write(output, value);
+  }
+
+  public static void Kernel_writeCommand(Machine machine) {
+    int client = machine.frameLocal(0);
+    int message = machine.frameLocal(1);
+    int arity = machine.frameLocal(2);
+    machine.pushStack(machine.writeCommand(client, message, arity, false));
+    machine.popFrame();
+  }
+
+  public static void Kernel_writePacket(Machine machine) {
+    int client = machine.frameLocal(0);
+    int packet = machine.frameLocal(1);
+    int size = machine.frameLocal(2);
+    machine.pushStack(machine.writePacket(client, packet, size));
+    machine.popFrame();
+  }
+
+  public static void Kernel_xmf(Machine machine) {
+    machine.pushStack(machine.newForeignObj(machine));
+    machine.popFrame();
+    machine.yield();
+  }
+
+  public static void Kernel_yield(Machine machine) {
+    machine.pushStack(Machine.trueValue);
+    machine.popFrame();
+    machine.yield();
+  }
+
+  public static void Kernel_zipInputChannel(Machine machine) {
+    int fileName = machine.frameLocal(0);
+    int entryName = machine.frameLocal(1);
+    machine.pushStack(machine.mkZipInputChannel(fileName, entryName));
+    machine.popFrame();
+  }
+
+  public static void Kernel_zipNewEntry(Machine machine) {
+    int out = machine.frameLocal(0);
+    int name = machine.frameLocal(1);
+    machine.zipNewEntry(out, name);
+    machine.pushStack(out);
+    machine.popFrame();
+  }
+
+  public static void Kernel_zipOutputChannel(Machine machine) {
+    int out = machine.frameLocal(0);
+    machine.pushStack(machine.mkZipOutputChannel(out));
+    machine.popFrame();
+  }
+
+  public static int machineTime(Machine machine, int hours, int mins, int secs, int millis) {
+    int machineTime = Machine.nilValue;
+    machineTime = machine.mkCons(Machine.mkInt(millis), machineTime);
+    machineTime = machine.mkCons(Machine.mkInt(secs), machineTime);
+    machineTime = machine.mkCons(Machine.mkInt(mins), machineTime);
+    machineTime = machine.mkCons(Machine.mkInt(hours), machineTime);
+    return machineTime;
+  }
+
+  public static int machineTime(Machine machine, long now, long startTime) {
+    long time = now - startTime;
+    int hours = (int) (time / (60 * 60 * 1000F));
+    int mins = (int) ((time - (hours * 60 * 60 * 1000F)) / (60 * 1000F));
+    int secs = (int) ((time - ((hours * 60 * 60 * 1000F) + (mins * 60 * 1000F))) / 1000F);
+    int millis = (int) (time - ((hours * 60 * 60 * 1000F) + (mins * 60 * 1000F) + (secs * 1000F)));
+    return machineTime(machine, hours, mins, secs, millis);
+  }
+
+  public static void print(Machine machine) {
+    // Print the argument. Return the value.
+    int value = machine.frameLocal(0);
+    System.out.print(machine.valueToString(value));
+    System.out.flush();
+    machine.pushStack(value);
+    machine.popFrame();
+  }
+
+  public static void resetOperatorTable(Machine machine) {
+    machine.resetOperatorTable();
+    machine.pushStack(Machine.trueValue);
+    machine.popFrame();
+  }
+
+  public static void restoreMachineState(Machine machine) {
+    // Restore the saved state of a machine.
+    int fileName = machine.frameLocal(0);
+    machine.load(machine.basicStringToString(fileName));
+  }
+
+  public static void saveMachineState(Machine machine) {
+    // Save the current state of the machine.
+    int fileName = machine.frameLocal(0);
+    machine.pushStack(Machine.trueValue);
+    machine.popFrame();
+    machine.save(machine.basicStringToString(fileName));
+  }
+
 }